test:
<<<<<<< HEAD
	pep8 ./src/main/django --max-line-length=120
	pep8 ./src/test/django --max-line-length=120
	bash -c "source ./venv/bin/activate && ./src/main/django/manage.py test ./src/test/django && deactivate"
	npm run lint --prefix ./src/main/vue
	npm run test --prefix ./src/main/vue

=======
	pep8 ./src/django --max-line-length=120 --exclude='./src/django/VLE/migrations'
	bash -c "source ./venv/bin/activate && cd ./src/django/ && python3.6 manage.py test && deactivate"
	npm run lint --prefix ./src/vue
	npm run test --prefix ./src/vue

fill-db:
	bash -c 'source ./venv/bin/activate && cd ./src/django && echo "delete from sqlite_sequence where name like \"VLE_%\";" | sqlite3 VLE.db && python3.6 manage.py flush --no-input && python3.6 manage.py populate_db && python3.6 manage.py shell < utility/gen_test_data.py'

migrate-back:
	bash -c "source ./venv/bin/activate && python3.6 ./src/django/manage.py makemigrations VLE && python3.6 ./src/django/manage.py migrate VLE && deactivate"

>>>>>>> dd945ae6
run-front:
	python -mwebbrowser http://localhost:8080
	bash -c "source ./venv/bin/activate && npm run dev --prefix ./src/vue && deactivate"

run-back:
	python -mwebbrowser http://localhost:8000
	bash -c "source ./venv/bin/activate && python3.6 ./src/django/manage.py runserver && deactivate"

<<<<<<< HEAD
cleansetup:
=======
clean:
>>>>>>> dd945ae6
	rm -rf ./venv
	rm -rf ./src/vue/node_modules
	rm -rf ./src/django/VLE/migrations

fixnpm:
	npm cache clean -f
	npm config set strict-ssl false
	sudo npm install -g n
	npm config set strict-ssl true
	sudo n stable

setup: clean
	#Install apt dependencies and ppa's.
	(sudo apt-cache show python3.6 | grep "Package: python3.6") || (sudo add-apt-repository ppa:deadsnakes/ppa -y; sudo apt update) || echo "0"
<<<<<<< HEAD
	sudo apt install npm nodejs git-flow python3.6 python3-pip python3.6-dev pep8 -y
	
=======
	sudo apt install npm nodejs git-flow python3.6 python3-pip python3.6-dev pep8 sqlite3 -y

>>>>>>> dd945ae6
	#Install dependencies for python (django, etc).
	sudo pip3 install virtualenv
	virtualenv -p python3.6 venv
	bash -c 'source ./venv/bin/activate && pip install -r requirements.txt && deactivate'

	#Update n & install nodejs dependencies.
<<<<<<< HEAD
	npm cache clean -f
	npm config set strict-ssl false
	sudo npm install -g n
	npm config set strict-ssl true
	sudo n stable
	npm install --prefix ./src/main/vue vue-cli webpack
	npm install --prefix ./src/main/vue
	
=======
	npm install --prefix ./src/vue

>>>>>>> dd945ae6
	@echo "DONE!"<|MERGE_RESOLUTION|>--- conflicted
+++ resolved
@@ -1,12 +1,4 @@
 test:
-<<<<<<< HEAD
-	pep8 ./src/main/django --max-line-length=120
-	pep8 ./src/test/django --max-line-length=120
-	bash -c "source ./venv/bin/activate && ./src/main/django/manage.py test ./src/test/django && deactivate"
-	npm run lint --prefix ./src/main/vue
-	npm run test --prefix ./src/main/vue
-
-=======
 	pep8 ./src/django --max-line-length=120 --exclude='./src/django/VLE/migrations'
 	bash -c "source ./venv/bin/activate && cd ./src/django/ && python3.6 manage.py test && deactivate"
 	npm run lint --prefix ./src/vue
@@ -18,7 +10,6 @@
 migrate-back:
 	bash -c "source ./venv/bin/activate && python3.6 ./src/django/manage.py makemigrations VLE && python3.6 ./src/django/manage.py migrate VLE && deactivate"
 
->>>>>>> dd945ae6
 run-front:
 	python -mwebbrowser http://localhost:8080
 	bash -c "source ./venv/bin/activate && npm run dev --prefix ./src/vue && deactivate"
@@ -27,11 +18,7 @@
 	python -mwebbrowser http://localhost:8000
 	bash -c "source ./venv/bin/activate && python3.6 ./src/django/manage.py runserver && deactivate"
 
-<<<<<<< HEAD
-cleansetup:
-=======
 clean:
->>>>>>> dd945ae6
 	rm -rf ./venv
 	rm -rf ./src/vue/node_modules
 	rm -rf ./src/django/VLE/migrations
@@ -46,30 +33,14 @@
 setup: clean
 	#Install apt dependencies and ppa's.
 	(sudo apt-cache show python3.6 | grep "Package: python3.6") || (sudo add-apt-repository ppa:deadsnakes/ppa -y; sudo apt update) || echo "0"
-<<<<<<< HEAD
-	sudo apt install npm nodejs git-flow python3.6 python3-pip python3.6-dev pep8 -y
-	
-=======
 	sudo apt install npm nodejs git-flow python3.6 python3-pip python3.6-dev pep8 sqlite3 -y
 
->>>>>>> dd945ae6
 	#Install dependencies for python (django, etc).
 	sudo pip3 install virtualenv
 	virtualenv -p python3.6 venv
 	bash -c 'source ./venv/bin/activate && pip install -r requirements.txt && deactivate'
 
 	#Update n & install nodejs dependencies.
-<<<<<<< HEAD
-	npm cache clean -f
-	npm config set strict-ssl false
-	sudo npm install -g n
-	npm config set strict-ssl true
-	sudo n stable
-	npm install --prefix ./src/main/vue vue-cli webpack
-	npm install --prefix ./src/main/vue
-	
-=======
 	npm install --prefix ./src/vue
 
->>>>>>> dd945ae6
 	@echo "DONE!"