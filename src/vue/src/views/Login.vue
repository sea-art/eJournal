--- conflicted
+++ resolved
@@ -19,12 +19,10 @@
     },
     methods: {
         handleLoginSucces () {
-<<<<<<< HEAD
-            if (this.$root.previousPage === null || this.$root.previousPage.name === 'Login') {
-=======
-            if (this.$root.previousPage === null || this.$root.previousPage.name === 'PasswordRecovery' ||
+            if (this.$root.previousPage === null ||
+                this.$root.previousPage.name === 'Login'||
+                this.$root.previousPage.name === 'PasswordRecovery' ||
                 this.$root.previousPage.name === 'ErrorPage') {
->>>>>>> 6b70f3ed
                 this.$router.push({name: 'Home'})
             } else {
                 this.$router.push({name: this.$root.previousPage.name, params: this.$root.previousPage.params})
