--- conflicted
+++ resolved
@@ -4,14 +4,8 @@
 
 <template>
     <content-columns>
-<<<<<<< HEAD
-        <bread-crumb @eye-click="customisePage" :currentPage="$route.params.assignmentName" slot="main-content-column"></bread-crumb>
-        <div v-for="journal in assignmentJournals" :key="journal.uid" slot="main-content-column">
-            {{$route.params.color }}
-=======
         <bread-crumb @eye-click="customisePage" :currentPage="Placeholder" :course="Placeholder" slot="main-content-column"></bread-crumb>
         <div v-for="j in assignmentJournals" :key="j.uid" slot="main-content-column">
->>>>>>> 2683993b
             <b-link tag="b-button" :to="{ name: 'Journal',
                                           params: {
                                               cID: cID,
