--- conflicted
+++ resolved
@@ -131,12 +131,7 @@
 
         let groupCalls = []
         if (this.$hasPermission('can_view_course_users')) {
-<<<<<<< HEAD
             groupCalls.push(groupAPI.getAllFromCourse(this.cID))
-=======
-            groupAPI.getAllFromCourse(this.cID)
-                .then(groups => { this.groups = groups.sort((a, b) => b.name < a.name) })
->>>>>>> a1332411
         }
 
         if (!this.getJournalGroupFilter) {
@@ -147,7 +142,8 @@
             let groups = (results.length > 0) ? results[0] : null
             let participant = (results.length > 1) ? results[1] : null
 
-            if (groups) { this.groups = groups }
+            /* Sort groups Alphabetically */
+            if (groups) { this.groups = groups.sort((a, b) => b.name < a.name) }
 
             /* If there are no groups or the current group filter yields no journals, remove the filter. */
             if (!groups || !groups.some(group => group.name === this.getJournalGroupFilter)) {
