<!--TODO Check teacher permission;
    TODO Display student cards of those enrolled
    TODO Add deck of work to be checked for this assignment -->

<template>
    <content-columns>
        <bread-crumb @eye-click="customisePage" :currentPage="$route.params.assignmentName" :course="$route.params.courseName" slot="main-content-column"></bread-crumb>
        <div v-for="j in assignmentJournals" :key="j.uid" slot="main-content-column">
            <b-link tag="b-button" :to="{ name: 'Journal',
                                          params: {
                                              course: $route.params.course,
                                              assign: $route.params.assign,
                                              student: 'Rick',
                                              color: $route.params.color,
                                              courseName: $route.params.courseName,
                                              assignmentName: $route.params.assignmentName,
                                              journalName: j.student
                                          }
                                        }">
                <student-card
<<<<<<< HEAD
                    :student="j.student"
                    :studentNumber="j.studentnumber"
                    :studentPortraitPath="j.studentPortraitPath"
                    :studentProgress="j.progress"
                    :entryStats="j.entryStats"
                    :color="cardColor">
=======
                    :student="journal.student.name"
                    :studentNumber="journal.student.uID"
                    :studentPortraitPath="journal.student.picture"
                    :progress="journal.progress"
                    :entriesStats="journal.entriesStats">
>>>>>>> 742e37dd
                </student-card>
            </b-link>
        </div>
        <div slot="right-content-column">
            <h3>Statistics</h3>
            <statistics-card :color="cardColor" :subject="'Needs marking'" :num="stats.needsMarking"></statistics-card>
            <statistics-card :color="cardColor" :subject="'Average points'" :num="stats.avgPoints"></statistics-card>
            <statistics-card :color="cardColor" :subject="'Median points'" :num="stats.medianPoints"></statistics-card>
            <statistics-card :color="cardColor" :subject="'Average entries'" :num="stats.avgEntries"></statistics-card>
        </div>
    </content-columns>
</template>

<script>
import contentColumns from '@/components/ContentColumns.vue'
import studentCard from '@/components/StudentCard.vue'
import statisticsCard from '@/components/StatisticsCard.vue'
import breadCrumb from '@/components/BreadCrumb.vue'
import * as color from '@/javascripts/colors.js'
import journal from '@/api/journal.js'

export default {
    name: 'Assignment',
    data () {
        return {
            assignJournals: [],
            stats: [],
            cardColor: ''
        }
    },
    components: {
        'content-columns': contentColumns,
        'student-card': studentCard,
        'statistics-card': statisticsCard,
        'bread-crumb': breadCrumb
    },
    created () {
        journal.get_assignment_journals(this.$route.params.assign)
            .then(response => {
                this.assignJournals = response.journals
                this.stats = response.stats
            })
            .catch(_ => alert('Error while loading jounals'))
            .then(_ => { this.cardColor = color.pickColor(this.$route.params.assign) })
    },
    methods: {
        customisePage () {
            alert('Wishlist: Customise page')
        }
    }
}
</script><|MERGE_RESOLUTION|>--- conflicted
+++ resolved
@@ -18,20 +18,12 @@
                                           }
                                         }">
                 <student-card
-<<<<<<< HEAD
-                    :student="j.student"
-                    :studentNumber="j.studentnumber"
-                    :studentPortraitPath="j.studentPortraitPath"
+                    :student="j.student.name"
+                    :studentNumber="j.student.uID"
+                    :studentPortraitPath="j.student.picture"
                     :studentProgress="j.progress"
-                    :entryStats="j.entryStats"
+                    :entryStats="j.entriesStats"
                     :color="cardColor">
-=======
-                    :student="journal.student.name"
-                    :studentNumber="journal.student.uID"
-                    :studentPortraitPath="journal.student.picture"
-                    :progress="journal.progress"
-                    :entriesStats="journal.entriesStats">
->>>>>>> 742e37dd
                 </student-card>
             </b-link>
         </div>
