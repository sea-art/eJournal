--- conflicted
+++ resolved
@@ -3,11 +3,10 @@
     TODO Add deck of work to be checked for this assignment -->
 
 <template>
-<<<<<<< HEAD
     <b-row no-gutters>
         <b-col lg="3" order="3" order-lg="1" class="left-content d-none d-lg-block"></b-col>
         <b-col md="12" lg="6" order="2" class="main-content">
-            <h1>Assignment Page</h1>
+            <bread-crumb :currentPage="$route.params.assign"></bread-crumb>
             <div v-for="journal in assignmentJournals" :key="journal.uid">
                 <b-link tag="b-button" :to="{ name: 'Journal', params: {course: journal.uid} }">
                     <student-card
@@ -21,30 +20,17 @@
             </div>
         </b-col>
         <b-col md="12" lg="3" order="1" order-lg="3" class="right-content">Notifications</b-col>
-=======
-    <b-row>
-        <b-col cols="3" class="left-content"></b-col>
-        <b-col cols="6" class="main-content">
-            <bread-crumb :links="[$route.params.course]" :currentPage="'Colloqiumlogboek'"></bread-crumb>
-
-        </b-col>
-        <b-col cols="3" class="right-content"></b-col>
->>>>>>> 4c575d4d
     </b-row>
 </template>
 
 <script>
-<<<<<<< HEAD
 import studentCard from '@/components/StudentCard.vue'
-=======
 import breadCrumb from '@/components/BreadCrumb.vue'
->>>>>>> 4c575d4d
 
 export default {
     name: 'Assignment',
     data () {
         return {
-<<<<<<< HEAD
             assignmentJournals: [{
                 student: 'Maarten van Keulen',
                 studentNumber: '6066364',
@@ -59,21 +45,12 @@
                 progress: {acquired: 8, total: 10},
                 entriesStats: {graded: 1, total: 1},
                 uid: 2
-=======
-            assignments: [{
-                name: 'Colloqiumlogboek',
-                auth: 'Robert van Wijk',
-                progress: '4/10'
->>>>>>> 4c575d4d
             }]
         }
     },
     components: {
-<<<<<<< HEAD
-        'student-card': studentCard
-=======
+        'student-card': studentCard,
         'bread-crumb': breadCrumb
->>>>>>> 4c575d4d
     }
 }
 </script>