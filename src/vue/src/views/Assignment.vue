<!-- TODO Is this check really required if we redirect, or even better have correct flow anyway? -->
<template v-if="$hasPermission('can_view_assignment_participants')">
    <content-columns>
        <bread-crumb slot="main-content-column" @eye-click="customisePage" @edit-click="handleEdit()"/>
        <b-card slot="main-content-column" class="no-hover settings-card">
            <input class="theme-input full-width multi-form" type="text" v-model="searchVariable" placeholder="Search..."/>
            <div class="d-flex">
                <b-form-select class="multi-form mr-2" v-model="selectedSortOption" :select-size="1">
                   <option value="sortFullName">Sort by name</option>
                   <option value="sortUsername">Sort by username</option>
                   <option value="sortMarking">Sort by marking needed</option>
                </b-form-select>
                <b-button v-on:click.stop v-if="!order" @click="toggleOrder" class="button multi-form">
                    <icon name="long-arrow-down"/>
                    Ascending
                </b-button>
                <b-button v-on:click.stop v-if="order" @click="toggleOrder" class="button multi-form">
                    <icon name="long-arrow-up"/>
                    Descending
                </b-button>
            </div>
            <b-button
                v-if="$hasPermission('can_publish_assignment_grades') && assignmentJournals.length > 0"
                class="add-button full-width"
                @click="publishGradesAssignment">
                <icon name="upload"/>
                Publish all Grades for this Assignment
            </b-button>
        </b-card>

        <div v-if="filteredJournals" v-for="journal in filteredJournals" :key="journal.student.id" slot="main-content-column">
            <b-link tag="b-button" :to="{ name: 'Journal',
                                          params: {
                                              cID: cID,
                                              aID: aID,
                                              jID: journal.id
                                          }, query: query
                                        }">

                <student-card
                    :student="journal.student"
                    :stats="journal.stats">
                </student-card>
            </b-link>
        </div>
        <main-card v-if="assignmentJournals.length === 0" slot="main-content-column" class="no-hover" :line1="'No participants with a journal'"/>
        <main-card v-else-if="filteredJournals.length === 0" slot="main-content-column" class="no-hover" :line1="'No journals found'"/>

        <div v-if="stats" slot="right-content-column">
            <h3>Insights</h3>
            <statistics-card :subject="'Needs marking'" :num="stats.needs_marking"/>
            <statistics-card :subject="'Unpublished grades'" :num="stats.unpublished"/>
            <statistics-card :subject="'Average points'" :num="stats.average_points"/>
        </div>
    </content-columns>
</template>

<script>
import contentColumns from '@/components/columns/ContentColumns.vue'
import studentCard from '@/components/assignment/StudentCard.vue'
import mainCard from '@/components/assets/MainCard.vue'
import statisticsCard from '@/components/assignment/StatisticsCard.vue'
import breadCrumb from '@/components/assets/BreadCrumb.vue'

import store from '@/Store.vue'
import assignmentAPI from '@/api/assignment'
import icon from 'vue-awesome/components/Icon'

export default {
    name: 'Assignment',
    props: {
        cID: {
            required: true
        },
        aID: {
            required: true
        },
        jID: 0
    },
    data () {
        return {
            assignmentJournals: [],
            stats: [],
            selectedSortOption: 'sortUsername',
            searchVariable: '',
            query: {},
            order: false
        }
    },
    components: {
        'content-columns': contentColumns,
        'student-card': studentCard,
        'statistics-card': statisticsCard,
        'bread-crumb': breadCrumb,
        store,
        icon,
        'main-card': mainCard
    },
    created () {
        // TODO Should be moved to the breadcrumb, ensuring there is no more natural flow left that can get you to this
        // page without manipulating the url manually. If someone does this, simply let the error be thrown (no checks required)
        if (!this.$hasPermission('can_view_assignment_participants')) {
            if (this.$root.previousPage) {
                this.$router.push({ name: this.$root.previousPage.name, params: this.$root.previousPage.params })
            } else {
                this.$router.push({ name: 'Home' })
            }
        }

        assignmentAPI.get(this.aID, this.cID)
            .then(assignment => {
                this.assignmentJournals = assignment.journals
                this.stats = assignment.stats
            })
            .catch(error => {
                this.$toasted.error(error.response.data.description)
            })

        if (this.$route.query.sort === 'sortFullName' ||
            this.$route.query.sort === 'sortUsername' ||
            this.$route.query.sort === 'sortMarking') {
            this.selectedSortOption = this.$route.query.sort
        }

        if (this.$route.query.search) {
            this.searchVariable = this.$route.query.search
        }
    },
    methods: {
        customisePage () {
            this.$toasted.info('Wishlist: Customise page')
        },
        handleEdit () {
            this.$router.push({
                name: 'FormatEdit',
                params: {
                    cID: this.cID,
                    aID: this.aID
                }
            })
        },
        publishGradesAssignment () {
            if (confirm('Are you sure you want to publish all grades for each journal?')) {
                assignmentAPI.update(this.aID, {published: true})
                    .then(_ => {
                        this.$toasted.success('Published all grades for this assignment.')
                        assignmentAPI.get(this.aID, this.cID)
                            .then(assignment => {
                                this.assignmentJournals = assignment.journals
                                this.stats = assignment.stats
                            })
                    })
                    .catch(_ => {
                        this.$toasted.error('Error while publishing all grades for this assignment.')
                    })
            }
        },
        updateQuery () {
            if (this.searchVariable !== '') {
                this.query = {sort: this.selectedSortOption, search: this.searchVariable}
            } else {
                this.query = {sort: this.selectedSortOption}
            }

            if (this.$route.query !== this.query) {
                this.$router.replace({ query: this.query })
            }
        },
        compare (a, b) {
            if (a < b) { return this.order ? 1 : -1 }
            if (a > b) { return this.order ? -1 : 1 }
            return 0
        },
        toggleOrder () {
            this.order = !this.order
        }
    },
    computed: {
        filteredJournals: function () {
            let self = this

            function compareFullName (a, b) {
                return self.compare(a.student.name, b.student.name)
            }

            function compareUsername (a, b) {
                return self.compare(a.student.username, b.student.username)
            }

            function compareMarkingNeeded (a, b) {
                return self.compare(a.stats.submitted - a.stats.graded, b.stats.submitted - b.stats.graded)
            }

            function checkFilter (assignment) {
                var username = assignment.student.username.toLowerCase()
                var fullName = assignment.student.name.toLowerCase()
                var searchVariable = self.searchVariable.toLowerCase()

                return username.includes(searchVariable) ||
                       fullName.includes(searchVariable)
            }
<<<<<<< HEAD
            if (this.assignmentJournals[0]) {
            }
=======
>>>>>>> 11875711

            /* Filter list based on search input. */
            if (this.selectedSortOption === 'sortFullName') {
                store.setFilteredJournals(this.assignmentJournals.filter(checkFilter).sort(compareFullName))
            } else if (this.selectedSortOption === 'sortUsername') {
                store.setFilteredJournals(this.assignmentJournals.filter(checkFilter).sort(compareUsername))
            } else if (this.selectedSortOption === 'sortMarking') {
                store.setFilteredJournals(this.assignmentJournals.filter(checkFilter).sort(compareMarkingNeeded))
            }

            this.updateQuery()

            return store.state.filteredJournals.slice()
        }
    }
}
</script><|MERGE_RESOLUTION|>--- conflicted
+++ resolved
@@ -199,11 +199,6 @@
                 return username.includes(searchVariable) ||
                        fullName.includes(searchVariable)
             }
-<<<<<<< HEAD
-            if (this.assignmentJournals[0]) {
-            }
-=======
->>>>>>> 11875711
 
             /* Filter list based on search input. */
             if (this.selectedSortOption === 'sortFullName') {
