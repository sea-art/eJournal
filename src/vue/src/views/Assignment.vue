<template>
    <content-columns v-if="this.$root.canViewAssignmentParticipants()">
        <bread-crumb slot="main-content-column" @eye-click="customisePage" @edit-click="handleEdit()"/>
        <b-card slot="main-content-column" class="no-hover settings-card">
            <b-row>
                <b-col sm="6">
                    <b-form-select class="multi-form" v-model="selectedSortOption" :select-size="1">
                       <option value="sortFullName">Sort by name</option>
                       <option value="sortUsername">Sort by username</option>
                       <option value="sortMarking">Sort by marking needed</option>
                    </b-form-select>
                </b-col>
                <b-col sm="6">
                    <input class="theme-input multi-form full-width" type="text" v-model="searchVariable" placeholder="Search..."/>
                </b-col>
            </b-row>
            <b-button
                v-if="$root.canPublishAssignmentGrades()"
                class="add-button"
                @click="publishGradesAssignment">
                <icon name="upload"/>
                Publish all Grades for this Assignment
            </b-button>
        </b-card>

        <div v-if="filteredJournals.length !== 0" v-for="journal in filteredJournals" :key="journal.student" slot="main-content-column">
            <b-link tag="b-button" :to="{ name: 'Journal',
                                          params: {
                                              cID: cID,
                                              aID: aID,
                                              jID: journal.id
                                          }, query: query
                                        }">

                <student-card
                    :student="journal.student"
                    :stats="journal.stats">
                </student-card>
            </b-link>
        </div>
        <main-card v-else slot="main-content-column" class="no-hover" :line1="'No journals found'"/>

        <div v-if="stats" slot="right-content-column">
            <h3>Insights</h3>
            <statistics-card :subject="'Needs marking'" :num="stats.needsMarking"></statistics-card>
            <statistics-card :subject="'Average points'" :num="stats.avgPoints"></statistics-card>
        </div>
    </content-columns>
</template>

<script>
import contentColumns from '@/components/columns/ContentColumns.vue'
import studentCard from '@/components/assignment/StudentCard.vue'
import mainCard from '@/components/assets/MainCard.vue'
import statisticsCard from '@/components/assignment/StatisticsCard.vue'
import breadCrumb from '@/components/assets/BreadCrumb.vue'

import auth from '@/api/auth'
import store from '@/Store.vue'

import icon from 'vue-awesome/components/Icon'

export default {
    name: 'Assignment',
    props: {
        cID: {
            required: true
        },
        aID: {
            required: true
        },
        jID: 0
    },
    data () {
        return {
            assignmentJournals: [],
            stats: [],
            selectedSortOption: 'sortUsername',
            searchVariable: '',
            query: {}
        }
    },
    components: {
        'content-columns': contentColumns,
        'student-card': studentCard,
        'statistics-card': statisticsCard,
        'bread-crumb': breadCrumb,
        store,
        icon,
        'main-card': mainCard
    },
    created () {
        if (!this.$root.canViewAssignmentParticipants()) {
            if (this.jID) {
                return this.$router.push({name: 'Journal', params: {cID: this.cID, aID: this.aID, jID: this.jID}})
            } else {
                return this.$router.push({name: 'Course', params: {cID: this.cID}})
            }
        }
<<<<<<< HEAD
        auth.get('assignments/' + this.aID)
            .then(response => {
                this.assignmentJournals = response.journals
                this.stats = response.stats
=======
        journal.get_assignment_journals(this.aID)
            .then(data => {
                this.assignmentJournals = data.journals
                this.stats = data.stats
>>>>>>> 6b70f3ed
            })
            .catch(error => { this.$toasted.error(error.response.data.description) })

        if (this.$route.query.sort === 'sortFullName' ||
            this.$route.query.sort === 'sortUsername' ||
            this.$route.query.sort === 'sortMarking') {
            this.selectedSortOption = this.$route.query.sort
        }

        if (this.$route.query.search) {
            this.searchVariable = this.$route.query.search
        }
    },
    methods: {
        customisePage () {
            this.$toasted.info('Wishlist: Customise page')
        },
        handleEdit () {
            this.$router.push({
                name: 'AssignmentEdit',
                params: {
                    cID: this.cID,
                    aID: this.aID
                }
            })
        },
        publishGradesAssignment () {
            if (confirm('Are you sure you want to publish all grades for each journal?')) {
                alert('Not implemented yet')
                // journal.update_publish_grades_assignment(this.aID, 1)
                //     .then(_ => {
                //         this.$toasted.success('Published all grades for this assignment.')
                //         journal.get_assignment_journals(this.aID)
                //             .then(response => {
                //                 this.assignmentJournals = response.journals
                //                 this.stats = response.stats
                //             })
                //     })
                //     .catch(_ => {
                //         this.$toasted.error('Error while publishing all grades for this assignment.')
                //     })
            }
        },
        updateQuery () {
            if (this.searchVariable !== '') {
                this.query = {sort: this.selectedSortOption, search: this.searchVariable}
            } else {
                this.query = {sort: this.selectedSortOption}
            }

            if (this.$route.query !== this.query) {
                this.$router.replace({ query: this.query })
            }
        }
    },
    computed: {
        filteredJournals: function () {
            let self = this

            function compareFullName (a, b) {
                var fullNameA = a.student.first_name + ' ' + a.student.last_name
                var fullNameB = b.student.first_name + ' ' + b.student.last_name

                if (fullNameA < fullNameB) { return -1 }
                if (fullNameA > fullNameB) { return 1 }
                return 0
            }

            function compareUsername (a, b) {
                if (a.student.username < b.student.username) { return -1 }
                if (a.student.username > b.student.username) { return 1 }
                return 0
            }

            function compareMarkingNeeded (a, b) {
                if (a.stats.submitted - a.stats.graded < b.stats.submitted - b.stats.graded) { return -1 }
                if (a.stats.submitted - a.stats.graded > b.stats.submitted - b.stats.graded) { return 1 }
                return 0
            }

            function checkFilter (user) {
                var username = user.student.username.toLowerCase()
                var fullName = user.student.first_name.toLowerCase() + ' ' + user.student.last_name.toLowerCase()
                var searchVariable = self.searchVariable.toLowerCase()

                if (username.includes(searchVariable) ||
                    fullName.includes(searchVariable)) {
                    return true
                } else {
                    return false
                }
            }

            /* Filter list based on search input. */
            if (this.selectedSortOption === 'sortFullName') {
                store.setFilteredJournals(this.assignmentJournals.filter(checkFilter).sort(compareFullName))
            } else if (this.selectedSortOption === 'sortUsername') {
                store.setFilteredJournals(this.assignmentJournals.filter(checkFilter).sort(compareUsername))
            } else if (this.selectedSortOption === 'sortMarking') {
                store.setFilteredJournals(this.assignmentJournals.filter(checkFilter).sort(compareMarkingNeeded))
            }

            this.updateQuery()

            return store.state.filteredJournals.slice()
        }
    }
}
</script><|MERGE_RESOLUTION|>--- conflicted
+++ resolved
@@ -97,17 +97,10 @@
                 return this.$router.push({name: 'Course', params: {cID: this.cID}})
             }
         }
-<<<<<<< HEAD
         auth.get('assignments/' + this.aID)
-            .then(response => {
-                this.assignmentJournals = response.journals
-                this.stats = response.stats
-=======
-        journal.get_assignment_journals(this.aID)
             .then(data => {
                 this.assignmentJournals = data.journals
                 this.stats = data.stats
->>>>>>> 6b70f3ed
             })
             .catch(error => { this.$toasted.error(error.response.data.description) })
 
