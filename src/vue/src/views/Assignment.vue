--- conflicted
+++ resolved
@@ -1,18 +1,13 @@
 <template>
     <content-columns>
-<<<<<<< HEAD
         <div slot="main-content-column">
             <b-button class="float-right edit-button" :to="{ name: 'AssignmentEdit',
                                                              params: { cID: cID,
                                                                        aID: aID}}">
                 Edit
-            </b-button> 
+            </b-button>
         </div>
-        <!-- TODO: reopen bread-crumb when it is working again -->
-        <!-- <bread-crumb @eye-click="customisePage" :currentPage="Placeholder" :course="Placeholder" slot="main-content-column"></bread-crumb> -->
-=======
-        <bread-crumb @eye-click="customisePage" slot="main-content-column"></bread-crumb>
->>>>>>> 1d3b88d7
+        <bread-crumb slot="main-content-column" @eye-click="customisePage"/>
         <div v-if="assignmentJournals.length > 0" v-for="journal in assignmentJournals" :key="journal.student.uID" slot="main-content-column">
             <b-link tag="b-button" :to="{ name: 'Journal',
                                           params: {
