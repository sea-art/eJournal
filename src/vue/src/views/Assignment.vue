<template>
    <content-columns>
        <bread-crumb slot="main-content-column" @eye-click="customisePage" @edit-click="handleEdit()"/>
        <b-card slot="main-content-column" class="settings-card no-hover">
            <b-row>
                <b-col lg="3" md="3">
                    <b-button
                        v-if="$root.canAddAssignment()"
                        class="change-button"
                        :to="{ name: 'FormatEdit', params: { cID: cID, aID: aID } }">
                        Edit Assignment Format
                    </b-button>
                </b-col>
            </b-row>
            <b-row>
                <b-col lg="3" md="3">
                    <b-form-select v-model="selectedSortOption" :select-size="1">
                       <option value="sortName">Sort by name</option>
                       <option value="sortID">Sort by ID</option>
                       <option value="sortMarking">Sort by marking needed</option>
                    </b-form-select>
                </b-col>
                <b-col lg="5" md="12">
                    <input type="text" v-model="searchVariable" placeholder="Search .."/>
                </b-col>
            </b-row>
            <b-row>
                <b-col lg="3" md="3">
                    <b-button
                        v-if="$root.canGradeJournal()"
                        class="add-button"
                        @click="publishGradesAssignment">
                        Publish all Grades
                    </b-button>
                </b-col>
            </b-row>
        </b-card>

        <div v-if="assignmentJournals.length > 0" v-for="journal in filteredJournals" :key="journal.student.uID" slot="main-content-column">
            <b-link tag="b-button" :to="{ name: 'Journal',
                                          params: {
                                              cID: cID,
                                              aID: aID,
                                              jID: journal.jID
                                          }, query: query
                                        }">

                <student-card
                    :student="journal.student.name"
                    :studentNumber="journal.student.uID"
                    :portraitPath="journal.student.picture"
                    :stats="journal.stats"
                    :color="$root.colors[cID % $root.colors.length]"
                    :jID="journal.jID">
                </student-card>

            </b-link>
        </div>
        <div v-else slot="main-content-column">
            <h1>No journals found</h1>
        </div>

        <div  v-if="stats" slot="right-content-column">
            <h3>Statistics</h3>
            <statistics-card :color="cardColor" :subject="'Needs marking'" :num="stats.needsMarking"></statistics-card>
            <statistics-card :color="cardColor" :subject="'Average points'" :num="stats.avgPoints"></statistics-card>
            <statistics-card :color="cardColor" :subject="'Median points'" :num="stats.medianPoints"></statistics-card>
            <statistics-card :color="cardColor" :subject="'Average entries'" :num="stats.avgEntries"></statistics-card>
        </div>
    </content-columns>
</template>

<script>
import contentColumns from '@/components/ContentColumns.vue'
import studentCard from '@/components/StudentCard.vue'
import statisticsCard from '@/components/StatisticsCard.vue'
import breadCrumb from '@/components/BreadCrumb.vue'
import journal from '@/api/journal.js'
<<<<<<< HEAD
import store from '@/Store.vue'
=======
import permissionsApi from '@/api/permissions.js'
>>>>>>> 84ab8110

export default {
    name: 'Assignment',
    props: {
        cID: {
            required: true
        },
        aID: {
            required: true
        },
        assignmentName: ''
    },
    data () {
        return {
            assignmentJournals: [],
            stats: [],
            cardColor: '',
            selectedSortOption: 'sortName',
            searchVariable: '',
            query: {}
        }
    },
    components: {
        'content-columns': contentColumns,
        'student-card': studentCard,
        'statistics-card': statisticsCard,
        'bread-crumb': breadCrumb,
        'store': store
    },
    created () {
        permissionsApi.get_course_permissions(this.cID)
            .then(response => {
                if (!this.$router.app.canViewAssignmentParticipants()) {
                    this.$router.push({name: 'Course', params: {cID: this.cID}})
                    return
                }

                journal.get_assignment_journals(this.aID)
                    .then(response => {
                        this.assignmentJournals = response.journals
                        this.stats = response.stats
                    })
            })

        if (this.$route.query.sort === 'sortName' ||
            this.$route.query.sort === 'sortID' ||
            this.$route.query.sort === 'sortMarking') {
            this.selectedSortOption = this.$route.query.sort
        }

        if (this.$route.query.search) {
            this.searchVariable = this.$route.query.search
        }
    },
    methods: {
        customisePage () {
            this.$toasted.info('Wishlist: Customise page')
        },
        handleEdit () {
            this.$router.push({
                name: 'AssignmentEdit',
                params: {
                    cID: this.cID,
                    aID: this.aID
                }
            })
        },
        publishGradesAssignment () {
            if (confirm('Are you sure you want to publish all grades for each journal?')) {
                journal.update_publish_grades_assignment(this.aID, 1)
                    .then(_ => {
                        this.$toasted.success('All the grades for each journal are published.')
                    })
                    .catch(_ => {
                        this.$toasted.error('Error while publishing the grades for each journal.')
                    })
            }
        },
        updateQuery () {
            if (this.searchVariable !== '') {
                this.query = {sort: this.selectedSortOption, search: this.searchVariable}
            } else {
                this.query = {sort: this.selectedSortOption}
            }

            this.$router.replace({ query: this.query })
        }
    },
    computed: {
        filteredJournals: function () {
            let self = this

            function compareName (a, b) {
                if (a.student.name < b.student.name) { return -1 }
                if (a.student.name > b.student.name) { return 1 }
                return 0
            }

            function compareID (a, b) {
                if (a.student.uID < b.student.uID) { return -1 }
                if (a.student.uID > b.student.uID) { return 1 }
                return 0
            }

            function compareMarkingNeeded (a, b) {
                if (a.stats.submitted - a.stats.graded < b.stats.submitted - b.stats.graded) { return -1 }
                if (a.stats.submitted - a.stats.graded > b.stats.submitted - b.stats.graded) { return 1 }
                return 0
            }

            function checkFilter (user) {
                var userName = user.student.name.toLowerCase()
                var userID = String(user.student.uID).toLowerCase()

                if (userName.includes(self.searchVariable.toLowerCase()) ||
                userID.includes(self.searchVariable)) {
                    return true
                } else {
                    return false
                }
            }

            /* Filter list based on search input. */
            if (this.selectedSortOption === 'sortName') {
                store.setFilteredJournals(this.assignmentJournals.filter(checkFilter).sort(compareName))
            } else if (this.selectedSortOption === 'sortID') {
                store.setFilteredJournals(this.assignmentJournals.filter(checkFilter).sort(compareID))
            } else if (this.selectedSortOption === 'sortMarking') {
                store.setFilteredJournals(this.assignmentJournals.filter(checkFilter).sort(compareMarkingNeeded))
            }

            this.updateQuery()

            return store.state.filteredJournals.slice()
        }
    }
}
</script><|MERGE_RESOLUTION|>--- conflicted
+++ resolved
@@ -76,11 +76,8 @@
 import statisticsCard from '@/components/StatisticsCard.vue'
 import breadCrumb from '@/components/BreadCrumb.vue'
 import journal from '@/api/journal.js'
-<<<<<<< HEAD
+import permissionsApi from '@/api/permissions.js'
 import store from '@/Store.vue'
-=======
-import permissionsApi from '@/api/permissions.js'
->>>>>>> 84ab8110
 
 export default {
     name: 'Assignment',
