--- conflicted
+++ resolved
@@ -4,27 +4,13 @@
 
 <template>
     <content-columns>
-<<<<<<< HEAD
-        <bread-crumb @eye-click="customisePage" :currentPage="$route.params.assignmentName" :course="$route.params.courseName" slot="main-content-column"></bread-crumb>
-        <div v-for="j in assignJournals" :key="j.uid" slot="main-content-column">
-            <b-link tag="b-button" :to="{ name: 'Journal',
-                                          params: {
-                                              course: $route.params.course,
-                                              assign: $route.params.assign,
-                                              student: 'Rick',
-                                              color: $route.params.color,
-                                              courseName: $route.params.courseName,
-                                              assignmentName: $route.params.assignmentName,
-                                              journalName: j.student
-=======
         <bread-crumb @eye-click="customisePage" :currentPage="Placeholder" :course="Placeholder" slot="main-content-column"></bread-crumb>
-        <div v-for="journal in assignmentJournals" :key="journal.uid" slot="main-content-column">
+        <div v-for="j in assignmentJournals" :key="j.uid" slot="main-content-column">
             <b-link tag="b-button" :to="{ name: 'Journal',
                                           params: {
                                               cID: cID,
                                               aID: aID,
-                                              jID: journal.uid
->>>>>>> 42277fb4
+                                              jID: j.uid
                                           }
                                         }">
                 <student-card
@@ -33,7 +19,7 @@
                     :portraitPath="j.student.picture"
                     :progress="j.progress"
                     :stats="j.stats"
-                    :color="cardColor">
+                    :color="$root.colors[j.uid % $root.colors.length]">
                 </student-card>
             </b-link>
         </div>
@@ -52,7 +38,6 @@
 import studentCard from '@/components/StudentCard.vue'
 import statisticsCard from '@/components/StatisticsCard.vue'
 import breadCrumb from '@/components/BreadCrumb.vue'
-import * as color from '@/javascripts/colors.js'
 import journal from '@/api/journal.js'
 
 export default {
@@ -82,18 +67,12 @@
         'bread-crumb': breadCrumb
     },
     created () {
-<<<<<<< HEAD
-        journal.get_assignment_journals(this.$route.params.assign)
+        journal.get_assignment_journals(this.aID)
             .then(response => {
-                this.assignJournals = response.journals
+                this.assignmentJournals = response.journals
                 this.stats = response.stats
             })
-=======
-        journal.get_assignment_journals(this.aID)
-            .then(response => { this.assignmentJournals = response })
->>>>>>> 42277fb4
             .catch(_ => alert('Error while loading jounals'))
-            .then(_ => { this.cardColor = color.pickColor(this.$route.params.assign) })
     },
     methods: {
         customisePage () {
