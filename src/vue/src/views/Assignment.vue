--- conflicted
+++ resolved
@@ -3,16 +3,12 @@
         <bread-crumb slot="main-content-column" @eye-click="customisePage" @edit-click="handleEdit()"/>
         <b-card slot="main-content-column" class="settings-card no-hover">
             <b-row>
-<<<<<<< HEAD
                 <b-col lg="3" md="3">
                     <b-button :to="{ name: 'FormatEdit', params: { cID: cID, aID: aID } }">Edit Assignment Format</b-button>
                 </b-col>
             </b-row>
             <b-row>
                 <b-col lg="3" md="3">
-=======
-                <b-col lg="4" md="12">
->>>>>>> 171841cb
                     <b-form-select v-model="selectedSortOption" :select-size="1">
                        <option :value="null">Sort by ...</option>
                        <option value="sortName">Sort on name</option>
