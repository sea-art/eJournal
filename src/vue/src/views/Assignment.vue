<!-- TODO Is this check really required if we redirect, or even better have correct flow anyway? -->
<template v-if="$hasPermission('can_view_assignment_participants')">
    <content-columns>
        <bread-crumb slot="main-content-column" @eye-click="customisePage" @edit-click="handleEdit()"/>
        <b-card slot="main-content-column" class="no-hover settings-card">
            <b-row>
                <b-col sm="6">
                    <b-form-select class="multi-form" v-model="selectedSortOption" :select-size="1">
                       <option value="sortFullName">Sort by name</option>
                       <option value="sortUsername">Sort by username</option>
                       <option value="sortMarking">Sort by marking needed</option>
                    </b-form-select>
                </b-col>
                <b-col sm="6">
                    <input class="theme-input multi-form full-width" type="text" v-model="searchVariable" placeholder="Search..."/>
                </b-col>
            </b-row>
            <b-button
                v-if="$hasPermission('can_publish_assignment_grades')"
                class="add-button"
                @click="publishGradesAssignment">
                <icon name="upload"/>
                Publish all Grades for this Assignment
            </b-button>
        </b-card>

<<<<<<< HEAD
        <div v-if="filteredJournals.length !== 0" v-for="journal in filteredJournals" :key="journal.student.id" slot="main-content-column">
=======
        <div v-if="filteredJournals" v-for="journal in filteredJournals" :key="journal.student.uID" slot="main-content-column">
>>>>>>> 68a9a02d
            <b-link tag="b-button" :to="{ name: 'Journal',
                                          params: {
                                              cID: cID,
                                              aID: aID,
                                              jID: journal.id
                                          }, query: query
                                        }">

                <student-card
                    :student="journal.student"
                    :stats="journal.stats">
                </student-card>
            </b-link>
        </div>
        <main-card v-else slot="main-content-column" class="no-hover" :line1="'No journals found'"/>

        <div v-if="stats" slot="right-content-column">
            <h3>Insights</h3>
            <statistics-card :subject="'Needs marking'" :num="stats.needs_marking"></statistics-card>
            <statistics-card :subject="'Average points'" :num="stats.average_points"></statistics-card>
        </div>
    </content-columns>
</template>

<script>
import contentColumns from '@/components/columns/ContentColumns.vue'
import studentCard from '@/components/assignment/StudentCard.vue'
import mainCard from '@/components/assets/MainCard.vue'
import statisticsCard from '@/components/assignment/StatisticsCard.vue'
import breadCrumb from '@/components/assets/BreadCrumb.vue'

import store from '@/Store.vue'
import assignmentAPI from '@/api/assignment'
import icon from 'vue-awesome/components/Icon'

export default {
    name: 'Assignment',
    props: {
        cID: {
            required: true
        },
        aID: {
            required: true
        },
        jID: 0
    },
    data () {
        return {
            assignmentJournals: [],
            stats: [],
            selectedSortOption: 'sortUsername',
            searchVariable: '',
            query: {}
        }
    },
    components: {
        'content-columns': contentColumns,
        'student-card': studentCard,
        'statistics-card': statisticsCard,
        'bread-crumb': breadCrumb,
        store,
        icon,
        'main-card': mainCard
    },
    created () {
<<<<<<< HEAD
        if (!this.$root.canViewAssignmentParticipants()) {
            if (this.jID) {
                return this.$router.push({name: 'Journal', params: {cID: this.cID, aID: this.aID, jID: this.jID}})
            } else {
                return this.$router.push({name: 'Course', params: {cID: this.cID}})
            }
        }
        assignmentAPI.get(this.aID)
=======
        journal.get_assignment_journals(this.aID)
>>>>>>> 68a9a02d
            .then(data => {
                this.assignmentJournals = data.journals
                this.stats = data.stats
            })
            .catch(error => {
                this.$toasted.error(error.response.data.description)
            })

        if (this.$route.query.sort === 'sortFullName' ||
            this.$route.query.sort === 'sortUsername' ||
            this.$route.query.sort === 'sortMarking') {
            this.selectedSortOption = this.$route.query.sort
        }

        if (this.$route.query.search) {
            this.searchVariable = this.$route.query.search
        }
    },
    methods: {
        customisePage () {
            this.$toasted.info('Wishlist: Customise page')
        },
        handleEdit () {
            this.$router.push({
                name: 'AssignmentEdit',
                params: {
                    cID: this.cID,
                    aID: this.aID
                }
            })
        },
        publishGradesAssignment () {
            if (confirm('Are you sure you want to publish all grades for each journal?')) {
                alert('Not implemented yet')
                // journal.update_publish_grades_assignment(this.aID, 1)
                //     .then(_ => {
                //         this.$toasted.success('Published all grades for this assignment.')
                //         journal.get_assignment_journals(this.aID)
                //             .then(response => {
                //                 this.assignmentJournals = response.journals
                //                 this.stats = response.stats
                //             })
                //     })
                //     .catch(_ => {
                //         this.$toasted.error('Error while publishing all grades for this assignment.')
                //     })
            }
        },
        updateQuery () {
            if (this.searchVariable !== '') {
                this.query = {sort: this.selectedSortOption, search: this.searchVariable}
            } else {
                this.query = {sort: this.selectedSortOption}
            }

            if (this.$route.query !== this.query) {
                this.$router.replace({ query: this.query })
            }
        }
    },
    computed: {
        filteredJournals: function () {
            let self = this

            function compareFullName (a, b) {
                var fullNameA = a.student.first_name + ' ' + a.student.last_name
                var fullNameB = b.student.first_name + ' ' + b.student.last_name

                if (fullNameA < fullNameB) { return -1 }
                if (fullNameA > fullNameB) { return 1 }
                return 0
            }

            function compareUsername (a, b) {
                if (a.student.username < b.student.username) { return -1 }
                if (a.student.username > b.student.username) { return 1 }
                return 0
            }

            function compareMarkingNeeded (a, b) {
                if (a.stats.submitted - a.stats.graded < b.stats.submitted - b.stats.graded) { return -1 }
                if (a.stats.submitted - a.stats.graded > b.stats.submitted - b.stats.graded) { return 1 }
                return 0
            }

            function checkFilter (user) {
                var username = user.student.username.toLowerCase()
                var fullName = user.student.first_name.toLowerCase() + ' ' + user.student.last_name.toLowerCase()
                var searchVariable = self.searchVariable.toLowerCase()

                if (username.includes(searchVariable) ||
                    fullName.includes(searchVariable)) {
                    return true
                } else {
                    return false
                }
            }

            /* Filter list based on search input. */
            if (this.selectedSortOption === 'sortFullName') {
                store.setFilteredJournals(this.assignmentJournals.filter(checkFilter).sort(compareFullName))
            } else if (this.selectedSortOption === 'sortUsername') {
                store.setFilteredJournals(this.assignmentJournals.filter(checkFilter).sort(compareUsername))
            } else if (this.selectedSortOption === 'sortMarking') {
                store.setFilteredJournals(this.assignmentJournals.filter(checkFilter).sort(compareMarkingNeeded))
            }

            this.updateQuery()

            return store.state.filteredJournals.slice()
        }
    }
}
</script><|MERGE_RESOLUTION|>--- conflicted
+++ resolved
@@ -24,11 +24,7 @@
             </b-button>
         </b-card>
 
-<<<<<<< HEAD
-        <div v-if="filteredJournals.length !== 0" v-for="journal in filteredJournals" :key="journal.student.id" slot="main-content-column">
-=======
-        <div v-if="filteredJournals" v-for="journal in filteredJournals" :key="journal.student.uID" slot="main-content-column">
->>>>>>> 68a9a02d
+        <div v-if="filteredJournals" v-for="journal in filteredJournals" :key="journal.student.id" slot="main-content-column">
             <b-link tag="b-button" :to="{ name: 'Journal',
                                           params: {
                                               cID: cID,
@@ -94,18 +90,7 @@
         'main-card': mainCard
     },
     created () {
-<<<<<<< HEAD
-        if (!this.$root.canViewAssignmentParticipants()) {
-            if (this.jID) {
-                return this.$router.push({name: 'Journal', params: {cID: this.cID, aID: this.aID, jID: this.jID}})
-            } else {
-                return this.$router.push({name: 'Course', params: {cID: this.cID}})
-            }
-        }
         assignmentAPI.get(this.aID)
-=======
-        journal.get_assignment_journals(this.aID)
->>>>>>> 68a9a02d
             .then(data => {
                 this.assignmentJournals = data.journals
                 this.stats = data.stats
