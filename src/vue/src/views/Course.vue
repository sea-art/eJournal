<template>
    <content-columns>
        <bread-crumb
            slot="main-content-column"
            @eye-click="customisePage"
            @edit-click="handleEdit()"/>

<<<<<<< HEAD
        <div slot="main-content-column" v-for="a in assignments" :key="a.id">
            <b-link tag="b-button" :to="assignmentRoute(cID, a.id, a.journal)">
=======
        <div slot="main-content-column" v-for="a in assignments" :key="a.aID">
            <b-link tag="b-button" :to="$hasPermission('can_view_assignment_participants', 'assignment', String(a.aID)) ? assignmentRoute(cID, a.aID) : assignmentRoute(cID, a.aID, a.journal.jID)">
>>>>>>> 68a9a02d
                <assignment-card :line1="a.name">
                    <progress-bar
                        v-if="a.journal && a.journal.stats"
                        :currentPoints="a.journal.stats.acquired_points"
                        :totalPoints="a.journal.stats.total_points"/>
                </assignment-card>
            </b-link>
        </div>

        <b-button v-if="$hasPermission('can_add_assignment')"
            slot="main-content-column"
            class="add-button grey-background full-width"
            @click="showModal('createAssignmentRef')">
            <icon name="plus"/>
            Create New Assignment
        </b-button>

        <h3 slot="right-content-column">Upcoming</h3>

        <!-- TODO Permission revision should be can_grade -->
        <b-card v-if="$hasPermission('can_view_assignment_participants')"
                class="no-hover"
                slot="right-content-column">
            <b-form-select v-model="selectedSortOption" :select-size="1">
                <option value="sortDate">Sort by date</option>
                <option value="sortNeedsMarking">Sort by marking needed</option>
            </b-form-select>
        </b-card>

        <div v-for="(d, i) in computedDeadlines" :key="i" slot="right-content-column">
<<<<<<< HEAD
            <b-link tag="b-button" :to="assignmentRoute(cID, d.id, d.journal)">
                <todo-card
                    :deadline="d.deadline"
                    :name="d.name"
                    :abbr="d.course.abbreviation"
                    :totalNeedsMarking="d.stats ? d.stats.needs_marking : 0">
                </todo-card>
=======
            <b-link tag="b-button" :to="$hasPermission('can_view_assignment_participants', 'assignment', String(d.aID)) ? assignmentRoute(d.cID, d.aID) : assignmentRoute(d.cID, d.aID, d.jID)">
                <todo-card :deadline="d"/>
>>>>>>> 68a9a02d
            </b-link>
        </div>
        <b-modal
            slot="main-content-column"
            ref="createAssignmentRef"
            title="New Assignment"
            size="lg"
            hide-footer>
                <create-assignment @handleAction="handleConfirm('createAssignmentRef')"></create-assignment>
        </b-modal>

    </content-columns>
</template>

<script>
import contentColumns from '@/components/columns/ContentColumns.vue'
import breadCrumb from '@/components/assets/BreadCrumb.vue'
import assignmentCard from '@/components/assignment/AssignmentCard.vue'
import todoCard from '@/components/assets/TodoCard.vue'
import progressBar from '@/components/assets/ProgressBar.vue'
import mainCard from '@/components/assets/MainCard.vue'
import icon from 'vue-awesome/components/Icon'
import createAssignment from '@/components/assignment/CreateAssignment.vue'

import assignmentAPI from '@/api/assignment'

export default {
    name: 'Course',
    props: {
        cID: {
            required: true
        },
        courseName: String
    },
    data () {
        return {
            assignments: null,
            cardColor: '',
            post: null,
            error: null,
            selectedSortOption: 'sortDate',
            deadlines: [],
            needsMarkingStats: []
        }
    },
    components: {
        'content-columns': contentColumns,
        'bread-crumb': breadCrumb,
        'assignment-card': assignmentCard,
        'todo-card': todoCard,
        'progress-bar': progressBar,
        'main-card': mainCard,
        'create-assignment': createAssignment,
        icon
    },
    created () {
        this.loadAssignments()

        assignmentAPI.getUpcoming(this.cID)
            .then(deadlines => { this.deadlines = deadlines })
            .catch(error => { this.$toasted.error(error.response.data.description) })
    },
    methods: {
        loadAssignments () {
            assignmentAPI.getAllFromCourse(this.cID)
                .then(assignments => { this.assignments = assignments })
                .catch(error => { this.$toasted.error(error.response.data.description) })
        },
        showModal (ref) {
            this.$refs[ref].show()
        },
        handleConfirm (ref) {
            if (ref === 'createAssignmentRef') {
                this.loadAssignments()
            } else if (ref === 'editAssignmentRef') {
                // TODO: handle edit assignment
            }

            this.hideModal(ref)
        },
        hideModal (ref) {
            this.$refs[ref].hide()
        },
        customisePage () {
            this.$toasted.info('Wishlist: Customise page')
        },
        handleEdit () {
            this.$router.push({
                name: 'CourseEdit',
                params: {
                    cID: this.cID
                }
            })
        },
<<<<<<< HEAD
        assignmentRoute (cID, aID, jID = 0) {
            return {
                name: 'Assignment',
=======
        assignmentRoute (cID, aID, jID) {
            var route = {
>>>>>>> 68a9a02d
                params: {
                    cID: cID,
                    aID: aID,
                    jID: jID
                }
            }
<<<<<<< HEAD
=======

            // TODO Permission revision can_grade
            if (this.$hasPermission('can_view_assignment_participants', 'assignment', String(aID))) {
                route.name = 'Assignment'
            } else {
                route.name = 'Journal'
                route.params.jID = jID
            }

            return route
>>>>>>> 68a9a02d
        }
    },
    computed: {
        computedDeadlines: function () {
            var counter = 0

            function compareDate (a, b) {
                if (!a.deadline) { return b.deadline }
                if (!b.deadline) { return a.deadline }
                return new Date(a.deadline.Date) - new Date(b.deadline.Date)
            }

            function compareMarkingNeeded (a, b) {
                if (a.stats.needs_marking > b.stats.needs_marking) { return -1 }
                if (a.stats.needs_marking < b.stats.needs_marking) { return 1 }
                return 0
            }

            function filterTop () {
                return ++counter <= 5
            }

            function filterNoEntries (deadline) {
                return deadline.stats.needs_marking !== 0
            }

            if (this.selectedSortOption === 'sortDate') {
                return this.deadlines.slice().sort(compareDate).filter(filterTop)
            } else if (this.selectedSortOption === 'sortNeedsMarking') {
                return this.deadlines.slice().sort(compareMarkingNeeded).filter(filterTop).filter(filterNoEntries)
            } else {
                return this.deadlines.slice().sort(compareDate).filter(filterTop)
            }
        }
    }
}
</script><|MERGE_RESOLUTION|>--- conflicted
+++ resolved
@@ -5,13 +5,8 @@
             @eye-click="customisePage"
             @edit-click="handleEdit()"/>
 
-<<<<<<< HEAD
-        <div slot="main-content-column" v-for="a in assignments" :key="a.id">
-            <b-link tag="b-button" :to="assignmentRoute(cID, a.id, a.journal)">
-=======
         <div slot="main-content-column" v-for="a in assignments" :key="a.aID">
-            <b-link tag="b-button" :to="$hasPermission('can_view_assignment_participants', 'assignment', String(a.aID)) ? assignmentRoute(cID, a.aID) : assignmentRoute(cID, a.aID, a.journal.jID)">
->>>>>>> 68a9a02d
+            <b-link tag="b-button" :to="$hasPermission('can_view_assignment_participants', 'assignment', String(a.id)) ? assignmentRoute(cID, a.id) : assignmentRoute(cID, a.id, a.journal.id)">
                 <assignment-card :line1="a.name">
                     <progress-bar
                         v-if="a.journal && a.journal.stats"
@@ -42,18 +37,8 @@
         </b-card>
 
         <div v-for="(d, i) in computedDeadlines" :key="i" slot="right-content-column">
-<<<<<<< HEAD
-            <b-link tag="b-button" :to="assignmentRoute(cID, d.id, d.journal)">
-                <todo-card
-                    :deadline="d.deadline"
-                    :name="d.name"
-                    :abbr="d.course.abbreviation"
-                    :totalNeedsMarking="d.stats ? d.stats.needs_marking : 0">
-                </todo-card>
-=======
-            <b-link tag="b-button" :to="$hasPermission('can_view_assignment_participants', 'assignment', String(d.aID)) ? assignmentRoute(d.cID, d.aID) : assignmentRoute(d.cID, d.aID, d.jID)">
+            <b-link tag="b-button" :to="$hasPermission('can_view_assignment_participants', 'assignment', String(d.id)) ? assignmentRoute(d.course.id, d.id) : assignmentRoute(d.course.id, d.id, d.journal.id)">
                 <todo-card :deadline="d"/>
->>>>>>> 68a9a02d
             </b-link>
         </div>
         <b-modal
@@ -148,22 +133,14 @@
                 }
             })
         },
-<<<<<<< HEAD
         assignmentRoute (cID, aID, jID = 0) {
-            return {
-                name: 'Assignment',
-=======
-        assignmentRoute (cID, aID, jID) {
             var route = {
->>>>>>> 68a9a02d
                 params: {
                     cID: cID,
                     aID: aID,
                     jID: jID
                 }
             }
-<<<<<<< HEAD
-=======
 
             // TODO Permission revision can_grade
             if (this.$hasPermission('can_view_assignment_participants', 'assignment', String(aID))) {
@@ -174,7 +151,6 @@
             }
 
             return route
->>>>>>> 68a9a02d
         }
     },
     computed: {
