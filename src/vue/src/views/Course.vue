--- conflicted
+++ resolved
@@ -8,18 +8,7 @@
         </bread-crumb>
 
         <div slot="main-content-column" v-for="a in assignments" :key="a.aID">
-<<<<<<< HEAD
             <b-link tag="b-button" :to="assignmentRoute(cID, a.aID, a.name, a.journal.jID)">
-=======
-            <b-link tag="b-button" :to="{ name: 'Assignment',
-                                          params: {
-                                              cID: cID,
-                                              aID: a.aID,
-                                              courseName: $route.params.courseName,
-                                              assignmentName: a.name
-                                          }
-                                        }">
->>>>>>> 48c9a6a1
                 <assignment-card :line1="a.name" :color="$root.colors[a.aID % $root.colors.length]">
                     <progress-bar v-if="a.journal && a.journal.stats" :currentPoints="a.journal.stats.acquired_points" :totalPoints="a.journal.stats.total_points"></progress-bar>
                 </assignment-card>
