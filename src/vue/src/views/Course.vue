<template>
    <content-columns>
        <bread-crumb
            slot="main-content-column"
            @eye-click="customisePage"
            @edit-click="handleEdit()"/>

        <div slot="main-content-column" v-for="a in assignments" :key="a.id">
            <b-link tag="b-button" :to="assignmentRoute(cID, a.id, a.journal)">
                <assignment-card :line1="a.name">
                    <progress-bar
                        v-if="a.journal && a.journal.stats"
                        :currentPoints="a.journal.stats.acquired_points"
                        :totalPoints="a.journal.stats.total_points"/>
                </assignment-card>
            </b-link>
        </div>

        <b-button v-if="$root.canAddAssignment()"
            slot="main-content-column"
            class="add-button grey-background full-width"
            @click="showModal('createAssignmentRef')">
            <icon name="plus"/>
            Create New Assignment
        </b-button>

        <h3 slot="right-content-column">Upcoming</h3>

        <b-card v-if="this.$root.canViewAssignmentParticipants()"
                class="no-hover"
                slot="right-content-column">
            <b-form-select v-model="selectedSortOption" :select-size="1">
                <option value="sortDate">Sort by date</option>
                <option value="sortNeedsMarking">Sort by marking needed</option>
            </b-form-select>
        </b-card>

        <div v-for="(d, i) in computedDeadlines" :key="i" slot="right-content-column">
            <b-link tag="b-button" :to="assignmentRoute(cID, d.id, d.journal)">
                <todo-card :if="d.deadline"
                    :date="d.deadline.date"
                    :time="d.deadline.time"
                    :name="d.name"
                    :abbr="d.courseAbbr"
                    :totalNeedsMarking="d.totalNeedsMarking">
                </todo-card>
            </b-link>
        </div>
        <b-modal
            slot="main-content-column"
            ref="createAssignmentRef"
            title="New Assignment"
            size="lg"
            hide-footer>
                <create-assignment @handleAction="handleConfirm('createAssignmentRef')"></create-assignment>
        </b-modal>

    </content-columns>
</template>

<script>
import contentColumns from '@/components/columns/ContentColumns.vue'
import breadCrumb from '@/components/assets/BreadCrumb.vue'
import assignmentCard from '@/components/assignment/AssignmentCard.vue'
import todoCard from '@/components/assets/TodoCard.vue'
import progressBar from '@/components/assets/ProgressBar.vue'
import mainCard from '@/components/assets/MainCard.vue'
import icon from 'vue-awesome/components/Icon'
import createAssignment from '@/components/assignment/CreateAssignment.vue'

import auth from '@/api/auth.js'

export default {
    name: 'Course',
    props: {
        cID: {
            required: true
        },
        courseName: String
    },
    data () {
        return {
            assignments: null,
            cardColor: '',
            post: null,
            error: null,
            selectedSortOption: 'sortDate',
            deadlines: [],
            needsMarkingStats: []
        }
    },
    components: {
        'content-columns': contentColumns,
        'bread-crumb': breadCrumb,
        'assignment-card': assignmentCard,
        'todo-card': todoCard,
        'progress-bar': progressBar,
        'main-card': mainCard,
        'create-assignment': createAssignment,
        icon
    },
    created () {
        this.loadAssignments()

<<<<<<< HEAD
        auth.get('assignments/upcomming', { cID: this.cID })
            .then(response => { this.deadlines = response })
    },
    methods: {
        loadAssignments () {
            auth.get('assignments', { cID: this.cID })
                .then(response => { this.assignments = response })
=======
        courseApi.get_upcoming_course_deadlines(this.cID)
            .then(deadlines => { this.deadlines = deadlines })
            .catch(error => { this.$toasted.error(error.response.data.description) })
    },
    methods: {
        loadAssignments () {
            assignment.get_course_assignments(this.cID)
                .then(assignments => { this.assignments = assignments })
                .catch(error => { this.$toasted.error(error.response.data.description) })
>>>>>>> 6b70f3ed
        },
        showModal (ref) {
            this.$refs[ref].show()
        },
        handleConfirm (ref) {
            if (ref === 'createAssignmentRef') {
                this.loadAssignments()
            } else if (ref === 'editAssignmentRef') {
                // TODO: handle edit assignment
            }

            this.hideModal(ref)
        },
        hideModal (ref) {
            this.$refs[ref].hide()
        },
        customisePage () {
            this.$toasted.info('Wishlist: Customise page')
        },
        handleEdit () {
            this.$router.push({
                name: 'CourseEdit',
                params: {
                    cID: this.cID
                }
            })
        },
        assignmentRoute (cID, aID, jID = 0) {
            return {
                name: 'Assignment',
                params: {
                    cID: cID,
                    aID: aID,
                    jID: jID
                }
            }
        }
    },
    computed: {
        computedDeadlines: function () {
            var counter = 0

            function compareDate (a, b) {
                if (!a.deadline) { return b.deadline }
                if (!b.deadline) { return a.deadline }
                return new Date(a.deadline.Date) - new Date(b.deadline.Date)
            }

            function compareMarkingNeeded (a, b) {
                if (a.totalNeedsMarking > b.totalNeedsMarking) { return -1 }
                if (a.totalNeedsMarking < b.totalNeedsMarking) { return 1 }
                return 0
            }

            function filterTop () {
                return ++counter <= 5
            }

            function filterNoEntries (deadline) {
                return deadline.totalNeedsMarking !== 0
            }

            if (this.selectedSortOption === 'sortDate') {
                return this.deadlines.slice().sort(compareDate).filter(filterTop)
            } else if (this.selectedSortOption === 'sortNeedsMarking') {
                return this.deadlines.slice().sort(compareMarkingNeeded).filter(filterTop).filter(filterNoEntries)
            } else {
                return this.deadlines.slice().sort(compareDate).filter(filterTop)
            }
        }
    }
}
</script><|MERGE_RESOLUTION|>--- conflicted
+++ resolved
@@ -102,25 +102,15 @@
     created () {
         this.loadAssignments()
 
-<<<<<<< HEAD
         auth.get('assignments/upcomming', { cID: this.cID })
-            .then(response => { this.deadlines = response })
-    },
-    methods: {
-        loadAssignments () {
-            auth.get('assignments', { cID: this.cID })
-                .then(response => { this.assignments = response })
-=======
-        courseApi.get_upcoming_course_deadlines(this.cID)
             .then(deadlines => { this.deadlines = deadlines })
             .catch(error => { this.$toasted.error(error.response.data.description) })
     },
     methods: {
         loadAssignments () {
-            assignment.get_course_assignments(this.cID)
+            auth.get('assignments', { cID: this.cID })
                 .then(assignments => { this.assignments = assignments })
                 .catch(error => { this.$toasted.error(error.response.data.description) })
->>>>>>> 6b70f3ed
         },
         showModal (ref) {
             this.$refs[ref].show()
