--- conflicted
+++ resolved
@@ -12,11 +12,7 @@
                                               assignmentName: a.name
                                           }
                                         }">
-<<<<<<< HEAD
-                <main-card :line1="a.name" :color="cardColor">
-=======
-                <assignment-card :line1="a.name" :color="$route.params.color">
->>>>>>> 9d9db2de
+                <assignment-card :line1="a.name" :color="cardColor">
                     <progress-bar :currentPoints="a.progress.acquired" :totalPoints="a.progress.total"></progress-bar>
                 </assignment-card>
             </b-link>
@@ -81,16 +77,12 @@
         assignment.get_course_assignments(this.$route.params.course)
             .then(response => { this.assignments = response })
             .catch(_ => alert('Error while loading assignments'))
-<<<<<<< HEAD
             .then(_ => { this.cardColor = color.pickColor(this.$route.params.course)})
-=======
-            .then(_ => { this.colors = getColors(this.assignments.length) })
     },
     methods: {
         customisePage () {
             alert('Wishlist: Customise page')
         }
->>>>>>> 9d9db2de
     }
 }
 </script>