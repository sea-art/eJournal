<template>
    <content-columns>
        <bread-crumb
            slot="main-content-column"
            @eye-click="customisePage"
            @edit-click="handleEdit()"/>

        <div slot="main-content-column" v-for="a in assignments" :key="a.aID">
            <b-link tag="b-button" :to="assignmentRoute(cID, a.aID, a.name, a.journal.jID)">
                <assignment-card :line1="a.name" :color="$root.colors[a.aID % $root.colors.length]">
                    <progress-bar v-if="a.journal && a.journal.stats" :currentPoints="a.journal.stats.acquired_points" :totalPoints="a.journal.stats.total_points"></progress-bar>
                </assignment-card>
            </b-link>
        </div>

        <main-card slot="main-content-column" class="hover" v-on:click.native="showModal('createAssignmentRef')" :line1="'+ Add assignment'"/>

        <h3 slot="right-content-column">Upcoming</h3>
        <div v-for="d in deadlines" :key="d.dID" slot="right-content-column">
<<<<<<< HEAD
            <b-link tag="b-button" :to="{name: 'Assignment', params: {cID: d.cIDs[0], aID: d.aIDs[0], dID: d.dID}}">
=======
            <b-link tag="b-button" :to="{name: 'Assignment', params: {cID: d.cIDs[0], aID: d.aID}}">
>>>>>>> f41a5f0d
                <todo-card
                    :line0="d.datetime"
                    :line1="d.name"
                    :line2="d.courseAbbrs.join(', ')"
                    :color="$root.colors[d.cIDs[0] % $root.colors.length]">
                </todo-card>
            </b-link>
        </div>

        <b-modal
            slot="main-content-column"
            ref="createAssignmentRef"
            title="Create assignment"
            size="lg"
            hide-footer>
                <create-assignment @handleAction="handleConfirm('createAssignmentRef')"></create-assignment>
        </b-modal>

    </content-columns>
</template>

<script>
import contentColumns from '@/components/ContentColumns.vue'
import breadCrumb from '@/components/BreadCrumb.vue'
import assignmentCard from '@/components/AssignmentCard.vue'
import todoCard from '@/components/TodoCard.vue'
import progressBar from '@/components/ProgressBar.vue'
import assignment from '@/api/assignment.js'
import mainCard from '@/components/MainCard.vue'
import createAssignment from '@/components/CreateAssignment.vue'

export default {
    name: 'Course',
    props: {
        cID: {
            required: true
        },
        courseName: String
    },
    data () {
        return {
            assignments: [],
            cardColor: '',
            post: null,
            error: null,
            // TODO real deadlines with API, can a deadline be bound > 1 course and assignment?
            deadlines: [{
                name: 'Individueel logboek',
                cIDs: ['1', '2'],
                aIDs: ['2', '3'],
                courseAbbrs: ['WEDA', 'PALSIE8'],
                aID: '1',
                datetime: '8-6-2018 13:00'
            }]
        }
    },
    components: {
        'content-columns': contentColumns,
        'bread-crumb': breadCrumb,
        'assignment-card': assignmentCard,
        'todo-card': todoCard,
        'progress-bar': progressBar,
        'main-card': mainCard,
        'create-assignment': createAssignment
    },
    created () {
        this.loadAssignments()
    },
    methods: {
        loadAssignments () {
            assignment.get_course_assignments(this.cID)
                .then(response => {
                    this.assignments = response
                })
                .catch(_ => alert('Error while loading assignments'))
        },
        showModal (ref) {
            this.$refs[ref].show()
        },
        handleConfirm (ref) {
            if (ref === 'createAssignmentRef') {
                this.loadAssignments()
            } else if (ref === 'editAssignmentRef') {
                // TODO: handle edit assignment
            }

            this.hideModal(ref)
        },
        hideModal (ref) {
            this.$refs[ref].hide()
        },
        customisePage () {
            alert('Wishlist: Customise page')
        },
<<<<<<< HEAD
        handleEdit () {
            this.$router.push({
                name: 'CourseEdit',
                params: {
                    cID: this.cID
                }
            })
=======
        assignmentRoute (cID, aID, name, jID) {
            if (this.$root.canViewAssignment()) {
                return {
                    name: 'Assignment',
                    params: {
                        cID: cID,
                        aID: aID,
                        assignmentName: name
                    }
                }
            } else {
                return {
                    name: 'Journal',
                    params: {
                        cID: cID,
                        aID: aID,
                        jID: jID,
                        assignmentName: name
                    }
                }
            }
>>>>>>> f41a5f0d
        }
    }
}
</script><|MERGE_RESOLUTION|>--- conflicted
+++ resolved
@@ -17,11 +17,7 @@
 
         <h3 slot="right-content-column">Upcoming</h3>
         <div v-for="d in deadlines" :key="d.dID" slot="right-content-column">
-<<<<<<< HEAD
             <b-link tag="b-button" :to="{name: 'Assignment', params: {cID: d.cIDs[0], aID: d.aIDs[0], dID: d.dID}}">
-=======
-            <b-link tag="b-button" :to="{name: 'Assignment', params: {cID: d.cIDs[0], aID: d.aID}}">
->>>>>>> f41a5f0d
                 <todo-card
                     :line0="d.datetime"
                     :line1="d.name"
@@ -116,7 +112,6 @@
         customisePage () {
             alert('Wishlist: Customise page')
         },
-<<<<<<< HEAD
         handleEdit () {
             this.$router.push({
                 name: 'CourseEdit',
@@ -124,7 +119,7 @@
                     cID: this.cID
                 }
             })
-=======
+        },
         assignmentRoute (cID, aID, name, jID) {
             if (this.$root.canViewAssignment()) {
                 return {
@@ -146,7 +141,6 @@
                     }
                 }
             }
->>>>>>> f41a5f0d
         }
     }
 }
