--- conflicted
+++ resolved
@@ -73,24 +73,7 @@
                 courseAbbrs: ['WEDA', 'PALSIE8'],
                 dID: '2017IL1',
                 datetime: '8-6-2018 13:00'
-<<<<<<< HEAD
-            }, {
-                name: 'Logboek academia',
-                course: 'AVI2',
-                cID: ['2017AVI2'],
-                dID: '2017LA',
-                datetime: '8-6-2018 13:00'
-            }, {
-                name: 'Individueel logboek',
-                course: 'AVI1, AVI2',
-                cID: ['2017AVI1', '2017AVI2'],
-                dID: '2017IL2',
-                datetime: '8-6-2018 13:00'
-            }],
-            permissions: {}
-=======
             }]
->>>>>>> 9f794c4c
         }
     },
     components: {
