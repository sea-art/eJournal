<template>
    <content-single-column>
        <bread-crumb>&nbsp;</bread-crumb>
        <b-card class="no-hover">
            <h2>Manage course data</h2>
            <b-form @submit.prevent="onSubmit">
                <b-input class="mb-2 mr-sm-2 mb-sm-0 multi-form theme-input"
                         v-model="course.name"
                         placeholder="Course name"
                         required/>
                <b-input class="mb-2 mr-sm-2 mb-sm-0 multi-form theme-input"
                         v-model="course.abbr"
                         maxlength="10"
                         placeholder="Course Abbreviation (Max 10 letters)"
                         required/>
                <b-input class="mb-2 mr-sm-2 mb-sm-0 multi-form theme-input"
                         v-model="course.startdate"
                         type="date"
                         required/>
                <b-input class="mb-2 mr-sm-2 mb-sm-0 multi-form theme-input"
                         v-model="course.enddate"
                         type="date"
                         required/>

                <b-row>
                    <b-col class="d-flex flex-wrap">
                        <b-button class="add-button flex-grow-1 multi-form"
                                  type="submit"
                                  v-if="this.$root.canEditCourse()">
                            Save
                        </b-button>
                        <b-button v-if="this.$root.canDeleteCourse()"
                                  @click.prevent.stop="deleteCourse()"
                                  class="delete-button flex-grow-1 multi-form">
                            Delete Course
                        </b-button>
                        <b-button v-if="this.$root.canEditCourseRoles()"
                                  @click.prevent.stop="routeToEditCourseRoles"
                                  class="change-button flex-grow-1 multi-form">
                            Edit permissions
                        </b-button>
                    </b-col>
                </b-row>
            </b-form>
        </b-card>

        <b-card class="no-hover">
            <h2>Manage course students</h2>
                <b-row>
                    <b-col lg="3" sm="6" class="d-flex flex-wrap">
                        <b-form-select class="flex-grow-1 multi-form" v-model="selectedSortOption" :select-size="1">
                           <option :value="null">Sort by ...</option>
                           <option value="sortName">Sort on name</option>
                           <option value="sortID">Sort on ID</option>
                        </b-form-select>
                    </b-col>
                    <b-col lg="3" sm="6" class="d-flex flex-wrap">
                        <b-form-select class="flex-grow-1 multi-form" v-model="selectedView" :select-size="1">
                            <option value="enrolled">Enrolled</option>
                            <option value="unenrolled">Unenrolled</option>
                        </b-form-select>
                    </b-col>

<<<<<<< HEAD
                    <b-col cols="6" class="d-flex flex-wrap">
                        <input type="text" class="flex-grow-1 multi-form" v-model="searchVariable" placeholder="Search .."/>
=======
                    <b-col cols="6">
                        <input class="theme-input" type="text" v-model="searchVariable" placeholder="Search .."/>
>>>>>>> 1d0ea9c4
                    </b-col>
                </b-row>
        </b-card>

        <!-- TODO PROVIDE FULL NAME AND STUDENTNUMBER DATABASE BOYS -->
        <course-participant-card v-if="selectedView == 'enrolled'"
                                 @delete-participant="deleteParticipantLocally"
                                 v-for="(p, i) in filteredUsers"
            :key="p.uID"
            :cID="cID"
            :uID="p.uID"
            :index="i"
            :studentNumber="p.name"
            :name="p.first_name + ' ' + p.last_name"
            :portraitPath="p.picture"
            :role="p.role"/>

        <add-user-card v-if="selectedView == 'unenrolled'"
                                 @add-participant="addParticipantLocally"
                                 v-for="p in filteredUsers"
             :key="p.uID"
             :cID="cID"
             :uID="p.uID"
             :name="p.name"
             :portraitPath="p.picture"/>

    </content-single-column>
</template>

<script>
import addUsersToCourseCard from '@/components/course/AddUsersToCourseCard.vue'
import breadCrumb from '@/components/assets/BreadCrumb.vue'
import contentSingleColumn from '@/components/columns/ContentSingleColumn.vue'
import courseParticipantCard from '@/components/course/CourseParticipantCard.vue'
import courseApi from '@/api/course.js'
import store from '@/Store'

export default {
    name: 'CourseEdit',
    props: {
        cID: {
            required: true
        }
    },
    data () {
        return {
            course: {},
            form: {},
            participants: [],
            unenrolledStudents: [],
            selectedSortOption: null,
            searchVariable: '',
            selectedView: 'enrolled',
            unenrolledLoaded: false
        }
    },
    created () {
        courseApi.get_course_data(this.cID)
            .then(response => {
                this.course = response
            })

        courseApi.get_users(this.cID)
            .then(response => {
                this.participants = response.users
            })
    },
    methods: {
        onSubmit () {
            courseApi.update_course(this.cID,
                this.course.name,
                this.course.abbr,
                this.course.startdate,
                this.course.enddate)
                .then(response => {
                    this.course = response
                    this.pageName = this.course.name
                    this.$toasted.success('Updated course')
                    store.clearCache()
                    this.$router.push({
                        name: 'Course',
                        params: {
                            cID: this.cID
                        }
                    })
                })
        },
        deleteCourse () {
            if (confirm('Are you sure you want to delete ' + this.course.name + '?')) {
                courseApi.delete_course(this.cID)
                    .then(response => {
                        this.$router.push({name: 'Home'})
                        this.$toasted.success('Deleted course')
                    })
            }
        },
        deleteParticipantLocally (role, name, picture, uID) {
            this.participants = this.participants.filter(function (item) {
                return uID !== item.uID
            })
            if (this.unenrolledLoaded === true) {
                this.unenrolledStudents.push({ 'role': role,
                    'name': name,
                    'picture': picture,
                    'uID': uID })
            }
        },
        addParticipantLocally (role, name, picture, uID) {
            this.unenrolledStudents = this.unenrolledStudents.filter(function (item) {
                return uID !== item.uID
            })
            this.participants.push({ 'role': role,
                'name': name,
                'picture': picture,
                'uID': uID })
        },
        loadUnenrolledStudents () {
            courseApi.get_unenrolled_users(this.cID)
                .then(response => {
                    this.unenrolledStudents = response
                })
            this.unenrolledLoaded = !this.unenrolledLoaded
        },
        routeToEditCourseRoles () {
            this.$router.push({
                name: 'UserRoleConfiguration',
                params: { cID: this.cID }
            })
        }
    },
    computed: {
        filteredUsers: function () {
            let self = this

            function compareName (a, b) {
                if (a.name < b.name) { return -1 }
                if (a.name > b.name) { return 1 }
                return 0
            }

            function compareID (a, b) {
                if (a.uID < b.uID) { return -1 }
                if (a.uID > b.uID) { return 1 }
                return 0
            }

            function filterTeacher (user) {
                return user.role !== 'Teacher'
            }

            function checkFilter (user) {
                var userName = user.name.toLowerCase()
                var userID = String(user.uID).toLowerCase()

                if (userName.includes(self.searchVariable.toLowerCase()) ||
                    userID.includes(self.searchVariable)) {
                    return true
                } else {
                    return false
                }
            }

            /* Filter list on teachers. */
            var viewList = this.participants.filter(filterTeacher)

            /* Switch view list with drop down menu and load unenrolled
               students when accessing other students at first time. */
            if (this.selectedView === 'unenrolled') {
                if (this.unenrolledLoaded === false) {
                    this.loadUnenrolledStudents()
                }
                viewList = this.unenrolledStudents
            }

            /* Filter list based on search input. */
            if (this.selectedSortOption === 'sortName') {
                return viewList.filter(checkFilter).sort(compareName)
            } else if (this.selectedSortOption === 'sortID') {
                return viewList.filter(checkFilter).sort(compareID)
            } else {
                return viewList.filter(checkFilter)
            }
        }
    },
    components: {
        'add-user-card': addUsersToCourseCard,
        'bread-crumb': breadCrumb,
        'content-single-column': contentSingleColumn,
        'course-participant-card': courseParticipantCard
    }
}
</script><|MERGE_RESOLUTION|>--- conflicted
+++ resolved
@@ -61,13 +61,8 @@
                         </b-form-select>
                     </b-col>
 
-<<<<<<< HEAD
                     <b-col cols="6" class="d-flex flex-wrap">
-                        <input type="text" class="flex-grow-1 multi-form" v-model="searchVariable" placeholder="Search .."/>
-=======
-                    <b-col cols="6">
-                        <input class="theme-input" type="text" v-model="searchVariable" placeholder="Search .."/>
->>>>>>> 1d0ea9c4
+                        <input class="flex-grow-1 multi-form theme-input" type="text" v-model="searchVariable" placeholder="Search .."/>
                     </b-col>
                 </b-row>
         </b-card>
