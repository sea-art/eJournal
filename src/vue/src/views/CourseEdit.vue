--- conflicted
+++ resolved
@@ -73,47 +73,6 @@
         <div>
             <b-card v-if="$hasPermission('can_add_course_participants')" class="no-hover">
                 <h2 class="mb-2">Manage course members</h2>
-<<<<<<< HEAD
-                <b-row v-if="$hasPermission('can_add_course_participants')">
-                    <b-col sm="12">
-                        <input class="theme-input full-width multi-form" type="text" v-model="searchVariable" placeholder="Search..."/>
-                    </b-col>
-                    <b-col sm="12" class="d-flex flex-wrap">
-                        <b-button v-if="viewEnrolled" v-on:click.stop @click="toggleEnroled" class="button full-width multi-form">
-                            View unenrolled users
-                        </b-button>
-                        <b-button v-if="!viewEnrolled" v-on:click.stop @click="toggleEnroled" class="button full-width multi-form">
-                            View enrolled participants
-                        </b-button>
-                    </b-col>
-                    <b-col sm="8" class="d-flex flex-wrap">
-                        <b-form-select class="multi-form" v-model="selectedSortOption" :select-size="1">
-                            <option :value="null">Sort by ...</option>
-                            <option value="sortFullName">Sort by name</option>
-                            <option value="sortUsername">Sort by username</option>
-                        </b-form-select>
-                    </b-col>
-                    <b-col sm="4">
-                        <b-button v-on:click.stop v-if="!order" @click="toggleOrder" class="button full-width multi-form">
-                            <icon name="long-arrow-down"/>
-                            Ascending
-                        </b-button>
-                        <b-button v-on:click.stop v-if="order" @click="toggleOrder" class="button full-width multi-form">
-                            <icon name="long-arrow-up"/>
-                            Descending
-                        </b-button>
-                    </b-col>
-                    <b-col sm="8" class="d-flex flex-wrap">
-                        <b-form-select v-model="selectedFilterGroupOption"
-                                       :select-size="1">
-                            <option :value="null">Filter group by ...</option>
-                            <option v-for="group in groups" :key="group.name" :value="group.name">
-                                {{ group.name }}
-                            </option>
-                        </b-form-select>
-                    </b-col>
-                </b-row>
-=======
                 <div class="d-flex">
                     <input
                         class="theme-input flex-grow-1 no-width multi-form mr-2"
@@ -135,6 +94,13 @@
                         <option value="sortFullName">Sort by name</option>
                         <option value="sortUsername">Sort by username</option>
                     </b-form-select>
+                    <b-form-select class="multi-form mr-2" v-model="selectedFilterGroupOption"
+                                   :select-size="1">
+                        <option :value="null">Filter group by ...</option>
+                        <option v-for="group in groups" :key="group.name" :value="group.name">
+                            {{ group.name }}
+                        </option>
+                    </b-form-select>
                     <b-button v-on:click.stop v-if="!order" @click="toggleOrder" class="multi-form">
                         <icon name="long-arrow-down"/>
                         Ascending
@@ -144,7 +110,8 @@
                         Descending
                     </b-button>
                 </div>
->>>>>>> 8d7d24b9
+                <b-col sm="8" class="d-flex flex-wrap">
+                </b-col>
             </b-card>
 
             <course-participant-card v-if="viewEnrolled"
