--- conflicted
+++ resolved
@@ -9,17 +9,10 @@
                     placeholder="Course name"
                     required/>
                 <b-input class="mb-2 mr-sm-2 mb-sm-0 multi-form theme-input"
-<<<<<<< HEAD
-                         v-model="course.abbreviation"
-                         maxlength="10"
-                         placeholder="Course Abbreviation (Max 10 letters)"
-                         required/>
-=======
-                    v-model="course.abbr"
+                    v-model="course.abbreviation"
                     maxlength="10"
                     placeholder="Course Abbreviation (Max 10 letters)"
                     required/>
->>>>>>> edc86a2c
                 <b-input class="mb-2 mr-sm-2 mb-sm-0 multi-form theme-input"
                     v-model="course.startdate"
                     type="date"
@@ -75,48 +68,26 @@
         </b-card>
 
         <course-participant-card v-if="selectedView == 'enrolled'"
-<<<<<<< HEAD
-                                 @delete-participant="deleteParticipantLocally"
-                                 v-for="(p, i) in filteredUsers"
-            :key="p.id"
-=======
             @delete-participant="deleteParticipantLocally"
             v-for="(p, i) in filteredUsers"
-            :key="p.uID"
->>>>>>> edc86a2c
+            :key="p.id"
             :cID="cID"
             :uID="p.id"
             :index="i"
-<<<<<<< HEAD
-            :studentNumber="p.username"
-            :name="p.first_name + ' ' + p.last_name"
+            :username="p.username"
+            :fullName="p.first_name + ' ' + p.last_name"
             :portraitPath="p.profile_picture"
-            :role="p.role"/>
-
-        <add-user-card v-if="selectedView == 'unenrolled'"
-                                 @add-participant="addParticipantLocally"
-                                 v-for="p in filteredUsers"
-             :key="p.id"
-             :cID="cID"
-             :uID="p.id"
-             :name="p.username"
-             :portraitPath="p.profile_picture"/>
-=======
-            :username="p.name"
-            :fullName="p.first_name + ' ' + p.last_name"
-            :portraitPath="p.picture"
             :role="p.role"/>
 
         <add-user-card v-if="selectedView == 'unenrolled'"
             @add-participant="addParticipantLocally"
             v-for="p in filteredUsers"
-            :key="p.uID"
+            :key="p.id"
             :cID="cID"
-            :uID="p.uID"
-            :username="p.name"
+            :uID="p.id"
+            :username="p.username"
             :fullName="p.first_name + ' ' + p.last_name"
-            :portraitPath="p.picture"/>
->>>>>>> edc86a2c
+            :portraitPath="p.profile_picture"/>
 
     </content-single-column>
 </template>
@@ -235,13 +206,6 @@
             }
 
             function checkFilter (user) {
-<<<<<<< HEAD
-                var userName = user.username.toLowerCase()
-                var userID = String(user.uID).toLowerCase()
-
-                return userName.includes(self.searchVariable.toLowerCase()) ||
-                       userID.includes(self.searchVariable)
-=======
                 var username = user.name.toLowerCase()
                 var fullName = user.first_name.toLowerCase() + ' ' + user.last_name.toLowerCase()
                 var searchVariable = self.searchVariable.toLowerCase()
@@ -252,7 +216,6 @@
                 } else {
                     return false
                 }
->>>>>>> edc86a2c
             }
 
             var viewList = this.participants
