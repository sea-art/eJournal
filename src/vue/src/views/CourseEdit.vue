<template>
    <content-single-column>
        <bread-crumb>&nbsp;</bread-crumb>
        <b-card class="no-hover">
            <b-form @submit="onSubmit">
                <b-input class="mb-2 mr-sm-2 mb-sm-0 multi-form"
                         v-model="course.name"
                         placeholder="Course name"
                         required/>
                <b-input class="mb-2 mr-sm-2 mb-sm-0 multi-form"
                         v-model="course.abbr"
                         maxlength="10"
                         placeholder="Course Abbreviation (Max 10 letters)"
                         required/>
                <b-input class="mb-2 mr-sm-2 mb-sm-0 multi-form"
                         v-model="course.date"
                         type="date"
                         required/>

<<<<<<< HEAD
                <b-row>
                    <b-col lg="2" md="5">
                        <b-button class="add-button" type="submit">Update Course</b-button>
                    </b-col>
                    <b-col lg="2" md="5">
                        <b-button @click.prevent.stop="deleteCourse()" class="delete-button">Delete Course</b-button>
                    </b-col>
                    <b-col lg="3" md="3">
                        <b-form-select v-model="selectedSortOption" :select-size="1">
                           <option :value="null">Sort on ...</option>
                           <option value="sortName">Sort on name</option>
                           <option value="sortID">Sort on ID</option>
                        </b-form-select>
                    </b-col>
                </b-row>
=======
                <b-button class="add-button" type="submit">Update Course</b-button>
                <b-button @click.prevent.stop="deleteCourse" class="delete-button">Delete Course</b-button>
>>>>>>> 14590a97
            </b-form>
        </b-card>

        <!-- TODO PROVIDE FULL NAME AND STUDENTNUMBER DATABASE BOYS -->
        <course-participant-card @delete-participant="deleteParticipantLocally" v-for="(p, i) in participants"
            :key="p.uID"
            :cID="cID"
            :uID="p.uID"
            :index="i"
            :studentNumber="p.studentNumber"
            :name="p.name"
            :portraitPath="p.picture"
            :role="p.role"/>
    </content-single-column>
</template>

<script>
import contentSingleColumn from '@/components/ContentSingleColumn.vue'
import breadCrumb from '@/components/BreadCrumb.vue'
import courseParticipantCard from '@/components/CourseParticipantCard.vue'
import courseApi from '@/api/course.js'

export default {
    name: 'CourseEdit',
    props: {
        cID: {
            required: true
        }
    },
    data () {
        return {
            course: {},
            form: {},
            participants: [],
            selectedSortOption: null
        }
    },
    created () {
        courseApi.get_course_data(this.cID)
            .then(response => {
                this.course = response
            })
            .catch(_ => alert('Error while loading course data'))

        courseApi.get_users(this.cID)
            .then(response => {
                this.participants = response.users
            })
            .catch(_ => alert('Error while loading course users'))
    },
    // TODO Added actual API
    methods: {
        onSubmit () {
            courseApi.update_course(this.cID,
                this.course.name,
                this.course.abbr,
                this.course.date)
                .then(response => {
                    this.course = response
                    console.log(this.course.date)
                    this.pageName = this.course.name
                })
        },
        deleteCourse () {
            if (confirm('Are you sure you want to delete ' + this.course.name + '?')) {
                courseApi.delete_course(this.cID)
                    .then(response => {
                        this.$router.push({name: 'Home'})
                    })
            }
        },
        deleteParticipantLocally (uID) {
            console.log(uID)
            this.participants = this.participants.filter(function (item) {
                return uID !== item.uID
            })
        }
    },
    watch: {
        selectedSortOption: function (val) {
            if (this.init) {
                this.init = false
            } else {
                this.selectedSortOption = val
                if (val === 'sortName') {
                    this.participants = this.participants.sort((a, b) => a.name > b.name)
                } else if (val === 'sortID') {
                    this.participants = this.participants.sort((a, b) => a.uID > b.uID)
                }
                console.log(this.participants)
            }
        }
    },
    components: {
        'content-single-column': contentSingleColumn,
        'course-participant-card': courseParticipantCard,
        'bread-crumb': breadCrumb
    }
}
</script>

<style>
#pushBot {
    margin-bottom: 10px;
}
</style><|MERGE_RESOLUTION|>--- conflicted
+++ resolved
@@ -17,7 +17,6 @@
                          type="date"
                          required/>
 
-<<<<<<< HEAD
                 <b-row>
                     <b-col lg="2" md="5">
                         <b-button class="add-button" type="submit">Update Course</b-button>
@@ -33,10 +32,6 @@
                         </b-form-select>
                     </b-col>
                 </b-row>
-=======
-                <b-button class="add-button" type="submit">Update Course</b-button>
-                <b-button @click.prevent.stop="deleteCourse" class="delete-button">Delete Course</b-button>
->>>>>>> 14590a97
             </b-form>
         </b-card>
 
