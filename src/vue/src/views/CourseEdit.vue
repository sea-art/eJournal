<template>
    <content-single-column>
        <bread-crumb>&nbsp;</bread-crumb>
        <b-card class="no-hover settings-card">
            <h2 class="mb-2">Manage course data</h2>
            <b-form @submit.prevent="onSubmit">
                <b-input class="mb-2 mr-sm-2 mb-sm-0 multi-form theme-input"
                    v-model="course.name"
                    placeholder="Course name"
                    required/>
                <b-input class="mb-2 mr-sm-2 mb-sm-0 multi-form theme-input"
                    v-model="course.abbreviation"
                    maxlength="10"
                    placeholder="Course Abbreviation (Max 10 letters)"
                    required/>
                <b-input class="mb-2 mr-sm-2 mb-sm-0 multi-form theme-input"
                    v-model="course.startdate"
                    type="date"
                    required/>
                <b-input class="mb-2 mr-sm-2 mb-sm-0 multi-form theme-input"
                    v-model="course.enddate"
                    type="date"
                    required/>

                <b-row>
                    <b-col class="d-flex flex-wrap">
                        <b-button v-if="this.$root.canDeleteCourse()"
                            @click.prevent.stop="deleteCourse()"
                            class="delete-button flex-grow-1 multi-form">
                            <icon name="trash"/>
                            Delete Course
                        </b-button>
                        <b-button v-if="this.$root.canEditCourseRoles()"
                            @click.prevent.stop="routeToEditCourseRoles"
                            class="change-button flex-grow-1 multi-form">
                            <icon name="users"/>
                            Manage Roles and Permissions
                        </b-button>
                        <b-button class="add-button flex-grow-1 multi-form"
                            type="submit"
                            v-if="this.$root.canEditCourse()">
                            <icon name="save"/>
                            Save
                        </b-button>
                    </b-col>
                </b-row>
            </b-form>
        </b-card>

        <div v-if="this.participants.length > 0">
            <b-card class="no-hover">
                <h2 class="mb-2">Manage course members</h2>
                    <b-row>
                        <b-col sm="6" class="d-flex flex-wrap">
                            <b-form-select class="flex-grow-1 multi-form" v-model="selectedSortOption" :select-size="1">
                               <option :value="null">Sort by ...</option>
                               <option value="sortFullName">Sort by name</option>
                               <option value="sortUsername">Sort by username</option>
                            </b-form-select>
                        </b-col>
                        <b-col sm="6" class="d-flex flex-wrap">
                            <b-form-select class="flex-grow-1 multi-form" v-model="selectedView" :select-size="1">
                                <option value="enrolled">Enrolled</option>
                                <option value="unenrolled">Unenrolled</option>
                            </b-form-select>
                        </b-col>
                    </b-row>
                    <input class="multi-form theme-input full-width" type="text" v-model="searchVariable" placeholder="Search..."/>
            </b-card>

<<<<<<< HEAD
        <course-participant-card v-if="selectedView == 'enrolled'"
            @delete-participant="deleteParticipantLocally"
            v-for="(p, i) in filteredUsers"
            :key="p.id"
            :cID="cID"
            :uID="p.id"
            :index="i"
            :username="p.username"
            :fullName="p.first_name + ' ' + p.last_name"
            :portraitPath="p.profile_picture"
            :role="p.role"/>

        <add-user-card v-if="selectedView == 'unenrolled'"
            @add-participant="addParticipantLocally"
            v-for="p in filteredUsers"
            :key="p.id"
            :cID="cID"
            :uID="p.id"
            :username="p.username"
            :fullName="p.first_name + ' ' + p.last_name"
            :portraitPath="p.profile_picture"/>
=======
            <course-participant-card v-if="selectedView === 'enrolled'"
                @delete-participant="deleteParticipantLocally"
                v-for="(p, i) in filteredUsers"
                :class="{ 'input-disabled': p.role === 'Teacher' && numTeachers <= 1 }"
                :key="p.uID"
                :cID="cID"
                :uID="p.uID"
                :index="i"
                :username="p.role"
                :fullName="p.first_name + ' ' + p.last_name"
                :portraitPath="p.picture"
                :role.sync="p.role"/>

            <add-user-card v-if="selectedView === 'unenrolled'"
                @add-participant="addParticipantLocally"
                v-for="p in filteredUsers"
                :key="p.uID"
                :cID="cID"
                :uID="p.uID"
                :username="p.name"
                :fullName="p.first_name + ' ' + p.last_name"
                :portraitPath="p.picture"/>
        </div>
>>>>>>> 6b70f3ed

    </content-single-column>
</template>

<script>
import addUsersToCourseCard from '@/components/course/AddUsersToCourseCard.vue'
import breadCrumb from '@/components/assets/BreadCrumb.vue'
import contentSingleColumn from '@/components/columns/ContentSingleColumn.vue'
import courseParticipantCard from '@/components/course/CourseParticipantCard.vue'

import auth from '@/api/auth.js'
import store from '@/Store'
import icon from 'vue-awesome/components/Icon'

export default {
    name: 'CourseEdit',
    props: {
        cID: {
            required: true
        }
    },
    data () {
        return {
            course: {},
            form: {},
            participants: [],
            unenrolledStudents: [],
            selectedSortOption: null,
            searchVariable: '',
            selectedView: 'enrolled',
            unenrolledLoaded: false,
            numTeachers: 0
        }
    },
    watch: {
        participants: {
            handler: function (val, _) {
                this.numTeachers = val.filter(p => p.role === 'Teacher').length
            },
            deep: true
        }
    },
    created () {
<<<<<<< HEAD
        auth.get('courses/' + this.cID)
            .then(response => { this.course = response })
        auth.get('participations/', { cID: this.cID })
            .then(response => { this.participants = response })
    },
    methods: {
        onSubmit () {
            auth.update('courses/' + this.cID, this.course)
                .then(response => {
                    this.course = response
                    this.pageName = this.course.name
                    this.$toasted.success(response.description)
=======
        courseApi.get_course_data(this.cID)
            .then(course => { this.course = course })
            .catch(error => { this.$toasted.error(error.response.data.description) })

        if (this.$root.canViewCourseParticipants()) {
            courseApi.get_course_users(this.cID)
                .then(users => { this.participants = users })
                .catch(error => { this.$toasted.error(error.response.data.description) })
        }
    },
    methods: {
        onSubmit () {
            courseApi.update_course(this.cID, this.course.name, this.course.abbr, this.course.startdate, this.course.enddate)
                .then(course => {
                    this.course = course
                    this.$toasted.success('Succesfully updated the course.')
>>>>>>> 6b70f3ed
                    store.clearCache()
                })
                .catch(error => { this.$toasted.error(error.response.data.description) })
        },
        deleteCourse () {
            if (confirm('Are you sure you want to delete ' + this.course.name + '?')) {
                auth.delete('courses/' + this.cID)
                    .then(response => {
                        this.$router.push({name: 'Home'})
<<<<<<< HEAD
                        this.$toasted.success(response.description)
                    })
                    .catch(_ => this.$toasted.error('Could not deleted course.'))
=======
                        this.$toasted.success(response.data.description)
                    })
                    .catch(error => { this.$toasted.error(error.response.data.description) })
>>>>>>> 6b70f3ed
            }
        },
        deleteParticipantLocally (role, name, picture, uID) {
            this.participants = this.participants.filter(function (item) {
                return uID !== item.uID
            })
            if (this.unenrolledLoaded === true) {
                this.unenrolledStudents.push({ 'role': role,
                    'name': name,
                    'picture': picture,
                    'uID': uID })
            }
        },
        addParticipantLocally (role, name, picture, uID) {
            this.unenrolledStudents = this.unenrolledStudents.filter(function (item) {
                return uID !== item.uID
            })
            this.participants.push({ 'role': role,
                'name': name,
                'picture': picture,
                'uID': uID
            })
        },
        loadUnenrolledStudents () {
<<<<<<< HEAD
            auth.get('participations/', { cID: this.cID })
                .then(response => { this.unenrolledStudents = response })
=======
            courseApi.get_unenrolled_users(this.cID)
                .then(users => { this.unenrolledStudents = users })
                .catch(error => { this.$toasted.error(error.response.data.description) })
>>>>>>> 6b70f3ed
            this.unenrolledLoaded = !this.unenrolledLoaded
        },
        routeToEditCourseRoles () {
            this.$router.push({
                name: 'UserRoleConfiguration',
                params: { cID: this.cID }
            })
        }
    },
    computed: {
        filteredUsers: function () {
            let self = this

            function compareFullName (a, b) {
                var fullNameA = a.first_name + ' ' + a.last_name
                var fullNameB = b.first_name + ' ' + b.last_name

                if (fullNameA < fullNameB) { return -1 }
                if (fullNameA > fullNameB) { return 1 }
                return 0
            }

            function compareUsername (a, b) {
                if (a.name < b.name) { return -1 }
                if (a.name > b.name) { return 1 }
                return 0
            }

            function checkFilter (user) {
                var username = user.username.toLowerCase()
                var fullName = user.first_name.toLowerCase() + ' ' + user.last_name.toLowerCase()
                var searchVariable = self.searchVariable.toLowerCase()

                if (username.includes(searchVariable) ||
                    fullName.includes(searchVariable)) {
                    return true
                } else {
                    return false
                }
            }

            var viewList = this.participants

            /* Switch view list with drop down menu and load unenrolled
               students when accessing other students at first time. */
            if (this.selectedView === 'unenrolled') {
                if (this.unenrolledLoaded === false) {
                    this.loadUnenrolledStudents()
                }
                viewList = this.unenrolledStudents
            }

            /* Filter list based on search input. */
            if (this.selectedSortOption === 'sortFullName') {
                return viewList.filter(checkFilter).sort(compareFullName)
            } else if (this.selectedSortOption === 'sortUsername') {
                return viewList.filter(checkFilter).sort(compareUsername)
            } else {
                return viewList.filter(checkFilter)
            }
        }
    },
    components: {
        'add-user-card': addUsersToCourseCard,
        'bread-crumb': breadCrumb,
        'content-single-column': contentSingleColumn,
        'course-participant-card': courseParticipantCard,
        icon
    }
}
</script><|MERGE_RESOLUTION|>--- conflicted
+++ resolved
@@ -68,53 +68,29 @@
                     <input class="multi-form theme-input full-width" type="text" v-model="searchVariable" placeholder="Search..."/>
             </b-card>
 
-<<<<<<< HEAD
-        <course-participant-card v-if="selectedView == 'enrolled'"
-            @delete-participant="deleteParticipantLocally"
-            v-for="(p, i) in filteredUsers"
-            :key="p.id"
-            :cID="cID"
-            :uID="p.id"
-            :index="i"
-            :username="p.username"
-            :fullName="p.first_name + ' ' + p.last_name"
-            :portraitPath="p.profile_picture"
-            :role="p.role"/>
-
-        <add-user-card v-if="selectedView == 'unenrolled'"
-            @add-participant="addParticipantLocally"
-            v-for="p in filteredUsers"
-            :key="p.id"
-            :cID="cID"
-            :uID="p.id"
-            :username="p.username"
-            :fullName="p.first_name + ' ' + p.last_name"
-            :portraitPath="p.profile_picture"/>
-=======
             <course-participant-card v-if="selectedView === 'enrolled'"
                 @delete-participant="deleteParticipantLocally"
                 v-for="(p, i) in filteredUsers"
                 :class="{ 'input-disabled': p.role === 'Teacher' && numTeachers <= 1 }"
-                :key="p.uID"
+                :key="p.id"
                 :cID="cID"
-                :uID="p.uID"
+                :uID="p.id"
                 :index="i"
                 :username="p.role"
                 :fullName="p.first_name + ' ' + p.last_name"
-                :portraitPath="p.picture"
+                :portraitPath="p.profile_picture"
                 :role.sync="p.role"/>
 
             <add-user-card v-if="selectedView === 'unenrolled'"
                 @add-participant="addParticipantLocally"
                 v-for="p in filteredUsers"
-                :key="p.uID"
+                :key="p.id"
                 :cID="cID"
-                :uID="p.uID"
+                :uID="p.id"
                 :username="p.name"
                 :fullName="p.first_name + ' ' + p.last_name"
-                :portraitPath="p.picture"/>
+                :portraitPath="p.profile_picture"/>
         </div>
->>>>>>> 6b70f3ed
 
     </content-single-column>
 </template>
@@ -158,37 +134,19 @@
         }
     },
     created () {
-<<<<<<< HEAD
         auth.get('courses/' + this.cID)
-            .then(response => { this.course = response })
+            .then(course => { this.course = course })
+            .catch(error => { this.$toasted.error(error.response.data.description) })
         auth.get('participations/', { cID: this.cID })
-            .then(response => { this.participants = response })
+            .then(users => { this.participants = users })
+            .catch(error => { this.$toasted.error(error.response.data.description) })
     },
     methods: {
         onSubmit () {
             auth.update('courses/' + this.cID, this.course)
                 .then(response => {
-                    this.course = response
-                    this.pageName = this.course.name
-                    this.$toasted.success(response.description)
-=======
-        courseApi.get_course_data(this.cID)
-            .then(course => { this.course = course })
-            .catch(error => { this.$toasted.error(error.response.data.description) })
-
-        if (this.$root.canViewCourseParticipants()) {
-            courseApi.get_course_users(this.cID)
-                .then(users => { this.participants = users })
-                .catch(error => { this.$toasted.error(error.response.data.description) })
-        }
-    },
-    methods: {
-        onSubmit () {
-            courseApi.update_course(this.cID, this.course.name, this.course.abbr, this.course.startdate, this.course.enddate)
-                .then(course => {
                     this.course = course
                     this.$toasted.success('Succesfully updated the course.')
->>>>>>> 6b70f3ed
                     store.clearCache()
                 })
                 .catch(error => { this.$toasted.error(error.response.data.description) })
@@ -198,15 +156,9 @@
                 auth.delete('courses/' + this.cID)
                     .then(response => {
                         this.$router.push({name: 'Home'})
-<<<<<<< HEAD
                         this.$toasted.success(response.description)
                     })
-                    .catch(_ => this.$toasted.error('Could not deleted course.'))
-=======
-                        this.$toasted.success(response.data.description)
-                    })
                     .catch(error => { this.$toasted.error(error.response.data.description) })
->>>>>>> 6b70f3ed
             }
         },
         deleteParticipantLocally (role, name, picture, uID) {
@@ -231,14 +183,9 @@
             })
         },
         loadUnenrolledStudents () {
-<<<<<<< HEAD
             auth.get('participations/', { cID: this.cID })
-                .then(response => { this.unenrolledStudents = response })
-=======
-            courseApi.get_unenrolled_users(this.cID)
                 .then(users => { this.unenrolledStudents = users })
                 .catch(error => { this.$toasted.error(error.response.data.description) })
->>>>>>> 6b70f3ed
             this.unenrolledLoaded = !this.unenrolledLoaded
         },
         routeToEditCourseRoles () {
