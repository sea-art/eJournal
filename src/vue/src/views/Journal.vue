--- conflicted
+++ resolved
@@ -1,13 +1,8 @@
 <template>
     <b-row no-gutters>
         <b-col v-if="bootstrapLg()" cols="12">
-<<<<<<< HEAD
             <bread-crumb v-if="bootstrapLg()" @eye-click="customisePage" :currentPage="$route.params.assignmentName" :course="$route.params.courseName"/>
             <edag @select-node="selectNode" :selected="currentNode" :nodes="nodes"/>
-=======
-            <bread-crumb v-if="bootstrapLg()" @eye-click="customisePage" :currentPage="Placeholder" :course="Placeholder"/>
-            <edag @select-node="selectNode" :selected="variable" :nodes="nodes"/>
->>>>>>> 36d24892
         </b-col>
         <b-col v-else xl="3" class="left-content">
             <edag @select-node="selectNode" :selected="currentNode" :nodes="nodes"/>
