--- conflicted
+++ resolved
@@ -1,11 +1,6 @@
 <template>
-<<<<<<< HEAD
-    <!-- <journal-student :cID="cID" :aID="aID" :jID="jID"/> -->
-    <journal-non-student :cID="cID" :aID="aID" :jID="jID"/>
-=======
     <journal-non-student v-if="$root.canViewAssignment()" :cID="cID" :aID="aID" :jID="jID"/>
     <journal-student v-else :cID="cID" :aID="aID" :jID="jID"/>
->>>>>>> 14590a97
 </template>
 
 <script>
@@ -56,7 +51,4 @@
         'journal-non-student': journalNonStudent
     }
 }
-</script>
-
-<style>
-</style>+</script>