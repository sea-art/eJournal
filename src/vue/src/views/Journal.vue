--- conflicted
+++ resolved
@@ -1,48 +1,6 @@
 <template>
-<<<<<<< HEAD
-    <b-row no-gutters>
-        <!-- TODO: reopen bread-crumb when it is working again -->
-        <b-col v-if="bootstrapLg()" cols="12">
-            <!-- <bread-crumb v-if="bootstrapLg()" @eye-click="customisePage" :currentPage="$route.params.assignmentName" :course="$route.params.courseName"/> -->
-            <edag @select-node="selectNode" :selected="currentNode" :nodes="nodes"/>
-        </b-col>
-        <b-col v-else xl="3" class="left-content">
-            <edag @select-node="selectNode" :selected="currentNode" :nodes="nodes"/>
-        </b-col>
-
-        <b-col lg="12" xl="6" order="2" class="main-content">
-            <!-- <bread-crumb v-if="!bootstrapLg()" @eye-click="customisePage" :currentPage="$route.params.assignmentName" :course="$route.params.courseName"/> -->
-            <!--
-                Fill in the template using the corresponding data
-                of the entry
-            . -->
-            <div v-if="nodes.length > currentNode">
-                <div v-if="nodes[currentNode].type == 'e'">
-                    <entry-node ref="entry-template-card" @edit-node="adaptData" :entryNode="nodes[currentNode]"/>
-                </div>
-                <div v-else-if="nodes[currentNode].type == 'd'">
-                    {{nodes[currentNode]}}
-                    <entry-node ref="entry-template-card" @edit-node="adaptData" :entryNode="nodes[currentNode]"/>
-                </div>
-                <div v-else-if="nodes[currentNode].type == 'a'">
-                    <add-card @info-entry="addNode" :addNode="nodes[currentNode]"></add-card>
-                </div>
-                <div v-else-if="nodes[currentNode].type == 'p'">
-                    <b-card class="card main-card noHoverCard" :class="'pink-border'">
-                        <h2>Needed progress</h2>
-                        You have {{progressNodes[nodes[currentNode].nID]}} points out of the {{nodes[currentNode].target}}
-                        needed points before {{nodes[currentNode].deadline}}.
-                    </b-card>
-                </div>
-            </div>
-        </b-col>
-        <b-col cols="12" xl="3" order="3" class="right-content"/>
-    </b-row>
-
-=======
     <journal-student :cID="cID" :aID="aID" :jID="jID"/>
     <!-- <journal-non-student :cID="cID" :aID="aID" :jID="jID"/> -->
->>>>>>> 4a3509f7
 </template>
 
 <script>
@@ -56,69 +14,10 @@
     props: ['cID', 'aID', 'jID'],
     data () {
         return {
-<<<<<<< HEAD
-            windowWidth: 0,
-            currentNode: 0,
-            editedData: ['', ''],
-            nodes: [],
-            progressNodes: {}
-=======
             windowWidth: 0
->>>>>>> 4a3509f7
         }
     },
     methods: {
-<<<<<<< HEAD
-        adaptData (editedData) {
-            this.nodes[this.currentNode] = editedData
-        },
-        selectNode ($event) {
-            if ($event === this.currentNode) {
-                return this.currentNode
-            }
-
-            if (this.nodes[this.currentNode].type !== 'e' || this.nodes[this.currentNode].type !== 'd') {
-                this.currentNode = $event
-                return
-            }
-
-            if (this.$refs['entry-template-card'].saveEditMode === 'Save') {
-                if (!confirm('Oh no! Progress will not be saved if you leave. Do you wish to continue?')) {
-                    return
-                }
-            }
-
-            if (this.nodes[$event].type === 'p') {
-                this.progressPoints(this.nodes[$event])
-            }
-
-            this.$refs['entry-template-card'].cancel()
-            this.currentNode = $event
-        },
-        addNode (infoEntry) {
-            // console.log(infoEntry)
-            journal.create_entry(this.jID, infoEntry[0].tID, infoEntry[1])
-            journal.get_nodes(this.jID)
-                .then(response => { this.nodes = response.nodes })
-                .catch(_ => alert('Error while loading nodes.'))
-        },
-        progressPoints (progressNode) {
-            var tempProgress = 0
-
-            for (var node of this.nodes) {
-                if (node.nID === progressNode.nID) {
-                    break
-                }
-
-                if (node.type === 'e' || node.type === 'd') {
-                    tempProgress += node.entry.grade
-                }
-            }
-
-            this.progressNodes[progressNode.nID] = tempProgress
-        },
-=======
->>>>>>> 4a3509f7
         getWindowWidth (event) {
             this.windowWidth = document.documentElement.clientWidth
         },
