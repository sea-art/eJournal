--- conflicted
+++ resolved
@@ -37,7 +37,6 @@
         </b-col>
         <b-col cols="12" xl="3" order="3" class="right-content"/>
     </b-row>
-
 </template>
 
 <script>
@@ -72,17 +71,6 @@
 
     methods: {
         adaptData (editedData) {
-<<<<<<< HEAD
-            this.nodes[this.currentNode].textbox1 = editedData[0]
-            this.nodes[this.currentNode].textbox2 = editedData[1]
-        },
-        selectNode ($event) {
-            if ($event === this.currentNode) {
-                returncurrentNode
-            }
-
-            if (this.nodes[this.currentNode].type !== 'entry') {
-=======
             this.nodes[this.currentNode] = editedData
         },
         selectNode ($event) {
@@ -91,35 +79,16 @@
             }
 
             if (this.nodes[this.currentNode].type !== 'e' || this.nodes[this.currentNode].type !== 'd') {
->>>>>>> 3e76bf9b
                 this.currentNode = $event
                 return
             }
 
-<<<<<<< HEAD
-            if (this.$refs['entry-template-card'].save === 'Save') {
-=======
             if (this.$refs['entry-template-card'].saveEditMode === 'Save') {
->>>>>>> 3e76bf9b
                 if (!confirm('Oh no! Progress will not be saved if you leave. Do you wish to continue?')) {
                     return
                 }
             }
 
-<<<<<<< HEAD
-            this.$refs['entry-template-card'].cancel()
-            this.currentNode = $event
-        },
-        addNode () {
-            this.nodes.splice(this.currentNode, 0, {
-                type: 'entry',
-                textbox1: '',
-                textbox2: '',
-                text: '',
-                date: new Date(),
-                id: this.nodes.length
-            })
-=======
             if (this.nodes[$event].type === 'p') {
                 this.progressPoints(this.nodes[$event])
             }
@@ -148,7 +117,6 @@
             }
 
             this.progressNodes[progressNode.nID] = tempProgress
->>>>>>> 3e76bf9b
         },
         getWindowWidth (event) {
             this.windowWidth = document.documentElement.clientWidth
