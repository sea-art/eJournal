<template>
<<<<<<< HEAD
    <div>
        <b-row>
            <b-col cols="3" class="left-content">
                  <edag @select-node="selectNode" :selected="currentNode" :nodes="nodes"></edag>
            </b-col>
            <b-col cols="6" class="main-content">
                <bread-crumb :currentPage="$route.params.student"></bread-crumb>
                <!--
                    Fill in the template using the corresponding data
                    of the entry
                . -->
                <div v-if="nodes[currentNode].type == 'entry'">
                  <entry-template @edit-data="adaptData" :textbox1="nodes[currentNode].textbox1"
                  :textbox2="nodes[currentNode].textbox2"
                  :date="nodes[currentNode].date">  </entry-template>
                </div>
                <div v-else-if="nodes[currentNode].type == 'add'">
                    <add-card @add-template="addNode">bhjewk</add-card>
                </div>
                <div v-else-if="nodes[currentNode].type == 'progress'">
                  <entry-template @edit-data="adaptData" :textbox1="nodes[currentNode].textbox1"
                  :textbox2="nodes[currentNode].textbox2"
                  :date="nodes[currentNode].date">  </entry-template>
                </div>
            </b-col>
            <b-col cols="3" class="right-content"></b-col>
        </b-row>
    </div>
=======
    <content-columns>
        <edag slot="left-content-column" @select-node="selectNode" :selected="variable" :nodes="nodes"></edag>
        <div slot="main-content-column">
            <bread-crumb :currentPage="$route.params.assignmentName" :course="$route.params.courseName"></bread-crumb>
            <!--
                Fill in the template using the corresponding data
                of the entry
            . -->
            <div v-if="nodes[variable].type == 'entry'">
                <entry-template ref="entry-template-card" @edit-data="adaptData" :textbox1="nodes[variable].textbox1"
                    :textbox2="nodes[variable].textbox2"
                    :date="nodes[variable].date"></entry-template>
            </div>
            <div v-else-if="nodes[variable].type == 'add'">
                <add-card @add-template="addNode">bhjewk</add-card>
            </div>
            <div v-else-if="nodes[variable].type == 'progress'">
                <entry-template ref="entry-template-card" @edit-data="adaptData" :textbox1="nodes[variable].textbox1"
                    :textbox2="nodes[variable].textbox2"
                    :date="nodes[variable].date"></entry-template>
            </div>
        </div>
    </content-columns>
>>>>>>> 90a3255f
</template>

<script>
import contentColumns from '@/components/ContentColumns.vue'
import entryTemplate from '@/components/TemplateCard.vue'
import addCard from '@/components/AddCard.vue'
import edag from '@/components/Edag.vue'
import breadCrumb from '@/components/BreadCrumb.vue'
export default {
    name: 'Journal',
    data () {
        return {
            currentNode: 0,
            editedData: ['', ''],
            nodes: [{
                type: 'entry',
                textbox1: 'Awesome IT',
                textbox2: 'Waar ging dit ook al weer over?',
                date: new Date(),
                id: 0
            }, {
                type: 'entry',
                textbox1: 'Lezing NNS',
                textbox2: 'Rob Belleman was er ook.',
                date: new Date(),
                id: 1
            }, {
                type: 'add',
                textbox1: 'Add',
                textbox2: 'something',
                text: '+',
                date: new Date(),
                id: 2
            }, {
                type: 'progress',
                textbox1: 'Jaar 1 Deadline',
                textbox2: 'oh no',
                text: '5',
                date: new Date(),
                id: 3
            }]
        }
    },

    methods: {
        adaptData (editedData) {
            this.nodes[this.currentNode].textbox1 = editedData[0]
            this.nodes[this.currentNode].textbox2 = editedData[1]
        },
        // TODO maak deze functies weer mooi en duidelijk
        selectNode ($event) {
            if (this.nodes[this.currentNode].type !== 'entry') {
                this.currentNode = $event
                return
            }

            if ($event === this.currentNode) {
                return
            }
            if (this.$refs['entry-template-card'].save && this.$refs['entry-template-card'].save === 'Save') {
                if (!confirm('Oh no! Progress will not be saved if you leave. Do you wish to continue?')) {
                    return
                }
            }
            this.$refs['entry-template-card'].cancel()
            this.currentNode = $event
        },
        addNode () {
            this.nodes.splice(this.currentNode, 0, {
                type: 'entry',
                textbox1: '',
                textbox2: '',
                text: '',
                date: new Date(),
                id: this.nodes.length
            })
        }
    },

    components: {
        'content-columns': contentColumns,
        'bread-crumb': breadCrumb,
        'entry-template': entryTemplate,
        'add-card': addCard,
        'edag': edag
    }
}
</script>

<style>
.noHoverCard:hover {
    background-color: var(--theme-light-grey);
}
</style><|MERGE_RESOLUTION|>--- conflicted
+++ resolved
@@ -1,58 +1,23 @@
 <template>
-<<<<<<< HEAD
-    <div>
-        <b-row>
-            <b-col cols="3" class="left-content">
-                  <edag @select-node="selectNode" :selected="currentNode" :nodes="nodes"></edag>
-            </b-col>
-            <b-col cols="6" class="main-content">
-                <bread-crumb :currentPage="$route.params.student"></bread-crumb>
-                <!--
-                    Fill in the template using the corresponding data
-                    of the entry
-                . -->
-                <div v-if="nodes[currentNode].type == 'entry'">
-                  <entry-template @edit-data="adaptData" :textbox1="nodes[currentNode].textbox1"
-                  :textbox2="nodes[currentNode].textbox2"
-                  :date="nodes[currentNode].date">  </entry-template>
+        <content-columns>
+            <edag slot="left-content-column" @select-node="selectNode" :selected="selectedNode" :nodes="nodes"></edag>
+            <div slot="main-content-column">
+                <bread-crumb :currentPage="$route.params.assignmentName" :course="$route.params.courseName"></bread-crumb>
+                <div v-if="nodes[selectedNode].type == 'entry'">
+                    <entry-template ref="entry-template-card" @edit-data="adaptData" :textbox1="nodes[selectedNode].textbox1"
+                        :textbox2="nodes[selectedNode].textbox2"
+                        :date="nodes[selectedNode].date"></entry-template>
                 </div>
-                <div v-else-if="nodes[currentNode].type == 'add'">
+                <div v-else-if="nodes[selectedNode].type == 'add'">
                     <add-card @add-template="addNode">bhjewk</add-card>
                 </div>
-                <div v-else-if="nodes[currentNode].type == 'progress'">
-                  <entry-template @edit-data="adaptData" :textbox1="nodes[currentNode].textbox1"
-                  :textbox2="nodes[currentNode].textbox2"
-                  :date="nodes[currentNode].date">  </entry-template>
+                <div v-else-if="nodes[selectedNode].type == 'progress'">
+                    <entry-template ref="entry-template-card" @edit-data="adaptData" :textbox1="nodes[selectedNode].textbox1"
+                        :textbox2="nodes[selectedNode].textbox2"
+                        :date="nodes[selectedNode].date"></entry-template>
                 </div>
-            </b-col>
-            <b-col cols="3" class="right-content"></b-col>
-        </b-row>
-    </div>
-=======
-    <content-columns>
-        <edag slot="left-content-column" @select-node="selectNode" :selected="variable" :nodes="nodes"></edag>
-        <div slot="main-content-column">
-            <bread-crumb :currentPage="$route.params.assignmentName" :course="$route.params.courseName"></bread-crumb>
-            <!--
-                Fill in the template using the corresponding data
-                of the entry
-            . -->
-            <div v-if="nodes[variable].type == 'entry'">
-                <entry-template ref="entry-template-card" @edit-data="adaptData" :textbox1="nodes[variable].textbox1"
-                    :textbox2="nodes[variable].textbox2"
-                    :date="nodes[variable].date"></entry-template>
             </div>
-            <div v-else-if="nodes[variable].type == 'add'">
-                <add-card @add-template="addNode">bhjewk</add-card>
-            </div>
-            <div v-else-if="nodes[variable].type == 'progress'">
-                <entry-template ref="entry-template-card" @edit-data="adaptData" :textbox1="nodes[variable].textbox1"
-                    :textbox2="nodes[variable].textbox2"
-                    :date="nodes[variable].date"></entry-template>
-            </div>
-        </div>
-    </content-columns>
->>>>>>> 90a3255f
+        </content-columns>
 </template>
 
 <script>
@@ -65,7 +30,7 @@
     name: 'Journal',
     data () {
         return {
-            currentNode: 0,
+            selectedNode: 0,
             editedData: ['', ''],
             nodes: [{
                 type: 'entry',
