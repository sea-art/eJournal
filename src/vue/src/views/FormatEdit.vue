--- conflicted
+++ resolved
@@ -20,6 +20,7 @@
                     of the entry
                 . -->
                 <selected-node-card
+                    :class="{ 'fmt-disabled' : saveRequestInFlight }"
                     v-if="nodes.length > 0"
                     ref="entry-template-card"
                     :currentPreset="nodes[currentNode]"
@@ -29,7 +30,7 @@
                     @changed="isChanged = true"/>
                 <main-card v-else class="no-hover" :line1="'No presets in format'" :class="'grey-border'"/>
 
-                <b-button class="add-button grey-background full-width" @click="addNode">
+                <b-button :class="{ 'fmt-disabled' : saveRequestInFlight }" class="add-button grey-background full-width" @click="addNode">
                     <icon name="plus"/>
                     Add New Preset to Format
                 </b-button>
@@ -48,81 +49,34 @@
             </b-col>
         </b-col>
 
-<<<<<<< HEAD
-        <b-col lg="12" xl="6" order="3" order-xl="2" class="main-content-format-edit">
-            <bread-crumb v-if="!bootstrapLg()" @eye-click="customisePage" :currentPage="$route.params.assignmentName" :course="$route.params.courseName"/>
-            <!--
-                Fill in the template using the corresponding data
-                of the entry
-            . -->
-
-            <div v-if="nodes.length > 0" :class="{ grayed : saveRequestInFlight }">
-                <selected-node-card ref="entry-template-card" :currentPreset="nodes[currentNode]" :templates="templatePool" @deadline-changed="sortList" @delete-preset="deletePreset" @changed="isChanged = true" :color="$root.colors[cID % $root.colors.length]"/>
-            </div>
-            <div v-else>
-                <p>No presets yet</p>
-            </div>
-
-            <b-modal
-                ref="modal"
-                size="lg"
-                ok-only
-                hide-header>
-                    <span slot="modal-ok">Back</span>
-                    <template-editor :template="templateBeingEdited">
-                    </template-editor>
-            </b-modal>
-        </b-col>
-        <b-col cols="12" xl="3" order="2" order-xl="3" class="right-content-format-edit">
-            <h3>Format</h3>
-            <div :class="{ grayed : saveRequestInFlight }">
-                <b-card @click.prevent.stop="addNode" class="card hover add-button" :class="'grey-border'" style="">
-                    <b>+ Add Preset to Format</b>
-                </b-card>
-                <b-card class="no-hover">
-                    <b>Point Maximum</b>
-                    <input v-model="max_points" placeholder="Point Maximum" type="number">
-                </b-card>
-                <b-card @click.prevent.stop="saveFormat" class="card hover add-button" :class="'grey-border'" style="">
-                    <b v-if="saveRequestInFlight">Saving...</b>
-                    <b v-else>Save Format</b>
-                </b-card>
-                <br/>
-            </div>
-
-            <h3>Template Pool</h3>
-            <div :class="{ grayed : saveRequestInFlight }">
-                <template-todo-card class="hover" v-for="template in templatePool" :key="template.t.tID" @click.native="showModal(template)" :template="template" @delete-template="deleteTemplate" :color="$root.colors[cID % $root.colors.length]"/>
-                <b-card @click="showModal(newTemplate())" class="hover add-button" :class="'grey-border'" style="">
-                    <b>+ Add Template</b>
-                </b-card>
-            </div>
-=======
         <b-col md="12" lg="4" xl="3" class="right-content-edag-page right-content">
             <b-row>
                 <b-col md="6" lg="12">
                     <h3>Assignment Format</h3>
-                    <b-card class="no-hover settings-card mb-4" :class="$root.getBorderClass($route.params.cID)">
-                        <div class="point-maximum multi-form">
-                            <b>Point Maximum</b>
-                            <input class="theme-input" v-model="max_points" placeholder="Points" type="number">
-                        </div>
-                        <b-button @click.prevent.stop="saveFormat" class="add-button full-width">
-                            <icon name="save"/>
-                            Save Format
-                        </b-button>
-                    </b-card>
+                    <div :class="{ 'fmt-disabled' : saveRequestInFlight }">
+                        <b-card class="no-hover settings-card mb-4" :class="$root.getBorderClass($route.params.cID)">
+                            <div class="point-maximum multi-form">
+                                <b>Point Maximum</b>
+                                <input class="theme-input" v-model="max_points" placeholder="Points" type="number">
+                            </div>
+                            <b-button @click.prevent.stop="saveFormat" class="add-button full-width">
+                                <icon name="save"/>
+                                Save Format
+                            </b-button>
+                        </b-card>
+                    </div>
                 </b-col>
                 <b-col md="6" lg="12">
                     <h3>Entry Templates</h3>
-                    <available-template-card v-for="template in templatePool" :key="template.t.tID" @click.native="showModal(template)" :template="template" @delete-template="deleteTemplate"/>
-                    <b-button class="add-button grey-background full-width" @click="showModal(newTemplate())">
-                        <icon name="plus"/>
-                        Create New Template
-                    </b-button>
+                    <div :class="{ 'fmt-disabled' : saveRequestInFlight }">
+                        <available-template-card v-for="template in templatePool" :key="template.t.tID" @click.native="showModal(template)" :template="template" @delete-template="deleteTemplate"/>
+                        <b-button class="add-button grey-background full-width" @click="showModal(newTemplate())">
+                            <icon name="plus"/>
+                            Create New Template
+                        </b-button>
+                    </div>
                 </b-col>
             </b-row>
->>>>>>> 30f66f8d
         </b-col>
     </b-row>
 
@@ -266,6 +220,8 @@
         },
         // Do client side validation and save to DB
         saveFormat () {
+            var missingPointMax = false
+
             var invalidDate = false
             var invalidTemplate = false
             var invalidTarget = false
@@ -277,6 +233,12 @@
             for (var template of this.templatePool) {
                 templatePoolIds.push(template.t.tID)
             }
+
+            if (!missingPointMax && isNaN(parseInt(this.max_points))) {
+                missingPointMax = true
+                this.$toasted.error('Point maximum is missing. Please check the format and try again.')
+            }
+
             for (var node of this.nodes) {
                 if (!targetsOutOfOrder && node.type === 'p') {
                     if (lastTarget && node.target < lastTarget) {
@@ -304,7 +266,7 @@
                 }
             }
 
-            if (invalidDate | invalidTemplate | invalidTarget | targetsOutOfOrder) {
+            if (missingPointMax | invalidDate | invalidTemplate | invalidTarget | targetsOutOfOrder) {
                 return
             }
 
@@ -400,75 +362,11 @@
 }
 </script>
 
-<<<<<<< HEAD
-<style>
-.grayed {
-    opacity: 0.5;
-    pointer-events: none;
-}
-
-.left-content-format-edit {
-    padding: 0px 30px !important;
-    flex: 0 0 auto;
-}
-
-.main-content-format-edit {
-    padding-top: 40px !important;
-    background-color: var(--theme-medium-grey);
-    flex: 1 1 auto;
-    overflow-x: hidden;
-}
-
-.right-content-format-edit {
-    flex: 0 0 auto;
-    padding-top: 30px !important;
-    padding-left: 30px !important;
-    padding-right: 30px !important;
-}
-
-@media (min-width: 1200px) {
-    .outer-container {
-        height: 100%;
-        overflow: hidden;
-    }
-
-    .left-content-format-edit {
-        height: 100%;
-        overflow: hidden;
-    }
-
-    .main-content-format-edit, .right-content-format-edit {
-        height: 100%;
-        overflow-y: scroll;
-    }
-}
-
-@media (max-width: 1200px) {
-    .right-content-format-edit {
-        padding: 30px !important;
-    }
-
-    .main-content-format-edit {
-        padding: 30px !important;
-    }
-}
-
-@media (max-width: 576px) {
-    .left-content-format-edit {
-        padding: 0px !important;
-    }
-
-    .right-content-format-edit {
-        padding: 30px 0px !important;
-    }
-
-    .main-content-format-edit {
-        padding: 30px 0px !important;
-    }
-}
-=======
 <style lang="sass">
 @import '~sass/partials/edag-page-layout.sass'
+.fmt-disabled
+    opacity: 0.5
+    pointer-events: none
 
 .point-maximum
     display: flex
@@ -482,5 +380,4 @@
     input[type=number]::-webkit-outer-spin-button
         -webkit-appearance: none
         margin: 0
->>>>>>> 30f66f8d
 </style>