--- conflicted
+++ resolved
@@ -15,13 +15,8 @@
             <edag @select-node="selectNode" :selected="currentNode" :nodes="nodes" :isInEditFormatPage="true"/>
         </b-col>
 
-<<<<<<< HEAD
         <b-col lg="12" xl="6" class="main-content-format-edit main-content">
-            <bread-crumb v-if="!bootstrapLg()" @eye-click="customisePage" :currentPage="$route.params.assignmentName" :course="$route.params.courseName"/>
-=======
-        <b-col lg="12" xl="6" order="3" order-xl="2" class="main-content-format-edit">
             <bread-crumb v-if="$root.lg()" @eye-click="customisePage" :currentPage="$route.params.assignmentName" :course="$route.params.courseName"/>
->>>>>>> 08278948
             <!--
                 Fill in the template using the corresponding data
                 of the entry
