--- conflicted
+++ resolved
@@ -10,26 +10,6 @@
             slot="main-content-column"
             :loading="loadingCourses"
         >
-<<<<<<< HEAD
-            <b-link :to="{ name: 'Course', params: { cID: c.id, courseName: c.name } }">
-                <main-card
-                    :line1="c.name"
-                    :line2="c.startdate ? (c.startdate.substring(0, 4) +
-                        (c.enddate ? ` - ${c.enddate.substring(0, 4)}` : '')) : ''"
-                    :color="$root.getBorderClass(c.id)"
-                />
-            </b-link>
-        </div>
-        <b-button
-            v-if="$hasPermission('can_add_course')"
-            slot="main-content-column"
-            class="add-button"
-            @click="showModal('createCourseRef')"
-        >
-            <icon name="plus"/>
-            Create new course
-        </b-button>
-=======
             <div v-if="courses.length > 0">
                 <div
                     v-for="c in courses"
@@ -51,7 +31,7 @@
                     @click="showModal('createCourseRef')"
                 >
                     <icon name="plus"/>
-                    Create New Course
+                    Create new course
                 </b-button>
             </div>
             <main-card
@@ -60,7 +40,6 @@
                 class="no-hover"
             />
         </load-wrapper>
->>>>>>> 30d9ab8e
 
         <deadline-deck slot="right-content-column"/>
 
