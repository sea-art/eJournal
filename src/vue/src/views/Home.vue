<template>
    <content-columns>
        <bread-crumb
            @eye-click="customisePage()"
            @edit-click="showModal('editCourseRef')"
            slot="main-content-column"
            :currentPage="'Courses'">
        </bread-crumb>

        <div v-for="c in courses" :key="c.id" slot="main-content-column">
            <b-link :to="{name: 'Course', params: {cID: c.id, courseName: c.name}}">
                <main-card
                    :line1="c.name"
<<<<<<< HEAD
                    :line2="c.startdate ? (c.startdate.substring(0, 4) + (c.enddate ? ' - ' + c.enddate.substring(0, 4) : '')) : ''"
                    :color="$root.colors[c.id % $root.colors.length]">
=======
                    :line2="c.startdate.substring(0, 4) + '-' + c.enddate.substring(0, 4)"
                    :class="$root.getBorderClass(c.cID)">
>>>>>>> edc86a2c
                </main-card>
            </b-link>
        </div>
        <b-button v-if="$root.canAddCourse()"
            slot="main-content-column"
            class="add-button grey-background full-width"
            @click="showModal('createCourseRef')">
            <icon name="plus"/>
            Create New Course
        </b-button>

        <h3 slot="right-content-column">Upcoming</h3>
        <!-- TODO: This seems like an inappropriate permission check. Will have to be reconsidered in the rework. -->
        <b-card v-if="this.$root.canAddCourse()"
                class="no-hover"
                slot="right-content-column">
            <b-form-select v-model="selectedSortOption" :select-size="1">
                <option value="sortDate">Sort by date</option>
                <option value="sortNeedsMarking">Sort by marking needed</option>
            </b-form-select>
        </b-card>

        <div v-for="(d, i) in computedDeadlines" :key="i" slot="right-content-column">
            <b-link tag="b-button" :to="assignmentRoute(d.cID, d.aID, d.jID)">
                <todo-card
                    :date="d.deadline.Date"
                    :hours="d.deadline.Hours"
                    :minutes="d.deadline.Minutes"
                    :name="d.name"
                    :abbr="d.courseAbbr"
                    :totalNeedsMarking="d.totalNeedsMarking"
                    :class="$root.getBorderClass(d.cID)">
                </todo-card>
            </b-link>
        </div>

        <b-modal
            slot="main-content-column"
            ref="editCourseRef"
            title="Global Changes"
            size="lg"
            hide-footer>
                <edit-home @handleAction="handleConfirm('editCourseRef')"></edit-home>
        </b-modal>

        <b-modal
            slot="main-content-column"
            ref="createCourseRef"
            title="New Course"
            size="lg"
            hide-footer>
                <create-course @handleAction="handleConfirm('createCourseRef')"></create-course>
        </b-modal>
    </content-columns>
</template>

<script>
import contentColumns from '@/components/columns/ContentColumns.vue'
import breadCrumb from '@/components/assets/BreadCrumb.vue'
import mainCard from '@/components/assets/MainCard.vue'
import todoCard from '@/components/assets/TodoCard.vue'
import createCourse from '@/components/course/CreateCourse.vue'
import editHome from '@/components/home/EditHome.vue'
<<<<<<< HEAD

import auth from '@/api/auth'
=======
import icon from 'vue-awesome/components/Icon'
import course from '@/api/course'
import assignmentApi from '@/api/assignment.js'
>>>>>>> edc86a2c

export default {
    name: 'Home',
    data () {
        return {
            intituteName: 'Universiteit van Amsterdam (UvA)',
            courses: [],
            selectedSortOption: 'sortDate',
            deadlines: []
        }
    },
    components: {
        'content-columns': contentColumns,
        'bread-crumb': breadCrumb,
        'main-card': mainCard,
        'todo-card': todoCard,
        'create-course': createCourse,
        'edit-home': editHome,
        'icon': icon
    },
    created () {
        this.loadCourses()

        // assignmentApi.get_upcoming_deadlines()
        //     .then(response => {
        //         this.deadlines = response
        //     })
        //     .catch(_ => this.$toasted.error('Error while loading deadlines'))
    },
    methods: {
        loadCourses () {
            auth.get('courses').then(courses => { this.courses = courses })
        },
        deleteCourse (courseID, courseName) {
            if (confirm('Are you sure you want to delete ' + courseName + '?')) {
                // TODO: Implement delete this course ID after privy check
            }
        },
        showModal (ref) {
            this.$refs[ref].show()
        },
        handleConfirm (ref) {
            if (ref === 'createCourseRef') {
                this.loadCourses()
            } else if (ref === 'editCourseRef') {
                // TODO: Handle edit course
            }

            this.hideModal(ref)
        },
        hideModal (ref) {
            this.$refs[ref].hide()
        },
        customisePage () {
            this.$toasted.info('Wishlist: Customise page')
        },
        assignmentRoute (cID, aID, jID) {
            var route = {
                name: 'Assignment',
                params: {
                    cID: cID,
                    aID: aID
                }
            }

            if (jID) {
                route.params.jID = jID
            }

            return route
        }
    },
    computed: {
        computedDeadlines: function () {
            var counter = 0

            function compareDate (a, b) {
                return new Date(a.deadline.Date) - new Date(b.deadline.Date)
            }

            function compareMarkingNeeded (a, b) {
                if (a.totalNeedsMarking > b.totalNeedsMarking) { return -1 }
                if (a.totalNeedsMarking < b.totalNeedsMarking) { return 1 }
                return 0
            }

            function filterTop () {
                return (++counter <= 5)
            }

            function filterNoEntries (deadline) {
                return deadline.totalNeedsMarking !== 0
            }

            if (this.selectedSortOption === 'sortDate') {
                return this.deadlines.slice().sort(compareDate).filter(filterTop)
            } else if (this.selectedSortOption === 'sortNeedsMarking') {
                return this.deadlines.slice().sort(compareMarkingNeeded).filter(filterTop).filter(filterNoEntries)
            } else {
                return this.deadlines.slice().sort(compareDate).filter(filterTop)
            }
        }
    }
}
</script><|MERGE_RESOLUTION|>--- conflicted
+++ resolved
@@ -11,13 +11,8 @@
             <b-link :to="{name: 'Course', params: {cID: c.id, courseName: c.name}}">
                 <main-card
                     :line1="c.name"
-<<<<<<< HEAD
                     :line2="c.startdate ? (c.startdate.substring(0, 4) + (c.enddate ? ' - ' + c.enddate.substring(0, 4) : '')) : ''"
-                    :color="$root.colors[c.id % $root.colors.length]">
-=======
-                    :line2="c.startdate.substring(0, 4) + '-' + c.enddate.substring(0, 4)"
-                    :class="$root.getBorderClass(c.cID)">
->>>>>>> edc86a2c
+                    :color="$root.getBorderClass(c.cID)">
                 </main-card>
             </b-link>
         </div>
@@ -81,14 +76,10 @@
 import todoCard from '@/components/assets/TodoCard.vue'
 import createCourse from '@/components/course/CreateCourse.vue'
 import editHome from '@/components/home/EditHome.vue'
-<<<<<<< HEAD
 
 import auth from '@/api/auth'
-=======
+
 import icon from 'vue-awesome/components/Icon'
-import course from '@/api/course'
-import assignmentApi from '@/api/assignment.js'
->>>>>>> edc86a2c
 
 export default {
     name: 'Home',
