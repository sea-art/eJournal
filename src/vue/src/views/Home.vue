--- conflicted
+++ resolved
@@ -1,39 +1,19 @@
 <template>
     <content-columns>
         <bread-crumb :links="['test', 'test2']" :currentPage="'Courses'" slot="main-content-column"></bread-crumb>
-        <div v-for="c in courses" :key="c.cID" slot="main-content-column">
-            <b-link tag="b-button" :to="{name: 'Course', params: {course: c.cID}}">
-                <main-card :line1="c.name" :line2="c.date" :color="set_color()">{{ c.cID }}</main-card>
+        <div v-for="(c, i) in courses" :key="c.cID" slot="main-content-column">
+            <b-link tag="b-button" :to="{name: 'Course', params: {course: c.cID, color: colors[i]}}">
+                <main-card :line1="c.name" :line2="c.date" :color="colors[i]">{{ c.cID }}</main-card>
             </b-link>
         </div>
 
-<<<<<<< HEAD
         <h3 slot="right-content-column">Upcoming</h3>
-        <div v-for="d in deadlines" :key="d.dID" slot="right-content-column">
+        <div v-for="(d, i) in deadlines" :key="d.dID" slot="right-content-column">
             <b-link tag="b-button" :to="{name: 'Assignment', params: {course: d.cID[0], assign: d.dID}}">
-                <todo-card :line0="d.datetime" :line1="d.name" :line2="d.course" :color="set_color()">hoi</todo-card>
+                <todo-card :line0="d.datetime" :line1="d.name" :line2="d.course" :color="colors[i]">hoi</todo-card>
             </b-link>
         </div>
     </content-columns>
-=======
-            <div v-for="(c, i) in courses" :key="c.cID">
-                <b-link tag="b-button" :to="{name: 'Course', params: {course: c.cID, color: colors[i]}}">
-                    <main-card :line1="c.name" :line2="c.date" :color="colors[i]">{{ c.cID }}</main-card>
-                </b-link>
-            </div>
-        </b-col>
-        <b-col md="12" lg="3" order="1" order-lg="3">
-            <div class="right-content">
-                <h3>Upcoming</h3>
-                <div v-for="(d, i) in deadlines" :key="d.dID">
-                    <b-link tag="b-button" :to="{name: 'Assignment', params: {course: d.cID[0], assign: d.dID}}">
-                        <todo-card :line0="d.datetime" :line1="d.name" :line2="d.course" :color="colors[i]">hoi</todo-card>
-                    </b-link>
-                </div>
-            </div>
-        </b-col>
-    </b-row>
->>>>>>> a0c3b797
 </template>
 
 <script>
