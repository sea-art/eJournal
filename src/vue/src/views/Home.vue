<template>
    <content-columns>
        <bread-crumb :links="['test', 'test2']" :currentPage="'Courses'" slot="main-content-column"></bread-crumb>
        <div v-for="(c, i) in courses" :key="c.cID" slot="main-content-column">
            <b-link tag="b-button" :to="{name: 'Course', params: {course: c.cID, color: colors[i]}}">
                <main-card :line1="c.name" :line2="c.date" :color="colors[i]">hoi</main-card>
            </b-link>
        </div>

<<<<<<< HEAD
        <h3 slot="right-content-column">Upcoming</h3>
        <div v-for="(d, i) in deadlines" :key="d.dID" slot="right-content-column">
            <b-link tag="b-button" :to="{name: 'Assignment', params: {course: d.cID[0], assign: d.dID}}">
                <todo-card :line0="d.datetime" :line1="d.name" :line2="d.course" :color="colors[i]">hoi</todo-card>
            </b-link>
        </div>
    </content-columns>
=======
            <div v-for="c in courses" :key="c.cID">
                <b-link tag="b-button" :to="{name: 'Course', params: {course: c.cID}}">
                    <main-card :line1="c.name" :line2="'2018 - 2019'" :color="set_color()">{{ c.cID }}</main-card>
                </b-link>
            </div>
        </b-col>
        <b-col md="12" lg="3" order="1" order-lg="3">
            <div class="right-content">
                <h3>Upcoming</h3>
                <div v-for="d in deadlines" :key="d.dID">
                    <b-link tag="b-button" :to="{name: 'Assignment', params: {course: d.cID[0], assign: d.dID}}">
                        <todo-card :line0="d.datetime" :line1="d.name" :line2="d.course" :color="set_color()">hoi</todo-card>
                    </b-link>
                </div>
            </div>
        </b-col>
    </b-row>
>>>>>>> 572487db
</template>

<script>
import contentColumns from '@/components/ContentColumns.vue'
import breadCrumb from '@/components/BreadCrumb.vue'
import mainCard from '@/components/MainCard.vue'
import todoCard from '@/components/TodoCard.vue'
import course from '@/api/course'
<<<<<<< HEAD
import getColors from '@/javascripts/colors.js'
=======
import assignment from '@/api/assignment'
>>>>>>> 572487db

export default {
    name: 'Home',
    data () {
        return {
            colors: [],
            courses: [],
<<<<<<< HEAD
            deadlines: [{
                name: 'Individueel logboek',
                course: 'WEDA',
                cID: ['2017WDB'],
                dID: '2017IL1',
                datetime: '8-6-2018 13:00'
            }, {
                name: 'Logboek academia',
                course: 'AVI2',
                cID: ['2017AVI2'],
                dID: '2017LA',
                datetime: '8-6-2018 13:00'
            }, {
                name: 'Individueel logboek',
                course: 'AVI1, AVI2',
                cID: ['2017AVI1', '2017AVI2'],
                dID: '2017IL2',
                datetime: '8-6-2018 13:00'
            }],
=======
            deadlines: []
        }
    },
    methods: {
        set_color () {
            this.color_idx + 1 === this.colors.length ? this.color_idx = 0 : this.color_idx++
            return this.colors[this.color_idx]
>>>>>>> 572487db
        }
    },
    components: {
        'content-columns': contentColumns,
        'bread-crumb': breadCrumb,
        'main-card': mainCard,
        'todo-card': todoCard
    },
    created () {
        course.get_user_courses()
            .then(response => { this.courses = response })
            .catch(_ => alert('Error while loading courses'))
<<<<<<< HEAD
            .then(_ => {this.colors = getColors(this.courses.length)})
=======
        assignment.get_upcoming_deadlines()
            .then(response => { this.deadlines = response })
            .catch(_ => alert('Error while loading deadlines'))
>>>>>>> 572487db
    }
}
</script><|MERGE_RESOLUTION|>--- conflicted
+++ resolved
@@ -7,7 +7,6 @@
             </b-link>
         </div>
 
-<<<<<<< HEAD
         <h3 slot="right-content-column">Upcoming</h3>
         <div v-for="(d, i) in deadlines" :key="d.dID" slot="right-content-column">
             <b-link tag="b-button" :to="{name: 'Assignment', params: {course: d.cID[0], assign: d.dID}}">
@@ -15,25 +14,6 @@
             </b-link>
         </div>
     </content-columns>
-=======
-            <div v-for="c in courses" :key="c.cID">
-                <b-link tag="b-button" :to="{name: 'Course', params: {course: c.cID}}">
-                    <main-card :line1="c.name" :line2="'2018 - 2019'" :color="set_color()">{{ c.cID }}</main-card>
-                </b-link>
-            </div>
-        </b-col>
-        <b-col md="12" lg="3" order="1" order-lg="3">
-            <div class="right-content">
-                <h3>Upcoming</h3>
-                <div v-for="d in deadlines" :key="d.dID">
-                    <b-link tag="b-button" :to="{name: 'Assignment', params: {course: d.cID[0], assign: d.dID}}">
-                        <todo-card :line0="d.datetime" :line1="d.name" :line2="d.course" :color="set_color()">hoi</todo-card>
-                    </b-link>
-                </div>
-            </div>
-        </b-col>
-    </b-row>
->>>>>>> 572487db
 </template>
 
 <script>
@@ -42,11 +22,8 @@
 import mainCard from '@/components/MainCard.vue'
 import todoCard from '@/components/TodoCard.vue'
 import course from '@/api/course'
-<<<<<<< HEAD
 import getColors from '@/javascripts/colors.js'
-=======
 import assignment from '@/api/assignment'
->>>>>>> 572487db
 
 export default {
     name: 'Home',
@@ -54,7 +31,6 @@
         return {
             colors: [],
             courses: [],
-<<<<<<< HEAD
             deadlines: [{
                 name: 'Individueel logboek',
                 course: 'WEDA',
@@ -74,15 +50,6 @@
                 dID: '2017IL2',
                 datetime: '8-6-2018 13:00'
             }],
-=======
-            deadlines: []
-        }
-    },
-    methods: {
-        set_color () {
-            this.color_idx + 1 === this.colors.length ? this.color_idx = 0 : this.color_idx++
-            return this.colors[this.color_idx]
->>>>>>> 572487db
         }
     },
     components: {
@@ -95,13 +62,11 @@
         course.get_user_courses()
             .then(response => { this.courses = response })
             .catch(_ => alert('Error while loading courses'))
-<<<<<<< HEAD
             .then(_ => {this.colors = getColors(this.courses.length)})
-=======
+            
         assignment.get_upcoming_deadlines()
             .then(response => { this.deadlines = response })
             .catch(_ => alert('Error while loading deadlines'))
->>>>>>> 572487db
     }
 }
 </script>