<template>
    <content-columns>
        <bread-crumb
            @eye-click="customisePage()"
            @edit-click="showModal('editCourseRef')"
            slot="main-content-column"
            :currentPage="'Courses'">
        </bread-crumb>

        <div v-for="c in courses" :key="c.id" slot="main-content-column">
            <b-link :to="{ name: 'Course', params: { cID: c.id, courseName: c.name } }">
                <main-card
                    :line1="c.name"
                    :line2="c.startdate ? (c.startdate.substring(0, 4) + (c.enddate ? ' - ' + c.enddate.substring(0, 4) : '')) : ''"
                    :color="$root.getBorderClass(c.id)" />
            </b-link>
        </div>
        <b-button v-if="$root.canAddCourse()"
            slot="main-content-column"
            class="add-button grey-background full-width"
            @click="showModal('createCourseRef')">
            <icon name="plus"/>
            Create New Course
        </b-button>

        <h3 slot="right-content-column">Upcoming</h3>
        <!-- TODO: This seems like an inappropriate permission check. Will have to be reconsidered in the rework. -->
        <b-card v-if="this.$root.canAddCourse()"
                class="no-hover"
                slot="right-content-column">
            <b-form-select v-model="selectedSortOption" :select-size="1">
                <option value="sortDate">Sort by date</option>
                <option value="sortNeedsMarking">Sort by marking needed</option>
            </b-form-select>
        </b-card>

        <div v-for="(d, i) in computedDeadlines" :key="i" slot="right-content-column">
            <b-link tag="b-button" :to="assignmentRoute(d.courses[0], d.id, d.jID)">
                <todo-card
                    :date="d.deadline.date"
                    :time="d.deadline.time"
                    :name="d.name"
                    :abbr="d.courseAbbr"
                    :totalNeedsMarking="d.totalNeedsMarking"
                    :class="$root.getBorderClass(d.courses[0])">
                </todo-card>
            </b-link>
        </div>

        <b-modal
            slot="main-content-column"
            ref="editCourseRef"
            title="Global Changes"
            size="lg"
            hide-footer>
                <edit-home @handleAction="handleConfirm('editCourseRef')"></edit-home>
        </b-modal>

        <b-modal
            slot="main-content-column"
            ref="createCourseRef"
            title="New Course"
            size="lg"
            hide-footer>
                <create-course @handleAction="handleConfirm('createCourseRef')"></create-course>
        </b-modal>
    </content-columns>
</template>

<script>
import contentColumns from '@/components/columns/ContentColumns.vue'
import breadCrumb from '@/components/assets/BreadCrumb.vue'
import mainCard from '@/components/assets/MainCard.vue'
import todoCard from '@/components/assets/TodoCard.vue'
import createCourse from '@/components/course/CreateCourse.vue'
import editHome from '@/components/home/EditHome.vue'

import auth from '@/api/auth'

import icon from 'vue-awesome/components/Icon'

export default {
    name: 'Home',
    data () {
        return {
            intituteName: 'Universiteit van Amsterdam (UvA)',
            courses: [],
            selectedSortOption: 'sortDate',
            deadlines: []
        }
    },
    components: {
        'content-columns': contentColumns,
        'bread-crumb': breadCrumb,
        'main-card': mainCard,
        'todo-card': todoCard,
        'create-course': createCourse,
        'edit-home': editHome,
        icon
    },
    created () {
        this.loadCourses()

<<<<<<< HEAD
        auth.get('assignments/upcomming')
            .then(response => { this.deadlines = response })
            .catch(_ => this.$toasted.error('Error while loading deadlines'))
    },
    methods: {
        loadCourses () {
            auth.get('courses').then(courses => { this.courses = courses })
        },
        deleteCourse (courseID, courseName) {
            if (confirm('Are you sure you want to delete ' + courseName + '?')) {
                // TODO: Implement delete this course ID after privy check
            }
=======
        assignmentApi.get_upcoming_deadlines()
            .then(deadlines => { this.deadlines = deadlines })
            .catch(error => { this.$toasted.error(error.response.data.description) })
    },
    methods: {
        loadCourses () {
            course.get_user_courses()
                .then(courses => { this.courses = courses })
                .catch(error => { this.$toasted.error(error.response.data.description) })
>>>>>>> 6b70f3ed
        },
        showModal (ref) {
            this.$refs[ref].show()
        },
        handleConfirm (ref) {
            if (ref === 'createCourseRef') {
                this.loadCourses()
            } else if (ref === 'editCourseRef') {
                // TODO: Handle edit course
            }

            this.hideModal(ref)
        },
        hideModal (ref) {
            this.$refs[ref].hide()
        },
        customisePage () {
            this.$toasted.info('Wishlist: Customise page')
        },
        assignmentRoute (cID, aID, jID) {
            var route = {
                name: 'Assignment',
                params: {
                    cID: cID,
                    aID: aID
                }
            }

            if (jID) {
                route.params.jID = jID
            }

            return route
        }
    },
    computed: {
        computedDeadlines: function () {
            var counter = 0

            function compareDate (a, b) {
                return new Date(a.deadline.Date) - new Date(b.deadline.Date)
            }

            function compareMarkingNeeded (a, b) {
                if (a.totalNeedsMarking > b.totalNeedsMarking) { return -1 }
                if (a.totalNeedsMarking < b.totalNeedsMarking) { return 1 }
                return 0
            }

            function filterTop () {
                return (++counter <= 5)
            }

            function filterNoEntries (deadline) {
                return deadline.totalNeedsMarking !== 0
            }

            if (this.selectedSortOption === 'sortDate') {
                return this.deadlines.slice().sort(compareDate).filter(filterTop)
            } else if (this.selectedSortOption === 'sortNeedsMarking') {
                return this.deadlines.slice().sort(compareMarkingNeeded).filter(filterTop).filter(filterNoEntries)
            } else {
                return this.deadlines.slice().sort(compareDate).filter(filterTop)
            }
        }
    }
}
</script><|MERGE_RESOLUTION|>--- conflicted
+++ resolved
@@ -101,30 +101,15 @@
     created () {
         this.loadCourses()
 
-<<<<<<< HEAD
         auth.get('assignments/upcomming')
-            .then(response => { this.deadlines = response })
-            .catch(_ => this.$toasted.error('Error while loading deadlines'))
-    },
-    methods: {
-        loadCourses () {
-            auth.get('courses').then(courses => { this.courses = courses })
-        },
-        deleteCourse (courseID, courseName) {
-            if (confirm('Are you sure you want to delete ' + courseName + '?')) {
-                // TODO: Implement delete this course ID after privy check
-            }
-=======
-        assignmentApi.get_upcoming_deadlines()
             .then(deadlines => { this.deadlines = deadlines })
             .catch(error => { this.$toasted.error(error.response.data.description) })
     },
     methods: {
         loadCourses () {
-            course.get_user_courses()
+            auth.get('courses')
                 .then(courses => { this.courses = courses })
                 .catch(error => { this.$toasted.error(error.response.data.description) })
->>>>>>> 6b70f3ed
         },
         showModal (ref) {
             this.$refs[ref].show()
