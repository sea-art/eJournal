--- conflicted
+++ resolved
@@ -1,35 +1,6 @@
 import auth from '@/api/auth'
 
 export default {
-<<<<<<< HEAD
-=======
-    /* Get data of a course specified with its ID. */
-    get_course_data (cID) {
-        return auth.authenticatedGet('/get_course_data/' + cID + '/')
-            .then(response => response.data.course)
-    },
-
-    /* Get the courses where the logged in user is the teacher. */
-    get_user_teacher_courses () {
-        return auth.authenticatedGet('/get_user_teacher_courses/')
-            .then(response => response.data)
-    },
-
-    /* Get user courses.
-     * Requests all the users courses.
-     * returns a list of all courses.
-     */
-    get_user_courses () {
-        return auth.authenticatedGet('/get_user_courses/')
-            .then(response => response.data.courses)
-    },
-
-    get_course_users (cID) {
-        return auth.authenticatedGet('/get_course_users/' + cID + '/')
-            .then(response => response.data.users)
-    },
->>>>>>> a84a319a
-
     get (id) {
         return auth.get('courses/' + id)
             .then(response => response.data.course)
@@ -57,11 +28,11 @@
 
     getAsTeacher () {
         return auth.get('courses/is_teacher')
-            .then(response => response.data.courses)
+            .then(response => response.data)
     },
 
     getLinkable () {
         return auth.get('courses/linkable')
-            .then(resposne => resposne.data.courses)
+            .then(response => response.data.courses)
     }
 }