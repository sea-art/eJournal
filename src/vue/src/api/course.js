import auth from '@/api/auth'

export default {
    /* Get user courses.
     * Requests all the users courses.
     * returns a list of all courses.
     */
    get_user_courses () {
        return auth.authenticatedGet('/get_user_courses/')
            .then(response => response.data.courses)
    },

<<<<<<< HEAD
    get_course_permissions (cID) {
        return auth.authenticatedGet('/get_course_permissions/' + cID + '/')
            .then(response => response.data.permissions)
=======
    /* Create a new course. */
    create_new_course (name, abbr, startdate) {
        return auth.authenticatedPost('/create_new_course/', {
            name: name,
            abbr: abbr,
            startdate: startdate
        }).then(response => response.data)
>>>>>>> d48375bf
    }
}<|MERGE_RESOLUTION|>--- conflicted
+++ resolved
@@ -10,11 +10,11 @@
             .then(response => response.data.courses)
     },
 
-<<<<<<< HEAD
+    /* Get the user's permissions in a course. */
     get_course_permissions (cID) {
         return auth.authenticatedGet('/get_course_permissions/' + cID + '/')
             .then(response => response.data.permissions)
-=======
+
     /* Create a new course. */
     create_new_course (name, abbr, startdate) {
         return auth.authenticatedPost('/create_new_course/', {
@@ -22,6 +22,5 @@
             abbr: abbr,
             startdate: startdate
         }).then(response => response.data)
->>>>>>> d48375bf
     }
 }