--- conflicted
+++ resolved
@@ -34,10 +34,7 @@
 function handleResponse (response) {
     response = response.response
     if (response.status === 401) {
-<<<<<<< HEAD
         router.push({name: 'Login'})
-=======
-        router.push({name: 'Guest'})
     } if (response.status === 400 ||
           response.status === 401 ||
           response.status === 403 ||
@@ -50,7 +47,6 @@
             message: response.data.result,
             description: response.data.description
         }})
->>>>>>> a9987fc9
     } else {
         throw response
     }
