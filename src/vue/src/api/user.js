import auth from '@/api/auth'

export default {
    /* Get own user data. */
    getOwnUserData () {
        return auth.authenticatedGet('/get_own_user_data/')
            .then(response => response.data.user)
    },

    /* Update user data. */
    updateUserData (username) {
        return auth.authenticatedPost('/update_user_data/', {username: username})
    },

    /* Update profile picture. */
    updateProfilePicture (file) {
        return auth.authenticatedFilePost('/update_user_data/', {picture: file})
    },

    /* Change whether the user gets grade notification or not.
     * if getsNotified is "true" the users gets notified by mail when a grade changes.
     * if getsNotified is "false" the users WONT  get notified by mail when a grade changes.
     * else nothing changes (invalid argument).
     */
<<<<<<< HEAD
    update_grade_notification (getsNotified) {
        return auth.authenticatedPost('/update_grade_notification/', {new_value: getsNotified}).then(r => r.data.new_value)
=======
    updateGradeNotification (getsNotified) {
        return auth.authenticatedGet('/update_grade_notification/' + getsNotified + '/')
            .then(r => r.new_value)
>>>>>>> 818d8f9c
    },

    /* Change whether the user gets comment notification or not.
     * if getsNotified is "true" the users gets notified by mail when a there is a new comment.
     * if getsNotified is "false" the users WONT  get notified by mail when a there is a new comment.
     * else nothing changes (invalid argument).
     */
<<<<<<< HEAD
    update_comment_notification (getsNotified) {
        return auth.authenticatedPost('/update_comment_notification/', {new_value: getsNotified}).then(r => r.data.new_value)
=======
    updateCommentNotification (getsNotified) {
        return auth.authenticatedGet('/update_comment_notification/' + getsNotified + '/')
            .then(r => r.new_value)
>>>>>>> 818d8f9c
    }
}<|MERGE_RESOLUTION|>--- conflicted
+++ resolved
@@ -22,14 +22,8 @@
      * if getsNotified is "false" the users WONT  get notified by mail when a grade changes.
      * else nothing changes (invalid argument).
      */
-<<<<<<< HEAD
     update_grade_notification (getsNotified) {
         return auth.authenticatedPost('/update_grade_notification/', {new_value: getsNotified}).then(r => r.data.new_value)
-=======
-    updateGradeNotification (getsNotified) {
-        return auth.authenticatedGet('/update_grade_notification/' + getsNotified + '/')
-            .then(r => r.new_value)
->>>>>>> 818d8f9c
     },
 
     /* Change whether the user gets comment notification or not.
@@ -37,13 +31,7 @@
      * if getsNotified is "false" the users WONT  get notified by mail when a there is a new comment.
      * else nothing changes (invalid argument).
      */
-<<<<<<< HEAD
     update_comment_notification (getsNotified) {
         return auth.authenticatedPost('/update_comment_notification/', {new_value: getsNotified}).then(r => r.data.new_value)
-=======
-    updateCommentNotification (getsNotified) {
-        return auth.authenticatedGet('/update_comment_notification/' + getsNotified + '/')
-            .then(r => r.new_value)
->>>>>>> 818d8f9c
     }
 }