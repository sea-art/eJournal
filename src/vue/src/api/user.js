--- conflicted
+++ resolved
@@ -53,15 +53,10 @@
      * if getsNotified is "false" the users WONT  get notified by mail when a grade changes.
      * else nothing changes (invalid argument).
      */
-<<<<<<< HEAD
-    update_grade_notification (getsNotified) {
+    updateGradeNotification (getsNotified) {
         return auth.authenticatedPost('/update_grade_notification/', {
             new_value: getsNotified
         }).then(r => r.data.new_value)
-=======
-    updateGradeNotification (getsNotified) {
-        return auth.authenticatedPost('/update_grade_notification/', {new_value: getsNotified}).then(r => r.data.new_value)
->>>>>>> aca88329
     },
 
     /* Change whether the user gets comment notification or not.
@@ -69,14 +64,9 @@
      * if getsNotified is "false" the users WONT  get notified by mail when a there is a new comment.
      * else nothing changes (invalid argument).
      */
-<<<<<<< HEAD
-    update_comment_notification (getsNotified) {
+    updateCommentNotification (getsNotified) {
         return auth.authenticatedPost('/update_comment_notification/', {
             new_value: getsNotified
         }).then(r => r.data.new_value)
-=======
-    updateCommentNotification (getsNotified) {
-        return auth.authenticatedPost('/update_comment_notification/', {new_value: getsNotified}).then(r => r.data.new_value)
->>>>>>> aca88329
     }
 }