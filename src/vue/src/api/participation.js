--- conflicted
+++ resolved
@@ -26,13 +26,8 @@
             .then(response => response.data)
     },
 
-<<<<<<< HEAD
-    getUnenrolled (id, unenrolledQuery) {
-        return auth.get('participations/unenrolled', {course_id: id, unenrolled_query: unenrolledQuery})
-=======
-    getUnenrolled (id, connArgs = auth.DEFAULT_CONN_ARGS) {
-        return auth.get('participations/unenrolled', {course_id: id}, connArgs)
->>>>>>> ced51afd
+    getUnenrolled (id, unenrolledQuery, connArgs = auth.DEFAULT_CONN_ARGS) {
+        return auth.get('participations/unenrolled', {course_id: id, unenrolled_query: unenrolledQuery}, connArgs)
             .then(response => response.data.participants)
     }
 
