--- conflicted
+++ resolved
@@ -22,14 +22,9 @@
     'can_view_assignment_journals',
     'can_grade',
     'can_publish_grades',
-<<<<<<< HEAD
     'can_view_unpublished'
-])
 
-const JOURNAL_LEVEL_PERMISSIONS = new Set([
-=======
     // Journal level
->>>>>>> 26b28b27
     'can_have_journal',
     'can_comment'
 ])
