--- conflicted
+++ resolved
@@ -4,22 +4,14 @@
             <!-- Place holder image -->
             <img src="./assets/logo.png">
             <!-- Redirection buttons, only visible dependent on current router path -->
-<<<<<<< HEAD
-            <router-link tag="button" to="/">Homepage</router-link>
-            <router-link v-if="$route.path != '/'" tag="button" :to='"/Profile"'>Profile</router-link>
-            <router-link v-if="$route.params.course != undefined" tag="button" :to='"/Dashboard"'>Courses</router-link>
-            <router-link v-if="$route.params.assign != undefined" tag="button" :to='"/Dashboard/"+$route.params.course'>{{$route.params.course}}</router-link>
-            <router-link v-if="$route.params.student != undefined" tag="button" :to='"/Dashboard/"+$route.params.course+"/"+$route.params.assign'>{{$route.params.assign}}</router-link>
-=======
             <b-row class="text-center">
                 <router-link tag="b-button" to="/">Homepage</router-link>
                 <router-link v-if="$route.path != '/'" tag="b-button" :to='"/Profile"'>Profile</router-link>
-                <router-link v-if="$route.params.course != undefined" tag="b-button" :to='"/Courses"'>Courses</router-link>
-                <router-link v-if="$route.params.assign != undefined" tag="b-button" :to='"/Courses/"+$route.params.course'>{{$route.params.course}}</router-link>
-                <router-link v-if="$route.params.student != undefined" tag="b-button" :to='"/Courses/"+$route.params.course+"/"+$route.params.assign'>{{$route.params.assign}}</router-link>
+                <router-link v-if="$route.params.course != undefined" tag="b-button" :to='"/Dashboard"'>Courses</router-link>
+                <router-link v-if="$route.params.assign != undefined" tag="b-button" :to='"/Dashboard/"+$route.params.course'>{{$route.params.course}}</router-link>
+                <router-link v-if="$route.params.student != undefined" tag="b-button" :to='"/Dashboard/"+$route.params.course+"/"+$route.params.assign'>{{$route.params.assign}}</router-link>
             </b-row>
 
->>>>>>> 81868191
         </div>
         <div class="container">
             <router-view/>
