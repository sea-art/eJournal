--- conflicted
+++ resolved
@@ -84,8 +84,12 @@
     },
     created () {
         journal.get_nodes(this.jID)
-<<<<<<< HEAD
-            .then(response => { this.nodes = response.nodes })
+            .then(response => {
+                this.nodes = response.nodes
+                if (this.$route.query.nID !== undefined) {
+                    this.currentNode = this.findEntryNode(parseInt(this.$route.query.nID))
+                }
+            })
 
         if (store.state.filteredJournals.length === 0) {
             journal.get_assignment_journals(2)
@@ -105,14 +109,6 @@
         }
 
         this.query = this.$route.query
-=======
-            .then(response => {
-                this.nodes = response.nodes
-                if (this.$route.query.nID !== undefined) {
-                    this.currentNode = this.findEntryNode(parseInt(this.$route.query.nID))
-                }
-            })
->>>>>>> 76d92bd7
     },
     watch: {
         currentNode: function () {
