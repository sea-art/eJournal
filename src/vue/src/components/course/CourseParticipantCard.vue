--- conflicted
+++ resolved
@@ -74,32 +74,11 @@
     methods: {
         removeFromCourse () {
             if (confirm('Are you sure you want to remove "' + this.fullName + '" from this course?')) {
-<<<<<<< HEAD
-                participationAPI.delete(this.cID, this.uID)
-                    .then(data => {
-                        this.$toasted.success(data.description)
-                        this.$emit('delete-participant', this.role,
-                            this.username,
-                            this.portraitPath,
-                            this.uID)
-                    })
-                    .catch(error => { this.$toasted.error(error.response.data.description) })
-            }
-        },
-        checkPermission () {
-            commonAPI.getPermissions(this.cID)
-                .then(permissions => {
-                    this.$root.generalPermissions = permissions
-                    if (!this.$root.canEditCourse()) {
-                        this.$router.push({
-                            name: 'Home'
-=======
-                courseApi.delete_user_from_course(this.uID, this.cID).then(data => {
+                participationAPI.delete(this.uID, this.cID).then(data => {
                     this.$toasted.success(data.description)
                     if (this.$store.getters['user/uID'] === this.uID) {
                         this.$store.dispatch('user/populateStore').catch(_ => {
                             this.$toasted.error('The website might be out of sync, please login again.')
->>>>>>> 68a9a02d
                         })
                         this.$router.push({name: 'Home'})
                     }
@@ -120,14 +99,7 @@
             } else {
                 this.selectedRole = val
                 this.$emit('update:role', val)
-<<<<<<< HEAD
-                participationAPI.update(this.cID, {user_id: this.uID, role: this.selectedRole})
-                    .then(_ => {
-                        this.checkPermission()
-                    })
-                    .catch(error => { this.$toasted.error(error.response.data.description) })
-=======
-                courseApi.update_user_role_course(this.uID, this.cID, this.selectedRole).then(_ => {
+                participationAPI.update(this.cID, {user_id: this.uID, role: this.selectedRole}).then(_ => {
                     if (this.$store.getters['user/uID'] === this.uID) {
                         this.$store.dispatch('user/populateStore').then(_ => {
                             this.$router.push({name: 'Course', params: {cID: this.cID}})
@@ -138,7 +110,6 @@
                 }, error => {
                     this.$toasted.error(error.response.data.description)
                 })
->>>>>>> 68a9a02d
             }
         }
     },
