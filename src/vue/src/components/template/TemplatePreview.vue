<!-- Loads a preview of a template. -->
<template>
<<<<<<< HEAD
    <b-card class="no-hover" :class="$root.getBorderClass($route.params.cID)">
        <b-row>
            <b-col cols="9" lg-cols="12">
                <h2 class="mb-2">{{template.name}}</h2>
            </b-col>
            <b-col cols="3" lg-cols="12" class="right-content">
            </b-col>
        </b-row>
        <b-row>
            <b-col cols="12" lg-cols="12">
                <div v-for="field in template.field_set" :key="field.eID">
                    <div v-if="field.title != ''">
                        <b>{{ field.title }}</b>
                        <br>
                    </div>
                </div>
            </b-col>
        </b-row>
=======
    <b-card class="no-hover">
        <div v-for="(field, i) in template.fields" :key="field.eID" class="multi-form">
            <span v-if="field.title">{{ field.title }}</span>

            <b-textarea
                v-if="field.type == 't'"
                class="theme-input"
            />
            <file-upload-input
                v-else-if="field.type == 'i'"
                :acceptedFiletype="'image/*'"
                :maxSizeBytes="$root.maxFileSizeBytes"
                :autoUpload="false"
                :aID="$route.params.aID"
            />
            <file-upload-input
                v-else-if="field.type == 'f'"
                :acceptedFiletype="'*/*'"
                :maxSizeBytes="$root.maxFileSizeBytes"
                :autoUpload="false"
                :aID="$route.params.aID"
            />
            <b-input v-else-if="field.type=='v'"
                class="theme-input"
                placeholder="Enter YouTube URL..."
            />
            <file-upload-input v-else-if="field.type == 'p'"
                :acceptedFiletype="'application/pdf'"
                :maxSizeBytes="$root.maxFileSizeBytes"
                :autoUpload="false"
                :aID="$route.params.aID"
            />
            <text-editor v-else-if="field.type == 'rt'"
                :id="'rich-text-editor-preview-field-' + i"
            />
            <url-input
                v-else-if="field.type == 'u'"
            />
        </div>
>>>>>>> a84a319a
    </b-card>
</template>

<script>
import fileUploadInput from '@/components/assets/file_handling/FileUploadInput.vue'
import pdfDisplay from '@/components/assets/PdfDisplay.vue'
import textEditor from '@/components/assets/TextEditor.vue'
import icon from 'vue-awesome/components/Icon'
import urlInput from '@/components/assets/UrlInput.vue'

export default {
    props: ['template'],
    components: {
        'pdf-display': pdfDisplay,
        'file-upload-input': fileUploadInput,
        'text-editor': textEditor,
        'url-input': urlInput,
        icon
    }
}
</script><|MERGE_RESOLUTION|>--- conflicted
+++ resolved
@@ -1,27 +1,7 @@
 <!-- Loads a preview of a template. -->
 <template>
-<<<<<<< HEAD
-    <b-card class="no-hover" :class="$root.getBorderClass($route.params.cID)">
-        <b-row>
-            <b-col cols="9" lg-cols="12">
-                <h2 class="mb-2">{{template.name}}</h2>
-            </b-col>
-            <b-col cols="3" lg-cols="12" class="right-content">
-            </b-col>
-        </b-row>
-        <b-row>
-            <b-col cols="12" lg-cols="12">
-                <div v-for="field in template.field_set" :key="field.eID">
-                    <div v-if="field.title != ''">
-                        <b>{{ field.title }}</b>
-                        <br>
-                    </div>
-                </div>
-            </b-col>
-        </b-row>
-=======
     <b-card class="no-hover">
-        <div v-for="(field, i) in template.fields" :key="field.eID" class="multi-form">
+        <div v-for="(field, i) in template.field_set" :key="field.eID" class="multi-form">
             <span v-if="field.title">{{ field.title }}</span>
 
             <b-textarea
@@ -59,7 +39,6 @@
                 v-else-if="field.type == 'u'"
             />
         </div>
->>>>>>> a84a319a
     </b-card>
 </template>
 
