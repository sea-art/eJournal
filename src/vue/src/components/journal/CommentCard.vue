<!--
    Component that will show all the comments of a given entry and support
    the possibility to add comments when the right permissions are met.
-->
<template>
    <div>
        <div v-if="commentObject">
            <div v-for="(comment, index) in commentObject" class="comment-section" :key="index">
                <img class="profile-picture-sm no-hover" :src="comment.author.profile_picture">
                <b-card class="no-hover comment-card" :class="$root.getBorderClass($route.params.cID)">
                    <div v-if="!editCommentStatus[index]">
                        <sandboxed-iframe :content="comment.text"/>
                        <hr class="full-width"/>
                        <b>{{ comment.author.first_name + ' ' + comment.author.last_name }}</b>
                        <icon
                            v-if="$store.getters['user/uID'] == comment.author.id"
                            name="trash"
<<<<<<< HEAD
                            class="float-icon trash-icon"
=======
                            class="float-right trash-icon"
>>>>>>> 515597a8
                            @click.native="deleteComment(comment.id)"
                        />
                        <icon
                            v-if="$store.getters['user/uID'] == comment.author.id"
                            name="edit" scale="1.07"
<<<<<<< HEAD
                            class="float-icon edit-icon"
=======
                            class="float-right ml-2 edit-icon"
>>>>>>> 515597a8
                            @click.native="editCommentView(index, true, comment.text)"
                        />
                        <span v-if="comment.published && $root.beautifyDate(comment.last_edited) === $root.beautifyDate(comment.creation_date)" class="timestamp">
                            {{ $root.beautifyDate(comment.creation_date) }}<br/>
                        </span>
                        <span v-else-if="comment.published" class="timestamp">
                            Last edited: {{ $root.beautifyDate(comment.last_edited) }}<br/>
                        </span>
                        <span v-else class="timestamp">
                            <icon name="hourglass-half" scale="0.8"/>
                            Will be published along with grade<br/>
                        </span>
                    </div>
                    <div v-else>
                        <text-editor
                            class="multi-form"
                            :id="'comment-text-editor-' + index"
                            :givenContent="editCommentTemp[index]"
                            @content-update="editCommentTemp[index] = $event"
                        />
                        <b-button v-if="$store.getters['user/uID'] == comment.author.id" class="multi-form delete-button" @click="editCommentView(index, false, '')">
                            <icon name="ban"/>
                            Cancel
                        </b-button>
                        <b-button v-if="$store.getters['user/uID'] == comment.author.id" class="ml-2 add-button float-right" @click="editComment(comment.id, index)">
                            <icon name="save"/>
                            Save
                        </b-button>
                    </div>
                </b-card>
            </div>
        </div>
        <div v-if="$hasPermission('can_comment')" class="comment-section">
            <img class="profile-picture-sm no-hover" :src="$store.getters['user/profilePicture']">
            <b-card class="no-hover new-comment">
                <text-editor
                    ref="comment-text-editor-ref"
                    :basic="true"
                    :displayInline="true"
                    :id="'comment-text-editor'"
                    placeholder="Type your comment here..."
                    @content-update="tempComment = $event"
                />
                <div class="d-flex full-width justify-content-end align-items-center">
                    <b-form-checkbox v-if="$hasPermission('can_grade') && !entryGradePublished" v-model="publishAfterGrade">
                        Publish after grade
                    </b-form-checkbox>
                    <b-button class="send-button mt-2" @click="addComment">
                        <icon name="paper-plane"/>
                    </b-button>
                </div>
            </b-card>
        </div>
    </div>
</template>

<script>
import icon from 'vue-awesome/components/Icon'
import textEditor from '@/components/assets/TextEditor.vue'
import sandboxedIframe from '@/components/assets/SandboxedIframe.vue'

import commentAPI from '@/api/comment'

export default {
    props: {
        eID: {
            required: true
        },
        entryGradePublished: {
            type: Boolean,
            default: false
        }
    },
    components: {
        'text-editor': textEditor,
        icon,
        sandboxedIframe
    },
    data () {
        return {
            tempComment: '',
            commentObject: null,
            publishAfterGrade: true,
            editCommentStatus: [],
            editCommentTemp: []
        }
    },
    watch: {
        eID () {
            this.tempComment = ''
            this.getComments()
        },
        entryGradePublished () {
            this.getComments()
        }
    },
    created () {
        this.setComments()
    },
    methods: {
        setComments () {
            commentAPI.getFromEntry(this.eID)
                .then(comments => {
                    this.commentObject = comments
                    for (var i = 0; i < this.commentObject.length; i++) {
                        this.editCommentStatus.push(false)
                        this.editCommentTemp.push('')
                    }
                })
        },
        getComments () {
            commentAPI.getFromEntry(this.eID)
                .then(comments => { this.commentObject = comments })
        },
        addComment () {
            if (this.tempComment !== '') {
                commentAPI.create({
                    entry_id: this.eID,
                    text: this.tempComment,
                    published: this.entryGradePublished || !this.publishAfterGrade
                })
                    .then(comment => {
                        this.commentObject.push(comment)
                        for (var i = 0; i < this.commentObject.length; i++) {
                            this.editCommentStatus.push(false)
                            this.editCommentTemp.push('')
                        }
                        this.tempComment = ''
                        this.$refs['comment-text-editor-ref'].clearContent()
                    })
            }
        },
        editCommentView (index, status, text) {
            if (status) {
                this.$set(this.editCommentTemp, index, text)
            }

            this.$set(this.editCommentStatus, index, status)
        },
        editComment (cID, index) {
            this.$set(this.commentObject[index], 'text', this.editCommentTemp[index])
            this.$set(this.editCommentStatus, index, false)
            commentAPI.update(cID, {
                text: this.editCommentTemp[index]
            })
                .then(comment => { this.$set(this.commentObject, index, comment) })
        },
        deleteComment (cID) {
            if (confirm('Are you sure you want to delete this comment?')) {
                commentAPI.delete(cID)
                    .then(_ => {
                        for (var i in this.commentObject) {
                            if (this.commentObject[i].id === cID) {
                                this.commentObject.splice(i, 1)
                            }
                        }
                        for (_ in this.commentObject) {
                            this.editCommentStatus.push(false)
                            this.editCommentTemp.push('')
                        }
                    })
            }
        }
    }
}
</script>

<style lang="sass">
@import '~sass/modules/colors.sass'

.float-icon
    float: right
    margin-left: 5px

.trash-icon
    margin-top: 3px
    fill: $theme-dark-blue !important
    cursor: pointer
    &:hover:not(.no-hover)
        fill: $theme-red !important

.edit-icon
    margin-top: 4px
    fill: $theme-dark-blue !important
    cursor: pointer
    &:hover:not(.no-hover)
        fill: $theme-orange !important

.comment-section
    display: flex
    .profile-picture-sm
        margin: 0px 12px
        display: inline
    .new-comment .card-body
        display: flex
        flex-wrap: wrap
    .card
        flex: 1 1 auto
        overflow: hidden
    .comment-card
        .card-body
            padding-bottom: 5px
            .trash-icon, .edit-icon
                margin-top: 4px
                margin-left: 4px
</style><|MERGE_RESOLUTION|>--- conflicted
+++ resolved
@@ -15,21 +15,13 @@
                         <icon
                             v-if="$store.getters['user/uID'] == comment.author.id"
                             name="trash"
-<<<<<<< HEAD
-                            class="float-icon trash-icon"
-=======
                             class="float-right trash-icon"
->>>>>>> 515597a8
                             @click.native="deleteComment(comment.id)"
                         />
                         <icon
                             v-if="$store.getters['user/uID'] == comment.author.id"
                             name="edit" scale="1.07"
-<<<<<<< HEAD
-                            class="float-icon edit-icon"
-=======
                             class="float-right ml-2 edit-icon"
->>>>>>> 515597a8
                             @click.native="editCommentView(index, true, comment.text)"
                         />
                         <span v-if="comment.published && $root.beautifyDate(comment.last_edited) === $root.beautifyDate(comment.creation_date)" class="timestamp">
@@ -198,26 +190,6 @@
 </script>
 
 <style lang="sass">
-@import '~sass/modules/colors.sass'
-
-.float-icon
-    float: right
-    margin-left: 5px
-
-.trash-icon
-    margin-top: 3px
-    fill: $theme-dark-blue !important
-    cursor: pointer
-    &:hover:not(.no-hover)
-        fill: $theme-red !important
-
-.edit-icon
-    margin-top: 4px
-    fill: $theme-dark-blue !important
-    cursor: pointer
-    &:hover:not(.no-hover)
-        fill: $theme-orange !important
-
 .comment-section
     display: flex
     .profile-picture-sm
