<!--
    Component that will show all the comments of a given entry and support
    the possibility to add comments when the right permissions are met.
-->
<template>
    <div>
        <div v-if="commentObject">
            <div
                v-for="(comment, index) in commentObject"
                :key="`comment-${eID}-${index}`"
                class="comment-section"
            >
                <img
                    :src="comment.author.profile_picture"
                    class="profile-picture-sm no-hover"
                />
                <b-card
                    :class="$root.getBorderClass($route.params.cID)"
                    class="no-hover comment-card"
                >
                    <div v-if="!editCommentStatus[index]">
                        <sandboxed-iframe :content="comment.text"/>
                        <hr class="full-width"/>
                        <b>{{ comment.author.full_name }}</b>
                        <icon
                            v-if="canEditComment(comment)"
                            name="trash"
                            class="float-right trash-icon"
                            @click.native="deleteComment(comment.id)"
                        />
                        <icon
                            v-if="canEditComment(comment)"
                            name="edit"
                            scale="1.07"
                            class="float-right ml-2 edit-icon"
                            @click.native="editCommentView(index, true, comment.text)"
                        />
                        <span
                            v-if="comment.published
                                && $root.beautifyDate(comment.last_edited)
                                    === $root.beautifyDate(comment.creation_date)"
                            class="timestamp"
                        >
                            {{ $root.beautifyDate(comment.creation_date) }}<br/>
                        </span>
                        <span
                            v-else-if="comment.published"
                            v-b-tooltip
                            :title="`Last edit by: ${comment.last_edited_by}`"
                            class="timestamp"
                        >
                            Last edited: {{ $root.beautifyDate(comment.last_edited) }}
                        </span>
                        <span
                            v-else
                            class="timestamp"
                        >
                            <icon
                                name="hourglass-half"
                                scale="0.8"
                            />
                            Will be published along with grade<br/>
                        </span>
                    </div>
                    <div v-else>
                        <text-editor
                            :id="'comment-text-editor-' + index"
                            v-model="editCommentTemp[index]"
                            :basic="true"
                            :footer="false"
                            class="multi-form"
                        />
                        <b-button
                            v-if="canEditComment(comment)"
                            class="multi-form delete-button"
                            @click="editCommentView(index, false, '')"
                        >
                            <icon name="ban"/>
                            Cancel
                        </b-button>
                        <b-button
                            v-if="canEditComment(comment)"
                            class="ml-2 add-button float-right"
                            @click="editComment(comment.id, index)"
                        >
                            <icon name="save"/>
                            Save
                        </b-button>
                    </div>
                </b-card>
            </div>
        </div>
        <div
            v-if="$hasPermission('can_comment')"
            class="comment-section"
        >
            <img
                :src="$store.getters['user/profilePicture']"
                class="profile-picture-sm no-hover"
            />
            <b-card
                :class="$root.getBorderClass($route.params.cID)"
                class="no-hover new-comment"
            >
                <text-editor
                    :id="'comment-text-editor'"
                    ref="comment-text-editor-ref"
                    v-model="tempComment"
                    :basic="true"
                    :footer="false"
                    placeholder="Type here to leave a comment"
                />
                <div class="d-flex full-width justify-content-end align-items-center">
                    <b-form-checkbox
                        v-if="$hasPermission('can_grade') && !entryGradePublished"
                        v-model="publishAfterGrade"
                    >
                        Publish after grade
                    </b-form-checkbox>
                    <b-button
                        class="mt-2"
                        @click="addComment"
                    >
                        <icon name="paper-plane"/>
                        Send
                    </b-button>
                </div>
            </b-card>
        </div>
    </div>
</template>

<script>
import textEditor from '@/components/assets/TextEditor.vue'
import sandboxedIframe from '@/components/assets/SandboxedIframe.vue'

import commentAPI from '@/api/comment.js'

export default {
    components: {
        textEditor,
        sandboxedIframe,
    },
    props: {
        eID: {
            required: true,
        },
        journal: {
            required: true,
        },
        entryGradePublished: {
            type: Boolean,
            default: false,
        },
    },
    data () {
        return {
            tempComment: '',
            commentObject: null,
            publishAfterGrade: true,
            editCommentStatus: [],
            editCommentTemp: [],
        }
    },
    watch: {
        eID () {
            this.tempComment = ''
            this.getComments()
        },
        entryGradePublished () {
            this.getComments()
        },
    },
    created () {
        this.setComments()
    },
    methods: {
        canEditComment (comment) {
<<<<<<< HEAD
            return this.$store.getters['user/uID'] === comment.author.id ||
                   (this.$hasPermission('can_edit_staff_comment') && !this.journal.students.filter(student => student.id === comment.author.id))
=======
            return this.$store.getters['user/uID'] === comment.author.id
                || (this.$hasPermission('can_edit_staff_comment') && comment.author.id !== this.journal.student.id)
>>>>>>> c2531a28
        },
        setComments () {
            commentAPI.getFromEntry(this.eID)
                .then((comments) => {
                    this.commentObject = comments
                    for (let i = 0; i < this.commentObject.length; i++) {
                        this.editCommentStatus.push(false)
                        this.editCommentTemp.push('')
                    }
                })
        },
        getComments () {
            commentAPI.getFromEntry(this.eID)
                .then((comments) => { this.commentObject = comments })
        },
        addComment () {
            if (this.tempComment !== '') {
                commentAPI.create({
                    entry_id: this.eID,
                    text: this.tempComment,
                    published: this.entryGradePublished || !this.publishAfterGrade,
                })
                    .then((comment) => {
                        this.commentObject.push(comment)
                        for (let i = 0; i < this.commentObject.length; i++) {
                            this.editCommentStatus.push(false)
                            this.editCommentTemp.push('')
                        }
                        this.tempComment = ''
                        this.$refs['comment-text-editor-ref'].clearContent()
                    })
            }
        },
        editCommentView (index, status, text) {
            if (status) {
                this.$set(this.editCommentTemp, index, text)
            }

            this.$set(this.editCommentStatus, index, status)
        },
        editComment (cID, index) {
            this.$set(this.commentObject[index], 'text', this.editCommentTemp[index])
            this.$set(this.editCommentStatus, index, false)
            commentAPI.update(cID, {
                text: this.editCommentTemp[index],
            })
                .then((comment) => { this.$set(this.commentObject, index, comment) })
        },
        deleteComment (cID) {
            if (window.confirm('Are you sure you want to delete this comment?')) {
                commentAPI.delete(cID)
                    .then(() => {
                        this.commentObject.forEach((comment, i) => {
                            if (comment.id === cID) {
                                this.commentObject.splice(i, 1)
                            }
                        })
                        this.commentObject.forEach(() => {
                            this.editCommentStatus.push(false)
                            this.editCommentTemp.push('')
                        })
                    })
            }
        },
    },
}
</script>

<style lang="sass">
.comment-section
    display: flex
    .profile-picture-sm
        margin: 0px 12px
        display: inline
    .new-comment .card-body
        display: flex
        flex-wrap: wrap
    .card
        flex: 1 1 auto
        overflow: hidden
    .comment-card
        .card-body
            padding-bottom: 5px
            .trash-icon, .edit-icon
                margin-top: 4px
                margin-left: 4px
</style><|MERGE_RESOLUTION|>--- conflicted
+++ resolved
@@ -176,13 +176,9 @@
     },
     methods: {
         canEditComment (comment) {
-<<<<<<< HEAD
-            return this.$store.getters['user/uID'] === comment.author.id ||
-                   (this.$hasPermission('can_edit_staff_comment') && !this.journal.students.filter(student => student.id === comment.author.id))
-=======
             return this.$store.getters['user/uID'] === comment.author.id
-                || (this.$hasPermission('can_edit_staff_comment') && comment.author.id !== this.journal.student.id)
->>>>>>> c2531a28
+                || (this.$hasPermission('can_edit_staff_comment')
+                    && !this.journal.students.filter(student => student.id === comment.author.id))
         },
         setComments () {
             commentAPI.getFromEntry(this.eID)
