--- conflicted
+++ resolved
@@ -8,11 +8,7 @@
             <div v-for="(comment, index) in commentObject" class="comment-section" :key="index">
                 <img class="profile-picture no-hover" :src="comment.author.profile_picture">
                 <b-card class="no-hover comment-card" :class="$root.getBorderClass($route.params.cID)">
-<<<<<<< HEAD
-                    <b-button v-if="authorData && authorData.uID == comment.author.id" class="ml-2 delete-button float-right" @click="deleteComment(comment.id)">
-=======
-                    <b-button v-if="$store.getters['user/uID'] == comment.author.uID" class="ml-2 delete-button float-right" @click="deleteComment(comment.ecID)">
->>>>>>> 68a9a02d
+                    <b-button v-if="$store.getters['user/uID'] == comment.author.id" class="ml-2 delete-button float-right" @click="deleteComment(comment.id)">
                         <icon name="trash"/>
                         Delete
                     </b-button>
@@ -29,13 +25,8 @@
                 </b-card>
             </div>
         </div>
-<<<<<<< HEAD
-        <div v-if="$root.canCommentJournal()" class="comment-section">
-            <img class="profile-picture no-hover" :src="authorData.profile_picture">
-=======
         <div v-if="$hasPermission('can_comment_journal')" class="comment-section">
             <img class="profile-picture no-hover" :src="$store.getters['user/profilePicture']">
->>>>>>> 68a9a02d
             <b-card class="no-hover new-comment">
                 <text-editor
                     :id="'comment-text-editor'"
@@ -56,11 +47,7 @@
 </template>
 
 <script>
-<<<<<<< HEAD
-=======
-import entryApi from '@/api/entry.js'
 import icon from 'vue-awesome/components/Icon'
->>>>>>> 68a9a02d
 import textEditor from '@/components/assets/TextEditor.vue'
 
 import userAPI from '@/api/user'
@@ -98,39 +85,22 @@
         }
     },
     created () {
-<<<<<<< HEAD
         this.getAuthorData()
         this.getComments()
     },
     methods: {
-        getAuthorData () {
-            userAPI.get()
-                .then(author => { this.authorData = author })
-        },
         getComments () {
             commentAPI.getFromEntry(this.eID)
                 .then(comments => { this.commentObject = comments })
-=======
-        this.getEntryComments()
-    },
-    methods: {
-        getEntryComments () {
-            entryApi.getEntryComments(this.eID)
-                .then(data => { this.commentObject = data })
->>>>>>> 68a9a02d
                 .catch(error => { this.$toasted.error(error.response.data.description) })
         },
         addComment () {
             if (this.tempComment !== '') {
-<<<<<<< HEAD
                 commentAPI.create({
                     entry_id: this.eID,
                     text: this.tempComment,
                     published: this.entryGradePublished || !this.publishAfterGrade
                 })
-=======
-                entryApi.createEntryComment(this.eID, this.$store.getters['user/uID'], this.tempComment, this.entryGradePublished, this.publishAfterGrade)
->>>>>>> 68a9a02d
                     .then(comment => {
                         // TODO Append comment rather than fire a get all entry comments request.
                         this.getComments()
