<template>
    <b-card class="no-hover">
        <div v-for="a in assignments" :key="a.id">
            <div v-if="a.lti_id">
                <assignment-card class="orange-border" @click.native="linkAssignment(a.id, a.lti_id)" :line1="a.name">
                    <progress-bar v-if="a.journal && a.journal.stats"
                        :currentPoints="a.journal.stats.acquired_points"
                        :totalPoints="a.journal.stats.total_points"/>
                </assignment-card>
            </div>
            <div v-else>
                <assignment-card class="green-border" @click.native="linkAssignment(a.id, a.lti_id)" :line1="a.name">
                    <progress-bar v-if="a.journal && a.journal.stats"
                        :currentPoints="a.journal.stats.acquired_points"
                        :totalPoints="a.journal.stats.total_points"/>
                </assignment-card>
            </div>
        </div>
    </b-card>
</template>

<script>
import assignmentCard from '@/components/assignment/AssignmentCard.vue'
import assignmentAPI from '@/api/assignment'

export default {
    name: 'LinkAssignment',
    props: ['lti', 'page'],
    components: {
        'assignment-card': assignmentCard
    },
    data () {
        return {
            assignments: []
        }
    },
    methods: {
        loadAssignments () {
            assignmentAPI.getAllFromCourse(this.page.cID)
                .then(assignments => { this.assignments = assignments })
                .catch(error => { this.$toasted.error(error.response.data.description) })
        },
<<<<<<< HEAD
        linkAssignment (aID, aLTI) {
            if (!aLTI || confirm('This assignment is already linked to another course, are you sure you also want to link it?')) {

            }
            assignmentAPI.update(aID, {lti_id: this.lti.ltiAssignID, points_possible: this.lti.ltiPointsPossible})
=======
        linkAssignment (aID) {
            assignmentAPI.update(aID, {lti_id: this.lti.ltiAssignID,
                points_possible: this.lti.ltiPointsPossible,
                unlock_date: this.lti.ltiAssignUnlock,
                due_date: this.lti.ltiAssignDue,
                lock_date: this.lti.ltiAssignLock})
>>>>>>> 53ee3d36
                .then(assignment => { this.$emit('handleAction', assignment.id) })
                .catch(error => { this.$toasted.error(error.response.data.description) })
        }
    },
    created () {
        this.loadAssignments()
    }
}
</script><|MERGE_RESOLUTION|>--- conflicted
+++ resolved
@@ -40,22 +40,16 @@
                 .then(assignments => { this.assignments = assignments })
                 .catch(error => { this.$toasted.error(error.response.data.description) })
         },
-<<<<<<< HEAD
         linkAssignment (aID, aLTI) {
             if (!aLTI || confirm('This assignment is already linked to another course, are you sure you also want to link it?')) {
-
+                assignmentAPI.update(aID, {lti_id: this.lti.ltiAssignID,
+                    points_possible: this.lti.ltiPointsPossible,
+                    unlock_date: this.lti.ltiAssignUnlock,
+                    due_date: this.lti.ltiAssignDue,
+                    lock_date: this.lti.ltiAssignLock})
+                    .then(assignment => { this.$emit('handleAction', assignment.id) })
+                    .catch(error => { this.$toasted.error(error.response.data.description) })
             }
-            assignmentAPI.update(aID, {lti_id: this.lti.ltiAssignID, points_possible: this.lti.ltiPointsPossible})
-=======
-        linkAssignment (aID) {
-            assignmentAPI.update(aID, {lti_id: this.lti.ltiAssignID,
-                points_possible: this.lti.ltiPointsPossible,
-                unlock_date: this.lti.ltiAssignUnlock,
-                due_date: this.lti.ltiAssignDue,
-                lock_date: this.lti.ltiAssignLock})
->>>>>>> 53ee3d36
-                .then(assignment => { this.$emit('handleAction', assignment.id) })
-                .catch(error => { this.$toasted.error(error.response.data.description) })
         }
     },
     created () {
