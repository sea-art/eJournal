<template>
<<<<<<< HEAD
    <div>
        <div v-if="courses">
            <span class="multi-form">If you would like to create a course on eJournal please click the button below.</span><br/>
            <b-row align-h="center">
                <b-button class="lti-button-option" @click="showModal('createCourseRef')">
                    <icon name="plus-square" scale="1.8"/>
                    <h2 class="lti-button-text">Create course</h2>
                </b-button>
            </b-row>
            <br/><span class="multi-form">If you would like to link an existing course on eJournal to the learning environment please
            click the button below.</span><br/>
            <b-row align-h="center">
                <b-button class="lti-button-option" @click="showModal('linkCourseRef')">
                    <icon name="link" scale="1.8"/>
                    <h2 class="lti-button-text">Link course</h2>
                </b-button>
            </b-row>
        </div>
=======
    <div v-if="courses">
        <h2 class="multi-form">Configuring a Course</h2>
        <span class="d-block mb-2">
            You came here from a learning environment through an unconfigured
            course. Do you want to create a new course on eJournal,
            or link it to an existing one?
        </span>
        <b-row>
            <b-col md="6">
                <b-card class="no-hover full-height">
                    <b-button class="add-button full-width" @click="showModal('createCourseRef')">
                        <icon name="plus-square" class="mr-3" scale="1.8"/>
                        <h2 class="lti-button-text">Create new<br/>course</h2>
                    </b-button>
                    <hr/>
                    If you have not yet preconfigured this course on eJournal, click the button above
                    to create a new course. This will be linked to your learning environment, allowing for automatic
                    grade passback.
                </b-card>
            </b-col>
            <b-col md="6">
                <b-card class="no-hover full-height">
                    <b-button class="change-button full-width" @click="showModal('linkCourseRef')">
                        <icon name="link" class="mr-3" scale="1.8"/>
                        <h2 class="lti-button-text">Link to existing<br/>course</h2>
                    </b-button>
                    <hr/>
                    If you have already set up a course on eJournal, you can link it to the course in
                    your learning environment by clicking the button above.
                </b-card>
            </b-col>

            <b-modal
                ref="createCourseRef"
                title="New Course"
                size="lg"
                hide-footer>
                    <create-course @handleAction="handleCreation" :lti="lti"/>
            </b-modal>
>>>>>>> 11875711

            <b-modal
                ref="linkCourseRef"
                title="Link Course"
                size="lg"
                hide-footer>
                    <link-course @handleAction="handleLinked" :lti="lti" :courses="courses"/>
            </b-modal>
        </b-row>
    </div>
</template>

<script>
import createCourse from '@/components/course/CreateCourse.vue'
import linkCourse from '@/components/lti/LinkCourse.vue'
import icon from 'vue-awesome/components/Icon'

export default {
    name: 'LtiCreateLinkCourse',
    props: ['lti', 'courses'],
    components: {
        'create-course': createCourse,
        'link-course': linkCourse,
        icon
    },
    methods: {
        signal (msg) {
            this.$emit('handleAction', msg)
        },
        showModal (ref) {
            this.$refs[ref].show()
        },
        hideModal (ref) {
            this.$refs[ref].hide()
        },
        handleCreation (cID) {
            this.hideModal('createCourseRef')
            this.signal(['courseCreated', cID])
        },
        handleLinked (cID) {
            this.hideModal('linkCourseRef')
            this.signal(['courseLinked', cID])
        }
    }
}
</script><|MERGE_RESOLUTION|>--- conflicted
+++ resolved
@@ -1,24 +1,4 @@
 <template>
-<<<<<<< HEAD
-    <div>
-        <div v-if="courses">
-            <span class="multi-form">If you would like to create a course on eJournal please click the button below.</span><br/>
-            <b-row align-h="center">
-                <b-button class="lti-button-option" @click="showModal('createCourseRef')">
-                    <icon name="plus-square" scale="1.8"/>
-                    <h2 class="lti-button-text">Create course</h2>
-                </b-button>
-            </b-row>
-            <br/><span class="multi-form">If you would like to link an existing course on eJournal to the learning environment please
-            click the button below.</span><br/>
-            <b-row align-h="center">
-                <b-button class="lti-button-option" @click="showModal('linkCourseRef')">
-                    <icon name="link" scale="1.8"/>
-                    <h2 class="lti-button-text">Link course</h2>
-                </b-button>
-            </b-row>
-        </div>
-=======
     <div v-if="courses">
         <h2 class="multi-form">Configuring a Course</h2>
         <span class="d-block mb-2">
@@ -58,7 +38,6 @@
                 hide-footer>
                     <create-course @handleAction="handleCreation" :lti="lti"/>
             </b-modal>
->>>>>>> 11875711
 
             <b-modal
                 ref="linkCourseRef"
