<template>
<<<<<<< HEAD
    <b-row>
        <b-col cols="2">
            <img class="profilePic" id="nav-profile-image" slot="button-content" src="../assets/unknown-profile.png">
        </b-col>
        <b-col cols="10">
            <b-card class="no-hover" :class="'pink-border'">
                <div v-if="EditSaveMode == 'Save'">
                    <b-textarea v-model="tempComment"></b-textarea><br><br>
                    <b-button @click="saveEdit">{{ EditSaveMode }}</b-button>
                    <b-button @click="cancel">Cancel</b-button>
                </div>
                <div v-else>
                    {{ comment }}<br><br>
                    <b-button @click="saveEdit">{{ EditSaveMode }}</b-button>
                </div>
            </b-card>
        </b-col>
    </b-row>
=======
    <div>
        <div v-for="(comment, index) in comments" :key="index">
            <b-row>
                <b-col cols="2">
                    <img class="profilePic" id="nav-profile-image" slot="button-content" src="../assets/unknown-profile.png">
                    {{ comment.person }}
                </b-col>
                <b-col cols="10">
                    <b-card class="no-hover" :class="'pink-border'">
                        {{ comment.message }}
                    </b-card>
                </b-col>
            </b-row>
        </div>
        <b-row>
            <b-col cols="2">
            </b-col>
            <b-col cols="10">
                <b-textarea v-model="tempComment" placeholder="Add your beautiful comment here"></b-textarea><br>
                <b-button @click="addComment">Add your comment</b-button>
            </b-col>
        </b-row>
    </div>
>>>>>>> 4a3509f7
</template>

<script>
export default {
    props: ['comments', 'person', 'eID'],

    data () {
        return {
            newComments: this.comments,
            tempComment: ''
        }
    },
    watch: {
        eID: function () {
            this.newComments = this.comments
            this.tempComment = ''
        }
    },

    methods: {
        addComment: function () {
            if (this.tempComment !== '') {
                this.newComments.push({
                    message: this.tempComment,
                    person: this.person
                })
                this.$emit('new-comments', this.newComments)
                this.tempComment = ''
            }
        }
    }
}
</script><|MERGE_RESOLUTION|>--- conflicted
+++ resolved
@@ -1,24 +1,4 @@
 <template>
-<<<<<<< HEAD
-    <b-row>
-        <b-col cols="2">
-            <img class="profilePic" id="nav-profile-image" slot="button-content" src="../assets/unknown-profile.png">
-        </b-col>
-        <b-col cols="10">
-            <b-card class="no-hover" :class="'pink-border'">
-                <div v-if="EditSaveMode == 'Save'">
-                    <b-textarea v-model="tempComment"></b-textarea><br><br>
-                    <b-button @click="saveEdit">{{ EditSaveMode }}</b-button>
-                    <b-button @click="cancel">Cancel</b-button>
-                </div>
-                <div v-else>
-                    {{ comment }}<br><br>
-                    <b-button @click="saveEdit">{{ EditSaveMode }}</b-button>
-                </div>
-            </b-card>
-        </b-col>
-    </b-row>
-=======
     <div>
         <div v-for="(comment, index) in comments" :key="index">
             <b-row>
@@ -42,7 +22,6 @@
             </b-col>
         </b-row>
     </div>
->>>>>>> 4a3509f7
 </template>
 
 <script>
