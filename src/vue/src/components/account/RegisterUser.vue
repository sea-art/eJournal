--- conflicted
+++ resolved
@@ -54,11 +54,7 @@
                             this.$toasted.success('Registration successfull! Please follow the instructions sent to ' + this.email +
                                                   ' to confirm your email address.')
                         }
-<<<<<<< HEAD
-                        authAPI.login(this.form.username, this.form.password)
-=======
                         this.$store.dispatch('user/login', { username: this.form.username, password: this.form.password })
->>>>>>> 68a9a02d
                             .then(_ => { this.$emit('handleAction') })
                             .catch(_ => { this.$toasted.error('Error logging in with your newly created account, please contact a system administrator or try registering again.') })
                     })
