<template>
    <b-row class="outer-container" no-gutters>
        <!-- TODO: reopen bread-crumb when it is working again -->
        <b-col v-if="bootstrapLg()" cols="12">
            <bread-crumb v-if="bootstrapLg()" :currentPage="$route.params.assignmentName" :course="$route.params.courseName"/>
            <edag @select-node="selectNode" :selected="currentNode" :nodes="nodes"/>
        </b-col>
        <b-col v-else xl="3" class="left-content">
            <edag @select-node="selectNode" :selected="currentNode" :nodes="nodes"/>
        </b-col>

        <b-col lg="12" xl="6" order="2" class="main-content">
            <bread-crumb v-if="!bootstrapLg()" :currentPage="$route.params.assignmentName" :course="$route.params.courseName"/>
            <div v-if="nodes.length > currentNode">
                <div v-if="nodes[currentNode].type == 'e'">
                    <entry-node ref="entry-template-card" @edit-node="adaptData" :entryNode="nodes[currentNode]"/>
                </div>
                <div v-else-if="nodes[currentNode].type == 'd'">
                    <div v-if="nodes[currentNode].entry !== null">
                        <entry-node ref="entry-template-card" @edit-node="adaptData" :entryNode="nodes[currentNode]"/>
                    </div>
                    <div v-else>
                        <entry-preview ref="entry-template-card" @content-template="fillDeadline" :template="nodes[currentNode].template"/>
                    </div>
                </div>
                <div v-else-if="nodes[currentNode].type == 'a'">
                    <add-card @info-entry="addNode" :addNode="nodes[currentNode]"></add-card>
                </div>
                <div v-else-if="nodes[currentNode].type == 'p'">
                    <b-card class="card main-card no-hover" :class="'pink-border'">
                        <h2>Needed progress</h2>
                        You have {{progressNodes[nodes[currentNode].nID]}} points out of the {{nodes[currentNode].target}}
                        needed points before {{nodes[currentNode].deadline}}.
                    </b-card>
                </div>
            </div>
        </b-col>
        <b-col cols="12" xl="3" order="3" class="right-content"/>
    </b-row>
</template>

<script>
import contentColumns from '@/components/ContentColumns.vue'
import entryNode from '@/components/EntryNode.vue'
import addCard from '@/components/AddCard.vue'
import edag from '@/components/Edag.vue'
import breadCrumb from '@/components/BreadCrumb.vue'
import journal from '@/api/journal'
import entryPreview from '@/components/EntryPreview.vue'

export default {
    props: ['jID'],
    data () {
        return {
            currentNode: 0,
            editedData: ['', ''],
            nodes: [],
            progressNodes: {}
        }
    },
    created () {
        journal.get_nodes(this.jID)
            .then(response => { this.nodes = response.nodes })
            .catch(_ => alert('Error while loading nodes.'))
    },
    watch: {
        currentNode: function () {
            if (this.nodes[this.currentNode].type === 'p') {
                this.progressPoints(this.nodes[this.currentNode])
            }
        }
    },
    methods: {
        adaptData (editedData) {
            this.nodes[this.currentNode] = editedData
            journal.create_entry(this.jID, this.nodes[this.currentNode].entry.template.tID, editedData.entry.content, this.nodes[this.currentNode].nID)
                .catch(_ => alert('Error while creating the entry.'))
                .then(response => {
                    this.nodes = response.nodes
                    this.currentNode = response.added
                })
        },
        selectNode ($event) {
            if ($event === this.currentNode) {
                return this.currentNode
            }

            if (this.nodes[this.currentNode].type !== 'e' || this.nodes[this.currentNode].type !== 'd') {
                this.currentNode = $event
                return
            }

            if (this.$refs['entry-template-card'].saveEditMode === 'Save') {
                if (!confirm('Oh no! Progress will not be saved if you leave. Do you wish to continue?')) {
                    return
                }
            }

            this.$refs['entry-template-card'].cancel()
            this.currentNode = $event
        },
        addNode (infoEntry) {
            journal.create_entry(this.jID, infoEntry[0].tID, infoEntry[1])
                .catch(_ => alert('Error while creating the entry.'))
                .then(response => {
                    this.nodes = response.nodes
                    this.currentNode = response.added
                })
                // .catch(_ => alert('Error while loading nodes.')))
                // .then(response => { this.nodes = response.nodes })
        },
        fillDeadline (data) {
            journal.create_entry(this.jID, this.nodes[this.currentNode].template.tID, data, this.nodes[this.currentNode].nID)
                .catch(_ => alert('Error while creating the entry.'))
                .then(response => {
                    this.nodes = response.nodes
                    this.currentNode = response.added
                })
            // journal.create_entry(this.jID, this.nodes[this.currentNode].template.tID, data)
        },
        progressPoints (progressNode) {
            var tempProgress = 0

            for (var node of this.nodes) {
                if (node.nID === progressNode.nID) {
                    break
                }

                if (node.type === 'e' || node.type === 'd') {
                    tempProgress += node.entry.grade
                }
            }

            this.progressNodes[progressNode.nID] = tempProgress
        },
        bootstrapLg () {
            return this.windowHeight < 1200
        },
        bootstrapMd () {
            return this.windowHeight < 922
        }
    },
    components: {
        'content-columns': contentColumns,
        'bread-crumb': breadCrumb,
        'add-card': addCard,
        'edag': edag,
        'entry-node': entryNode,
        'entry-preview': entryPreview
    }
}
</script>

<style>
.left-content {
<<<<<<< HEAD
    flex: 0 0 auto;
    padding-top: 30px !important;
    padding-left: 30px !important;
    padding-right: 30px !important;
}

.main-content {
    padding-top: 40px;
    background-color: var(--theme-medium-grey);
    flex: 1 1 auto;
}

.right-content {
    flex: 0 0 auto;
    padding-top: 30px !important;
    padding-left: 30px !important;
    padding-right: 30px !important;
=======
    height: 100%;
    overflow: hidden;
}

.outer-container {
    height: 100%;
    overflow: hidden;
>>>>>>> 07044e0d
}
</style><|MERGE_RESOLUTION|>--- conflicted
+++ resolved
@@ -153,25 +153,6 @@
 
 <style>
 .left-content {
-<<<<<<< HEAD
-    flex: 0 0 auto;
-    padding-top: 30px !important;
-    padding-left: 30px !important;
-    padding-right: 30px !important;
-}
-
-.main-content {
-    padding-top: 40px;
-    background-color: var(--theme-medium-grey);
-    flex: 1 1 auto;
-}
-
-.right-content {
-    flex: 0 0 auto;
-    padding-top: 30px !important;
-    padding-left: 30px !important;
-    padding-right: 30px !important;
-=======
     height: 100%;
     overflow: hidden;
 }
@@ -179,6 +160,5 @@
 .outer-container {
     height: 100%;
     overflow: hidden;
->>>>>>> 07044e0d
 }
 </style>