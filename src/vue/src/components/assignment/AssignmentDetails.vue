<template>
    <div>
        <h2 class="field-heading required">
            Name
        </h2>
        <div class="d-flex">
            <b-input
                v-model="assignmentDetails.name"
                class="multi-form theme-input"
                placeholder="Assignment name"
                required
            />
            <b-button
                v-if="assignmentDetails.is_published"
                v-b-tooltip.hover
                class="add-button multi-form ml-2"
                title="This assignment is visible to students"
                @click="assignmentDetails.is_published = false"
            >
                <icon name="check"/>
                Published
            </b-button>
            <b-button
                v-if="!assignmentDetails.is_published"
                v-b-tooltip.hover
                class="delete-button multi-form ml-2"
                title="This assignment is not visible to students"
                @click="assignmentDetails.is_published = true"
            >
                <icon name="times"/>
                Unpublished
            </b-button>
        </div>
        <h2 class="field-heading">
            Description
        </h2>
        <text-editor
            id="text-editor-assignment-edit-description"
            v-model="assignmentDetails.description"
            :footer="false"
            class="multi-form"
            placeholder="Description of the assignment"
        />
        <h2 class="field-heading required">
            Points possible
            <tooltip
                tip="The amount of points that represents a perfect score for this assignment, excluding
                bonus points"
            />
        </h2>
        <b-input
            v-model="assignmentDetails.points_possible"
            class="multi-form theme-input"
            placeholder="Points"
            type="number"
            min="0"
            required
        />
        <b-row class="multi-form">
            <b-col xl="4">
                <h2 class="field-heading">
                    Unlock date
                    <tooltip tip="Students will be able to work on the assignment from this date onwards"/>
                </h2>
                <flat-pickr
                    v-model="assignmentDetails.unlock_date"
                    class="multi-form"
                    :config="Object.assign({}, {
                        maxDate: assignmentDetails.dueDate ? assignmentDetails.dueDate : assignmentDetails.lockDate
                    }, $root.flatPickrTimeConfig)"
                />
            </b-col>
            <b-col xl="4">
                <h2 class="field-heading">
                    Due date
                    <tooltip
                        tip="Students are expected to have finished their assignment by this date, but new entries
                        can still be added until the lock date"
                    />
                </h2>
                <flat-pickr
                    v-model="assignmentDetails.due_date"
                    class="multi-form"
                    :config="Object.assign({}, {
                        minDate: assignmentDetails.unlockDate,
                        maxDate: assignmentDetails.lockDate,
                    }, $root.flatPickrTimeConfig)"
                />
            </b-col>
            <b-col xl="4">
                <h2 class="field-heading">
                    Lock date
                    <tooltip tip="No more entries can be added after this date"/>
                </h2>
                <flat-pickr
                    v-model="assignmentDetails.lock_date"
                    class="multi-form"
                    :config="Object.assign({}, {
                        minDate: assignmentDetails.dueDate ? assignmentDetails.dueDate : assignmentDetails.unlockDate
                    }, $root.flatPickrTimeConfig)"
                />
            </b-col>
        </b-row>
        <b-card
            v-if="assignmentDetails.is_group_assignment || !assignmentDetails.id"
            class="no-hover"
        >
<<<<<<< HEAD
            {{ assignment }}
            <template v-if="assignment.journals === null || assignment.journal.length === 0">
                <toggle-switch
                    :isActive="assignmentDetails.is_group_assignment"
                    class="float-right"
                    @parentActive="(isActive) => { assignmentDetails.is_group_assignment = isActive }"
                />
                <h2 class="field-heading multi-form">
                    Group assignment
                </h2>
                Have multiple students contribute to a shared journal.
                Selecting this option requires you to create journals on the assignment page for students to join.
                <hr/>
            </template>
=======
            <toggle-switch
                :isActive="assignmentDetails.is_group_assignment"
                :class="{ 'input-disabled': assignmentDetails.id }"
                class="float-right"
                @parentActive="(isActive) => { assignmentDetails.is_group_assignment = isActive }"
            />
            <h2 class="field-heading multi-form">
                Group assignment
            </h2>
            Have multiple students contribute to a shared journal.
            Selecting this option requires you to create journals on the assignment page for students to join.
>>>>>>> 152655e7
            <template v-if="assignmentDetails.is_group_assignment">
                <hr/>
                <toggle-switch
                    :isActive="assignmentDetails.can_lock_journal"
                    class="float-right"
                    @parentActive="(isActive) => { assignmentDetails.can_lock_journal = isActive }"
                />
                <h2 class="field-heading multi-form">
                    Allow locking journal members
                </h2>
                Once the members of a journal are locked, it cannot be joined by other students.
                Teachers can still manually add students to a journal.
                <hr/>
                <toggle-switch
                    :isActive="assignmentDetails.can_set_journal_name"
                    class="float-right"
                    @parentActive="(isActive) => { assignmentDetails.can_set_journal_name = isActive }"
                />
                <h2 class="field-heading">
                    Allow custom journal name
                </h2>
                When selected, members of a journal can override its given name.
                <hr/>
                <toggle-switch
                    :isActive="assignmentDetails.can_set_journal_image"
                    class="float-right"
                    @parentActive="(isActive) => { assignmentDetails.can_set_journal_image = isActive }"
                />
                <h2 class="field-heading">
                    Allow custom display picture
                </h2>
                When selected, members of a journal can override its display picture.
            </template>
        </b-card>
    </div>
</template>

<script>
import textEditor from '@/components/assets/TextEditor.vue'
import tooltip from '@/components/assets/Tooltip.vue'
import toggleSwitch from '@/components/assets/ToggleSwitch.vue'

export default {
    name: 'AssignmentDetails',
    components: {
        textEditor,
        tooltip,
        toggleSwitch,
    },
    props: {
        assignmentDetails: {
            required: true,
        },
        presetNodes: {
            // Props with type Object/Array must use a factory function to return the default value.
            default: () => [],
        },
    },
    computed: {
        unlockDateConfig () {
            let maxDate

            this.presetNodes.forEach((node) => {
                if (new Date(node.due_date) < new Date(maxDate) || !maxDate) {
                    maxDate = node.due_date
                }

                if (node.type !== 'p') {
                    if (new Date(node.unlock_date) < new Date(maxDate) || !maxDate) {
                        maxDate = node.unlock_date
                    }

                    if (new Date(node.lock_date) < new Date(maxDate) || !maxDate) {
                        maxDate = node.lock_date
                    }
                }
            })

            if (new Date(this.assignmentDetails.due_date) < new Date(maxDate) || !maxDate) {
                maxDate = this.assignmentDetails.due_date
            }

            if (!maxDate) {
                maxDate = this.assignmentDetails.lock_date
            }

            return Object.assign({}, { maxDate }, this.$root.flatPickrTimeConfig)
        },
        dueDateConfig () {
            let minDate

            this.presetNodes.forEach((node) => {
                if (new Date(node.due_date) > new Date(minDate) || !minDate) {
                    minDate = node.due_date
                }
            })

            if (!minDate) {
                minDate = this.assignmentDetails.unlock_date
            }

            return Object.assign({}, {
                minDate,
                maxDate: this.assignmentDetails.lock_date,
            }, this.$root.flatPickrTimeConfig)
        },
        lockDateConfig () {
            let minDate

            this.presetNodes.forEach((node) => {
                if (new Date(node.due_date) > new Date(minDate) || !minDate) {
                    minDate = node.due_date
                }

                if (node.type !== 'p') {
                    if (new Date(node.unlock_date) > new Date(minDate) || !minDate) {
                        minDate = node.unlock_date
                    }

                    if (new Date(node.lock_date) > new Date(minDate) || !minDate) {
                        minDate = node.lock_date
                    }
                }
            })

            if (new Date(this.assignmentDetails.due_date) > new Date(minDate) || !minDate) {
                minDate = this.assignmentDetails.due_date
            }

            if (!minDate) {
                minDate = this.assignmentDetails.lock_date
            }

            return Object.assign({}, { minDate }, this.$root.flatPickrTimeConfig)
        },
    },
}
</script><|MERGE_RESOLUTION|>--- conflicted
+++ resolved
@@ -102,28 +102,12 @@
             </b-col>
         </b-row>
         <b-card
-            v-if="assignmentDetails.is_group_assignment || !assignmentDetails.id"
+            v-if="assignmentDetails.is_group_assignment || !assignmentDetails.id || assignmentDetails.can_change_type"
             class="no-hover"
         >
-<<<<<<< HEAD
-            {{ assignment }}
-            <template v-if="assignment.journals === null || assignment.journal.length === 0">
-                <toggle-switch
-                    :isActive="assignmentDetails.is_group_assignment"
-                    class="float-right"
-                    @parentActive="(isActive) => { assignmentDetails.is_group_assignment = isActive }"
-                />
-                <h2 class="field-heading multi-form">
-                    Group assignment
-                </h2>
-                Have multiple students contribute to a shared journal.
-                Selecting this option requires you to create journals on the assignment page for students to join.
-                <hr/>
-            </template>
-=======
             <toggle-switch
                 :isActive="assignmentDetails.is_group_assignment"
-                :class="{ 'input-disabled': assignmentDetails.id }"
+                :class="{ 'input-disabled': assignmentDetails.id && !assignmentDetails.can_change_type }"
                 class="float-right"
                 @parentActive="(isActive) => { assignmentDetails.is_group_assignment = isActive }"
             />
@@ -132,7 +116,6 @@
             </h2>
             Have multiple students contribute to a shared journal.
             Selecting this option requires you to create journals on the assignment page for students to join.
->>>>>>> 152655e7
             <template v-if="assignmentDetails.is_group_assignment">
                 <hr/>
                 <toggle-switch
