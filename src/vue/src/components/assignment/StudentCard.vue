<template>
    <b-card :class="$root.getBorderClass($route.params.cID)">
        <b-row
            v-if="listView"
            noGutters
        >
            <b-col
                class="d-flex"
                md="7"
            >
                <div class="portrait-wrapper">
<<<<<<< HEAD
                    <img :src="previewPicture"/>
                    <todo-square
                        v-if="numMarkingNeeded > 0"
                        :num="numMarkingNeeded"
=======
                    <img
                        class="no-hover"
                        :src="student.profile_picture"
                    />
                    <number-badge
                        v-if="markingNeeded + unpublished > 0"
                        :leftNum="markingNeeded"
                        :rightNum="unpublished"
                        :title="squareInfo"
>>>>>>> 30d9ab8e
                    />
                </div>
                <div class="student-details list-view">
                    <span>
                        <b>{{ journal.names }}</b>
                        <span v-if="groups">({{ groups }})</span>
                    </span>
                    {{ journal.students[0].username }}
                </div>
            </b-col>
            <b-col
                class="mt-2"
                md="5"
            >
                <progress-bar
<<<<<<< HEAD
                    :currentPoints="journal.stats.acquired_points"
                    :totalPoints="journal.stats.total_points"
=======
                    :currentPoints="stats.acquired_points"
                    :totalPoints="assignment.points_possible"
>>>>>>> 30d9ab8e
                />
            </b-col>
        </b-row>
        <div v-else>
            <div class="d-flex multi-form">
                <div class="portrait-wrapper">
                    <img :src="previewPicture"/>
                </div>
                <div class="student-details">
                    <span>
                        <b>{{ journal.names }}</b>
                        <span v-if="groups">({{ groups }})</span>
                    </span>
                    {{ journal.students.map(s => s.username).join(', ') }}
                </div>
            </div>
            <progress-bar
<<<<<<< HEAD
                :currentPoints="journal.stats.acquired_points"
                :totalPoints="journal.stats.total_points"
                :comparePoints="assignment && assignment.stats ?
                    assignment.stats.average_points : -1"
=======
                :currentPoints="stats.acquired_points"
                :totalPoints="assignment.points_possible"
                :comparePoints="assignment && assignment.stats ? assignment.stats.average_points : -1"
>>>>>>> 30d9ab8e
            />
        </div>
        <slot/>
    </b-card>
</template>

<script>
import progressBar from '@/components/assets/ProgressBar.vue'
import numberBadge from '@/components/assets/NumberBadge.vue'

export default {
    components: {
        progressBar,
        numberBadge,
    },
    props: {
        assignment: {
            default: null,
            required: false,
        },
        journal: {
            required: true,
        },
        listView: {
            default: false,
        },
<<<<<<< HEAD
    },
    computed: {
        numMarkingNeeded () {
            return this.journal.stats.submitted - this.journal.stats.graded
        },
        previewPicture () {
            const studentsWithPicture = this.journal.students.filter(
                student => student.profile_picture !== '/static/unknown-profile.png')
            if (studentsWithPicture.length > 0) {
                return studentsWithPicture[0].profile_picture
            } else {
                return '/static/unknown-profile.png'
            }
        },
        groups () {
            const groups = []
            this.journal.students.forEach((student) => {
                if (student.groups) {
                    student.groups.forEach((group) => {
                        if (!groups.includes(group)) {
                            groups.push(group.name)
                        }
                    })
                }
            })
            return groups.join(', ')
=======
        assignment: {
            default: null,
            required: true,
        },
    },
    computed: {
        markingNeeded () {
            return this.stats.submitted - this.stats.graded
>>>>>>> 30d9ab8e
        },
        unpublished () {
            return this.stats.graded - this.stats.published
        },
        squareInfo () {
            const info = []
            if (this.markingNeeded === 1) {
                info.push('an entry needs marking')
            } else if (this.markingNeeded > 1) {
                info.push(`${this.markingNeeded} entries need marking`)
            }
            if (this.unpublished === 1) {
                info.push('an entry needs to be published')
            } else if (this.unpublished > 1) {
                info.push(`${this.unpublished} grades need to be published`)
            }
            const s = info.join(' and ')
            return `${s.charAt(0).toUpperCase()}${s.slice(1)}`
        },
    },
}
</script>

<style lang="sass">
@import '~sass/partials/shadows.sass'
@import '~sass/modules/breakpoints.sass'

.portrait-wrapper
    position: relative
    min-width: 80px
    height: 70px
    img
        @extend .shadow
        width: 70px
        height: 70px
        border-radius: 50% !important
    .number-badge
        position: absolute
        right: 0px
        top: 0px

.student-details
    min-height: 70px
    display: flex
    flex-direction: column
    flex-grow: 1
    padding: 10px
    &.list-view
        padding-left: 40px
    @include sm-max
        align-items: flex-end
</style><|MERGE_RESOLUTION|>--- conflicted
+++ resolved
@@ -9,22 +9,15 @@
                 md="7"
             >
                 <div class="portrait-wrapper">
-<<<<<<< HEAD
-                    <img :src="previewPicture"/>
-                    <todo-square
-                        v-if="numMarkingNeeded > 0"
-                        :num="numMarkingNeeded"
-=======
                     <img
                         class="no-hover"
-                        :src="student.profile_picture"
+                        :src="previewPicture"
                     />
                     <number-badge
                         v-if="markingNeeded + unpublished > 0"
                         :leftNum="markingNeeded"
                         :rightNum="unpublished"
                         :title="squareInfo"
->>>>>>> 30d9ab8e
                     />
                 </div>
                 <div class="student-details list-view">
@@ -40,13 +33,8 @@
                 md="5"
             >
                 <progress-bar
-<<<<<<< HEAD
-                    :currentPoints="journal.stats.acquired_points"
-                    :totalPoints="journal.stats.total_points"
-=======
                     :currentPoints="stats.acquired_points"
                     :totalPoints="assignment.points_possible"
->>>>>>> 30d9ab8e
                 />
             </b-col>
         </b-row>
@@ -64,16 +52,9 @@
                 </div>
             </div>
             <progress-bar
-<<<<<<< HEAD
-                :currentPoints="journal.stats.acquired_points"
-                :totalPoints="journal.stats.total_points"
-                :comparePoints="assignment && assignment.stats ?
-                    assignment.stats.average_points : -1"
-=======
                 :currentPoints="stats.acquired_points"
                 :totalPoints="assignment.points_possible"
                 :comparePoints="assignment && assignment.stats ? assignment.stats.average_points : -1"
->>>>>>> 30d9ab8e
             />
         </div>
         <slot/>
@@ -100,7 +81,10 @@
         listView: {
             default: false,
         },
-<<<<<<< HEAD
+        assignment: {
+            default: null,
+            required: true,
+        },
     },
     computed: {
         numMarkingNeeded () {
@@ -127,16 +111,9 @@
                 }
             })
             return groups.join(', ')
-=======
-        assignment: {
-            default: null,
-            required: true,
         },
-    },
-    computed: {
         markingNeeded () {
             return this.stats.submitted - this.stats.graded
->>>>>>> 30d9ab8e
         },
         unpublished () {
             return this.stats.graded - this.stats.published
