<!-- Loads a preview of a template. -->
<template>
<<<<<<< HEAD
    <b-card class="card main-card noHoverCard" :class="'dark-border'">
=======
    <b-card class="card main-card no-hover" :class="'dark-border'">
>>>>>>> 4a3509f7
        <b-row>
            <b-col id="main-card-left-column" cols="9" lg-cols="12">
                <h2>{{template.name}}</h2>
            </b-col>
            <b-col id="main-card-right-column" cols="3" lg-cols="12" class="right-content">
            </b-col>
        </b-row>
        <b-row>
            <b-col id="main-card-left-column" cols="12" lg-cols="12">
                <div v-for="field in template.fields" :key="field.eID">
                    <div v-if="field.title != ''">
                        <h4>{{ field.title }}</h4>
                        <br>
                    </div>
                </div>
            </b-col>
        </b-row>
    </b-card>
</template>

<script>
export default {
    props: ['template']
}
</script><|MERGE_RESOLUTION|>--- conflicted
+++ resolved
@@ -1,10 +1,6 @@
 <!-- Loads a preview of a template. -->
 <template>
-<<<<<<< HEAD
-    <b-card class="card main-card noHoverCard" :class="'dark-border'">
-=======
     <b-card class="card main-card no-hover" :class="'dark-border'">
->>>>>>> 4a3509f7
         <b-row>
             <b-col id="main-card-left-column" cols="9" lg-cols="12">
                 <h2>{{template.name}}</h2>
