--- conflicted
+++ resolved
@@ -1,13 +1,9 @@
 <template>
     <b-container no-gutters>
         <b-row>
-<<<<<<< HEAD
             <b-col>
-                <h3 class="profile-title">Email notification</h3><br/>
+                <h2 class="profile-title">Email notification</h2><br/>
             </b-col>
-=======
-            <h2 class="profile-title">Email notification</h2><br/>
->>>>>>> ba1ccc49
         </b-row>
         <b-row>
             <b-col class="profile-col" cols="4">
