--- conflicted
+++ resolved
@@ -108,19 +108,11 @@
                 Gives a view of every templatefield and
                 if possible the already filled in entry.
             -->
-<<<<<<< HEAD
-            <div v-for="(field, i) in entryNode.entry.template.field_set" v-if="field.required || completeContent[i].data" :key="field.id">
-                <div v-if="field.title">
-                    <b>{{ field.title }}</b>
-                </div>
-                <div v-if="field.type == 't'">
-=======
             <div v-for="(field, i) in entryNode.entry.template.field_set" v-if="field.required || completeContent[i].data" :key="field.id" class="multi-form">
                 <h2 v-if="field.title" class="field-heading">
                     {{ field.title }} <span v-if="field.required">*</span>
                 </h2>
-                <div v-if="field.type=='t'">
->>>>>>> 6365b99b
+                <div v-if="field.type == 't'">
                     <span class="show-enters">{{ completeContent[i].data }}</span><br>
                 </div>
                 <div v-else-if="field.type == 'i'">
