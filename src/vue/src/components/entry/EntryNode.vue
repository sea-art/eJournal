--- conflicted
+++ resolved
@@ -13,62 +13,8 @@
                 {{ entryNode.entry.grade }}
             </div>
 
-<<<<<<< HEAD
             <h2 class="mb-2">{{ entryNode.entry.template.name }}</h2>
             <entry-fields :template="entryNode.entry.template" :completeContent="completeContent" :displayMode="false" :nodeID="entryNode.nID"/>
-=======
-                <div v-if="field.type == 't'">
-                    <b-textarea class="theme-input" v-model="completeContent[i].data"></b-textarea><br>
-                </div>
-                <div v-else-if="field.type == 'i'">
-                    <file-upload-input
-                        :placeholder="completeContent[i].data"
-                        :acceptedFiletype="'image/*'"
-                        :maxSizeBytes="$root.maxFileSizeBytes"
-                        :autoUpload="true"
-                        @fileUploadSuccess="completeContent[i].data = $event"
-                        :aID="$route.params.aID"
-                    />
-                </div>
-                <div v-else-if="field.type == 'f'">
-                    <file-upload-input
-                        :placeholder="completeContent[i].data"
-                        :acceptedFiletype="'*/*'"
-                        :maxSizeBytes="$root.maxFileSizeBytes"
-                        :autoUpload="true"
-                        @fileUploadSuccess="completeContent[i].data = $event"
-                        :aID="$route.params.aID"
-                    />
-                </div>
-                <!--
-                    We use @input here instead of v-model so we can format the data differently (and make use of existing checks),
-                    and because it is not needed to reload the data into the input field upon editing
-                    (since it is an entire URL, replacement is preferable over editing).
-                -->
-                <div v-else-if="field.type == 'v'">
-                    <b-input class="theme-input" @input="completeContent[i].data = youtubeEmbedFromURL($event)" placeholder="Enter YouTube URL..."></b-input><br>
-                </div>
-                <div v-else-if="field.type == 'p'">
-                    <file-upload-input
-                        :placeholder="completeContent[i].data"
-                        :acceptedFiletype="'application/pdf'"
-                        :maxSizeBytes="$root.maxFileSizeBytes"
-                        :autoUpload="true"
-                        @fileUploadSuccess="completeContent[i].data = $event"
-                        :aID="$route.params.aID"
-                    />
-                </div>
-                <div v-else-if="field.type == 'rt'">
-                    <text-editor
-                        :id="'rich-text-editor-' + i + '-' + entryNode.entry.id"
-                        :givenContent="completeContent[i].data ? completeContent[i].data : ''"
-                        @content-update="completeContent[i].data = $event"
-                    />
-                </div>
-                <div v-else-if="field.type == 'u'">
-                    <url-input :placeholder="completeContent[i].data" @correctUrlInput="completeContent[i].data = $event"></url-input>
-                </div>
->>>>>>> 58d10047
 
             <b-alert :show="dismissCountDown" dismissible variant="secondary"
                 @dismissed="dismissCountDown=0">
@@ -91,9 +37,8 @@
             <div class="ml-2 grade-section shadow" v-else-if="!entryNode.entry.editable">
                 <icon name="hourglass-half"/>
             </div>
-<<<<<<< HEAD
 
-            <h2 class="mb-2">{{entryNode.entry.template.name}}</h2>
+            <h2 class="mb-2">{{ entryNode.entry.template.name }}</h2>
             <entry-fields
                 :nodeID="entryNode.nID"
                 :template="entryNode.entry.template"
@@ -110,65 +55,6 @@
                 <icon name="trash"/>
                 Delete
             </b-button>
-=======
-            <b-button v-if="entryNode.entry.editable" class="ml-2 delete-button float-right multi-form" @click="deleteEntry">
-                <icon name="trash"/>
-                Delete
-            </b-button>
-            <b-button v-if="entryNode.entry.editable" class="ml-2 change-button float-right multi-form" @click="saveEdit">
-                <icon name="edit"/>
-                Edit
-            </b-button>
-            <h2 class="mb-2">{{entryNode.entry.template.name}}</h2>
-            <!--
-                Gives a view of every templatefield and
-                if possible the already filled in entry.
-            -->
-            <div v-for="(field, i) in entryNode.entry.template.field_set" v-if="field.required || completeContent[i].data" :key="field.id" class="multi-form">
-                <h2 v-if="field.title" class="field-heading">
-                    {{ field.title }} <span v-if="field.required">*</span>
-                </h2>
-                <div v-if="field.type == 't'">
-                    <span class="show-enters">{{ completeContent[i].data }}</span><br>
-                </div>
-                <div v-else-if="field.type == 'i'">
-                    <image-file-display
-                        :id="'entry-' + entryNode.entry.nID + '-field-' + i"
-                        :fileName="completeContent[i].data"
-                        :authorUID="$parent.journal.student.id"
-                    />
-                </div>
-                <div v-else-if="field.type == 'f'">
-                    <file-download-button
-                        :fileName="completeContent[i].data"
-                        :authorUID="$parent.journal.student.id"
-                    />
-                </div>
-                <div v-else-if="field.type == 'v'">
-                    <b-embed type="iframe"
-                             aspect="16by9"
-                             :src="completeContent[i].data"
-                             allowfullscreen
-                    ></b-embed><br>
-                </div>
-                <div v-else-if="field.type == 'p'">
-                    <pdf-display
-                        :fileName="completeContent[i].data"
-                        :authorUID="$parent.journal.student.id"
-                    />
-                </div>
-                <div v-else-if="field.type == 'rt'" v-html="completeContent[i].data"/>
-                <div v-if="field.type == 'u'">
-                    <a :href="completeContent[i].data">{{ completeContent[i].data }}</a>
-                </div>
-            </div>
-            <div v-if="entryNode.entry.last_edited">
-                <hr/>
-                <span class="timestamp">
-                    Last edited: {{ $root.beautifyDate(entryNode.entry.last_edited) }}<br/>
-                </span>
-            </div>
->>>>>>> 58d10047
         </b-card>
 
         <comment-card :eID="entryNode.entry.id" :entryGradePublished="entryNode.entry.published"/>
