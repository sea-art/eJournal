--- conflicted
+++ resolved
@@ -56,21 +56,6 @@
                     <icon name="hourglass-half"/>
                 </div>
 
-<<<<<<< HEAD
-            <h2 class="mb-2">{{ entryNode.entry.template.name }}</h2>
-            <entry-fields
-                :nodeID="entryNode.nID"
-                :template="entryNode.entry.template"
-                :completeContent="completeContent"
-                :displayMode="true"
-                :journalID="$parent.journal.id"
-                :entryID="entryNode.entry.id"
-            />
-            <div>
-                <hr class="full-width"/>
-                <span class="timestamp" v-if="$root.beautifyDate(entryNode.entry.last_edited) === $root.beautifyDate(entryNode.entry.creation_date)">
-                    Submitted on: {{ $root.beautifyDate(entryNode.entry.creation_date) }}<br/>
-=======
                 <h2 class="mb-2">
                     {{ entryNode.entry.template.name }}
                 </h2>
@@ -79,7 +64,7 @@
                     :template="entryNode.entry.template"
                     :completeContent="completeContent"
                     :displayMode="true"
-                    :authorUID="$parent.journal.student.id"
+                    :journalID="$parent.journal.id"
                     :entryID="entryNode.entry.id"
                 />
             </div>
@@ -90,7 +75,6 @@
                         === $root.beautifyDate(entryNode.entry.creation_date)"
                 >
                     Submitted on: {{ $root.beautifyDate(entryNode.entry.creation_date) }}
->>>>>>> c2531a28
                 </span>
                 <span v-else>
                     Last edited: {{ $root.beautifyDate(entryNode.entry.last_edited) }}
