<template>
    <b-row>
        <b-col md="5" sm="12" class="text-center">
            <div class="profile-portrait small-shadow">
                <img :src="userData.profile_picture">
                <!-- TODO Add cropping tool to help with the square aspect ratio Croppa seems most active and a solid choice -->
                <b-button @click="$refs.file.click()">
                    <icon name="upload"/>
                    Upload
                </b-button>
                <input
                    class="fileinput"
                    @change="fileHandler"
                    ref="file"
                    accept="image/*"
                    style="display: none"
                    type="file"/>
            </div>
        </b-col>
        <b-col md="7" sm="12">
            <h2 class="mb-2">User details</h2>
            <b-form-input :readonly="true" class="theme-input multi-form" :value="$store.getters['user/username']" type="text"/>
            <b-form-input :readonly="($store.getters['user/ltiID']) ? true : false" class="theme-input multi-form" v-model="firstName" type="text"/>
            <b-form-input :readonly="($store.getters['user/ltiID']) ? true : false" class="theme-input multi-form" v-model="lastName" type="text"/>
            <email/>

            <b-button v-if="!$store.getters['user/ltiID']" class="add-button multi-form float-right" @click="saveUserdata">
                <icon name="save"/>
                Save
            </b-button>
            <b-button class="multi-form" @click="downloadUserData">
                <icon name="download"/>
                Download Data
            </b-button>
        </b-col>
    </b-row>
</template>

<script>
import email from '@/components/profile/Email.vue'
<<<<<<< HEAD

import dataHandling from '@/utils/data_handling.js'
import userAPI from '@/api/user'
import icon from 'vue-awesome/components/Icon'
=======
>>>>>>> 68a9a02d

export default {
    components: {
        icon,
        email
    },
    data () {
        return {
            file: null,
            profileImageDataURL: null,
            showEmailValidationInput: true,
            emailVerificationToken: null,
            emailVerificationTokenMessage: null,
            firstName: null,
            lastName: null
        }
    },
    methods: {
        saveUserdata () {
<<<<<<< HEAD
            userAPI.update(this.userData.id, this.userData)
                .then(_ => { this.$toasted.success('Saved profile data') })
=======
            userAPI.updateUserData(this.firstName, this.lastName)
                .then(_ => {
                    this.$store.commit('user/SET_FULL_USER_NAME', { firstName: this.firstName, lastName: this.lastName })
                    this.$toasted.success('Saved profile data')
                })
>>>>>>> 68a9a02d
                .catch(error => { this.$toasted.error(error.response.data.description) })
        },
        fileHandler (e) {
            let files = e.target.files

            if (!files.length) { return }
            if (files[0].size > this.$root.maxFileSizeBytes) {
                this.$toasted.error('The profile picture exceeds the maximum file size of ' + this.$root.maxFileSizeBytes + ' bytes.')
                return
            }

            var vm = this

            var reader = new FileReader()
            reader.onload = () => {
                var dataURL = reader.result

                var img = new Image()
                img.onload = () => {
                    if (img.width !== img.height) {
                        this.$toasted.error('Please submit a square image.')
                    } else {
                        userAPI.updateProfilePictureBase64(dataURL)
                            .then(_ => {
                                vm.$store.commit('user/SET_PROFILE_PICTURE', dataURL)
                                vm.profileImageDataURL = dataURL
                            })
                            .catch(error => { this.$toasted.error(error.response.data.description) })
                    }
                }
                img.src = dataURL
            }
            reader.readAsDataURL(files[0])
        },
        downloadUserData () {
<<<<<<< HEAD
            userAPI.GDPR()
=======
            userAPI.getAllUserData(this.$store.getters['user/uID'])
>>>>>>> 68a9a02d
                .then(response => {
                    let blob = new Blob([response.data], { type: response.headers['content-type'] })
                    let link = document.createElement('a')
                    link.href = window.URL.createObjectURL(blob)
                    link.download = this.$store.getters['user/username'] + '_all_user_data.zip'
                    document.body.appendChild(link)
                    link.click()
                    link.remove()
                }, error => {
                    this.$toasted.error(error.response.data.description)
                })
                .catch(e => {
                    this.$toasted.error('Error creating file.')
                })
        }
    },
    mounted () {
        this.profileImageDataURL = this.$store.getters['user/profilePicture']
        this.firstName = this.$store.getters['user/firstName']
        this.lastName = this.$store.getters['user/lastName']
    }
}
</script>

<style lang="sass">
.profile-portrait
    display: inline-block
    position: relative
    width: 100%
    max-width: 250px
    margin-bottom: 20px
    border-radius: 50% !important
    overflow: hidden
    img
        position: absolute
        height: 100%
        width: 100%
    .btn
        position: absolute
        width: 100%
        height: 25%
        bottom: -25%
        opacity: 0
    &:hover
        .btn
            bottom: 0px
            opacity: 1
.profile-portrait:after
    content: ""
    display: block
    padding-bottom: 100%
</style><|MERGE_RESOLUTION|>--- conflicted
+++ resolved
@@ -38,13 +38,10 @@
 
 <script>
 import email from '@/components/profile/Email.vue'
-<<<<<<< HEAD
 
+import userAPI from '@/api/user'
 import dataHandling from '@/utils/data_handling.js'
-import userAPI from '@/api/user'
 import icon from 'vue-awesome/components/Icon'
-=======
->>>>>>> 68a9a02d
 
 export default {
     components: {
@@ -64,16 +61,11 @@
     },
     methods: {
         saveUserdata () {
-<<<<<<< HEAD
-            userAPI.update(this.userData.id, this.userData)
-                .then(_ => { this.$toasted.success('Saved profile data') })
-=======
-            userAPI.updateUserData(this.firstName, this.lastName)
+            userAPI.update(0, {first_name: this.firstName, last_name: this.lastName})
                 .then(_ => {
                     this.$store.commit('user/SET_FULL_USER_NAME', { firstName: this.firstName, lastName: this.lastName })
                     this.$toasted.success('Saved profile data')
                 })
->>>>>>> 68a9a02d
                 .catch(error => { this.$toasted.error(error.response.data.description) })
         },
         fileHandler (e) {
@@ -109,11 +101,7 @@
             reader.readAsDataURL(files[0])
         },
         downloadUserData () {
-<<<<<<< HEAD
             userAPI.GDPR()
-=======
-            userAPI.getAllUserData(this.$store.getters['user/uID'])
->>>>>>> 68a9a02d
                 .then(response => {
                     let blob = new Blob([response.data], { type: response.headers['content-type'] })
                     let link = document.createElement('a')
