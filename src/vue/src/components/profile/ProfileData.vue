<template>
    <b-row>
        <b-col md="5" sm="12" class="text-center">
            <b-modal
                ref="cropperModal"
<<<<<<< HEAD
                title="Edit your profile picture"
                hide-footer>
                    <cropper v-if="this.profileImageDataURL" :pictureUrl="this.profileImageDataURL" @newPicture="fileHandler" :refresh="updateCropper"/>
            </b-modal>
            <div class="profile-portrait small-shadow">
=======
                title="Edit profile picture"
                hide-footer>
                    <cropper v-if="this.profileImageDataURL" ref="cropperRef" :pictureUrl="this.profileImageDataURL" @newPicture="fileHandler"/>
            </b-modal>
            <div class="profile-picture-lg">
>>>>>>> a3545785
                <img :src="$store.getters['user/profilePicture']">
                <b-button @click="showCropperModal()">
                    <icon name="edit"/>
                    Edit
                </b-button>
            </div>
        </b-col>
        <b-col md="7" sm="12">
            <h2 class="mb-2">User details</h2>
            <b-form-input :readonly="true" class="theme-input multi-form input-disabled" :value="$store.getters['user/username']" type="text"/>
            <b-form-input :readonly="($store.getters['user/ltiID']) ? true : false"
                :class="{'input-disabled': ($store.getters['user/ltiID']) ? true : false}"
                class="theme-input multi-form"
                v-model="firstName"
                type="text"
                placeholder="First name"/>
            <b-form-input :readonly="($store.getters['user/ltiID']) ? true : false"
                :class="{'input-disabled': ($store.getters['user/ltiID']) ? true : false}"
                class="theme-input multi-form"
                v-model="lastName"
                type="text"
                placeholder="Surname"/>
            <email/>

            <b-button v-if="!$store.getters['user/ltiID']" class="add-button multi-form float-right" @click="saveUserdata">
                <icon name="save"/>
                Save
            </b-button>
            <b-button class="multi-form" @click="downloadUserData">
                <icon name="download"/>
                Download Data
            </b-button>
        </b-col>
    </b-row>
</template>

<script>
import email from '@/components/profile/Email.vue'

import userAPI from '@/api/user'
import icon from 'vue-awesome/components/Icon'

import cropper from '@/components/assets/ImageCropper'

export default {
    components: {
        icon,
        email,
        cropper
    },
    data () {
        return {
            file: null,
            profileImageDataURL: null,
            showEmailValidationInput: true,
            emailVerificationToken: null,
            emailVerificationTokenMessage: null,
            firstName: null,
            lastName: null,
            updateCropper: false
        }
    },
    methods: {
        showCropperModal () {
<<<<<<< HEAD
            this.updateCropper = !this.updateCropper
=======
            this.$refs.cropperRef.refreshPicture()
>>>>>>> a3545785
            this.$refs['cropperModal'].show()
        },
        hideCropper (ref) {
            this.$refs[ref].hide()
        },
        saveUserdata () {
            userAPI.update(0, {first_name: this.firstName, last_name: this.lastName})
                .then(_ => {
                    this.$store.commit('user/SET_FULL_USER_NAME', { firstName: this.firstName, lastName: this.lastName })
                    this.$toasted.success('Saved profile data.')
                })
                .catch(error => { this.$toasted.error(error.response.data.description) })
        },
        fileHandler (dataURL) {
            userAPI.updateProfilePictureBase64(dataURL)
                .then(_ => {
                    this.$store.commit('user/SET_PROFILE_PICTURE', dataURL)
                    this.profileImageDataURL = dataURL
                    this.$toasted.success('Profile picture updated.')
                })
                .catch(error => { this.$toasted.error(error.response.data.description) })
        },
        downloadUserData () {
            userAPI.GDPR()
                .then(response => {
                    let blob = new Blob([response.data], { type: response.headers['content-type'] })
                    let link = document.createElement('a')
                    link.href = window.URL.createObjectURL(blob)
                    link.download = this.$store.getters['user/username'] + '_all_user_data.zip'
                    document.body.appendChild(link)
                    link.click()
                    link.remove()
                }, error => {
                    this.$toasted.error(error.response.data.description)
                })
                .catch(e => {
                    this.$toasted.error('Error creating file.')
                })
        },
        isChanged () {
            if (this.firstName !== this.$store.getters['user/firstName'] || this.lastName !== this.$store.getters['user/lastName']) {
                return true
            }

            return false
        }
    },
    mounted () {
        this.profileImageDataURL = this.$store.getters['user/profilePicture']
        this.firstName = this.$store.getters['user/firstName']
        this.lastName = this.$store.getters['user/lastName']
    }
}
</script><|MERGE_RESOLUTION|>--- conflicted
+++ resolved
@@ -3,19 +3,11 @@
         <b-col md="5" sm="12" class="text-center">
             <b-modal
                 ref="cropperModal"
-<<<<<<< HEAD
-                title="Edit your profile picture"
-                hide-footer>
-                    <cropper v-if="this.profileImageDataURL" :pictureUrl="this.profileImageDataURL" @newPicture="fileHandler" :refresh="updateCropper"/>
-            </b-modal>
-            <div class="profile-portrait small-shadow">
-=======
                 title="Edit profile picture"
                 hide-footer>
                     <cropper v-if="this.profileImageDataURL" ref="cropperRef" :pictureUrl="this.profileImageDataURL" @newPicture="fileHandler"/>
             </b-modal>
             <div class="profile-picture-lg">
->>>>>>> a3545785
                 <img :src="$store.getters['user/profilePicture']">
                 <b-button @click="showCropperModal()">
                     <icon name="edit"/>
@@ -80,11 +72,7 @@
     },
     methods: {
         showCropperModal () {
-<<<<<<< HEAD
-            this.updateCropper = !this.updateCropper
-=======
             this.$refs.cropperRef.refreshPicture()
->>>>>>> a3545785
             this.$refs['cropperModal'].show()
         },
         hideCropper (ref) {
