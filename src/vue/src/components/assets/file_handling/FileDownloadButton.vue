--- conflicted
+++ resolved
@@ -35,15 +35,9 @@
         },
     },
     methods: {
-<<<<<<< HEAD
-        fileDownload (e) {
+        fileDownload () {
             userAPI.download(this.journalID, this.fileName, this.entryID, this.nodeID, this.contentID)
-                .then(response => {
-=======
-        fileDownload () {
-            userAPI.download(this.authorUID, this.fileName, this.entryID, this.nodeID, this.contentID)
                 .then((response) => {
->>>>>>> c2531a28
                     try {
                         const blob = new Blob([response.data], { type: response.headers['content-type'] })
                         const link = document.createElement('a')
