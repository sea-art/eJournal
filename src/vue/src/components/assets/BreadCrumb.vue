<!--
    Breadcrumb vue component
    Breadcrumb mirrors the current router link
    Caches named view names in store
    Settings object allows aliasing of page names and creation of new named routes
-->

<template>
    <div class="breadcrumb-container">
        <b-button v-if="canEdit()" @click="editClick()" class="float-right change-button multi-form">
            <icon name="edit"/>
            Edit
        </b-button>
        <div>
            <h4 v-if="crumbs.length > 1">
                <span v-for="crumb in crumbs.slice(0, -1)" :key="crumb.route">
                    <b-link tag="b-button" :to="{ name: crumb.routeName }">{{ crumb.displayName }}</b-link> /
                </span>
            </h4>
            <h1>
                {{ crumbs.slice(-1)[0].displayName }}
                <slot>
                    <icon name="eye" @click.native="eyeClick()" class="eye-icon" scale="1.75"></icon>
                </slot>
            </h1>
        </div>
    </div>
</template>

<script>
import icon from 'vue-awesome/components/Icon'
import store from '@/Store.vue'

import auth from '@/api/auth.js'

export default {
    components: {
        icon
    },
    /*
        aliases: aliases for unnamed vews
        namedViews: list of named views, with associated data field in get_names and primary parameter
    */
    data () {
        return {
            settings: {
                aliases: {
                    'Home': 'Courses',
                    'FormatEdit': 'Format Editor',
                    'CourseEdit': 'Course Editor',
                    'AssignmentEdit': 'Assignment Editor',
                    'AssignmentsOverview': 'Assignments',
                    'UserRoleConfiguration': 'User Role Configuration'
                },
                namedViews: {
                    'Course': { apiReturnValue: 'course', primaryParam: 'cID' },
                    'Assignment': { apiReturnValue: 'assignment', primaryParam: 'aID' },
                    'Journal': { apiReturnValue: 'journal', primaryParam: 'jID' }
                }
            },
            cachedMap: {},
            crumbs: []
        }
    },
    methods: {
        // Match routes that prepend the current path, create incomplete crumbs
        findRoutes () {
            var routeMatched = this.$route.matched[0].path
            var routerRoutes = this.$router.options.routes
            routerRoutes.sort((a, b) => a.path.length - b.path.length)

            // Add every matched (sub)route with params substituted to use as key
            for (var route of routerRoutes.slice(1)) {
                if (routeMatched.startsWith(route.path)) {
                    var fullpath = route.path
                    for (var kvpair of Object.entries(this.$route.params)) {
                        fullpath = fullpath.replace(':' + kvpair[0], kvpair[1])
                    }
                    this.crumbs.push({ route: fullpath, routeName: route.name, displayName: null })
                }
            }
        },
        // Load the displayname map from cache, complete crumbs from cache where possible, do aliasing
        addDisplayNames () {
            this.cachedMap = store.state.cachedMap

            for (var crumb of this.crumbs) {
                if (!this.settings.namedViews[crumb.routeName]) {
                    crumb.displayName = this.settings.aliases[crumb.routeName] || crumb.routeName
                } else {
                    crumb.displayName = this.cachedMap[crumb.route] || null
                }
            }
        },
        // If any are still missing display names (not in cache), request the names and set them in cache
        fillCache () {
            var crumbsMissingDisplayName = this.crumbs.filter(crumb => !crumb.displayName)

            // Incrementally build request
            var request = {}
            for (var crumb of crumbsMissingDisplayName) {
                var paramName = this.settings.namedViews[crumb.routeName].primaryParam
                request[paramName] = this.$route.params[paramName]
            }

            if (crumbsMissingDisplayName.length > 0) {
<<<<<<< HEAD
                auth.get('names/' + (request.cID || 0) + '/' + (request.aID || 0) + '/' + (request.jID || 0)).then(data => {
                    for (var crumb of crumbsMissingDisplayName) {
                        crumb.displayName = data[this.settings.namedViews[crumb.routeName].apiReturnValue]
                        this.cachedMap[crumb.route] = crumb.displayName
                    }
                }).then(_ => {
                    store.setCachedMap(this.cachedMap)
                })
=======
                commonAPI.get_names(request)
                    .then(data => {
                        for (var crumb of crumbsMissingDisplayName) {
                            crumb.displayName = data[this.settings.namedViews[crumb.routeName].apiReturnValue]
                            this.cachedMap[crumb.route] = crumb.displayName
                        }
                    })
                    .catch(error => { this.$toasted.error(error.response.data.description) })
                    .then(_ => { store.setCachedMap(this.cachedMap) })
>>>>>>> 6b70f3ed
            }
        },
        eyeClick () {
            this.$emit('eye-click')
        },
        editClick () {
            this.$emit('edit-click')
        },
        canEdit () {
            var pageName = this.$route.name

            if ((pageName === 'Home' && this.$root.isAdmin()) ||
               (pageName === 'Course' && this.$root.canEditCourse()) ||
               (pageName === 'Assignment' && this.$root.canEditAssignment())) {
                return true
            }
        }
    },
    created () {
        this.findRoutes()
        this.addDisplayNames()
        this.fillCache()
    }
}
</script>

<style lang="sass">
.breadcrumb-container
    padding-right: 10px
</style><|MERGE_RESOLUTION|>--- conflicted
+++ resolved
@@ -104,17 +104,7 @@
             }
 
             if (crumbsMissingDisplayName.length > 0) {
-<<<<<<< HEAD
-                auth.get('names/' + (request.cID || 0) + '/' + (request.aID || 0) + '/' + (request.jID || 0)).then(data => {
-                    for (var crumb of crumbsMissingDisplayName) {
-                        crumb.displayName = data[this.settings.namedViews[crumb.routeName].apiReturnValue]
-                        this.cachedMap[crumb.route] = crumb.displayName
-                    }
-                }).then(_ => {
-                    store.setCachedMap(this.cachedMap)
-                })
-=======
-                commonAPI.get_names(request)
+                auth.get('names/' + (request.cID || 0) + '/' + (request.aID || 0) + '/' + (request.jID || 0))
                     .then(data => {
                         for (var crumb of crumbsMissingDisplayName) {
                             crumb.displayName = data[this.settings.namedViews[crumb.routeName].apiReturnValue]
@@ -123,7 +113,6 @@
                     })
                     .catch(error => { this.$toasted.error(error.response.data.description) })
                     .then(_ => { store.setCachedMap(this.cachedMap) })
->>>>>>> 6b70f3ed
             }
         },
         eyeClick () {
