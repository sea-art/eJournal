--- conflicted
+++ resolved
@@ -10,13 +10,8 @@
                 <h1 id="h1-current-page-breadcrumb">
                     {{ crumbsLower }}
                     <slot>
-<<<<<<< HEAD
-                        <icon name="eye" @click.native="eyeClick()" class="eye-icon" scale="1.75"></icon>
-                        <b-button @click="editClick()" class="float-right edit-button"> Edit</b-button>
-=======
                         <icon name="eye" @click.native="eyeClick()" class="eye-icon hover" scale="1.75"></icon>
                         <b-button v-if="canEdit() && this.$route.params.cID != undefined" class="float-right edit-button" :to="{name: 'CourseEdit', params: {cID: this.$route.params.cID, courseName: this.$route.params.courseName}}"> Edit </b-button>
->>>>>>> 789761b8
                     </slot>
                 </h1>
             </b-col>
@@ -92,11 +87,10 @@
         editClick () {
             this.$emit('edit-click')
         },
-<<<<<<< HEAD
         fetchDBName (crumb) {
             // --TODO: add api link
             crumb.string = crumb.segment.split('/')[0]
-=======
+        },
         splitPath () {
             this.$router.currentRoute.path.split('/').slice(1, -1)
         },
@@ -109,7 +103,6 @@
                (pageName === 'Assignment' && this.$root.canEditAssignment())) {
                 return true
             }
->>>>>>> 789761b8
         }
     }
 }
