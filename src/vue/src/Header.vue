<template>
    <b-navbar v-if="!isGuest" id="header" toggleable="md" type="dark" fixed=top>
        <b-navbar-brand :to="'/Home'" class="brand-name">Logboek</b-navbar-brand>

        <b-navbar-toggle class="mr-auto ml-auto" target="nav_collapse"></b-navbar-toggle>
        <b-collapse is-nav id="nav_collapse" class="d-none">
            <b-navbar-nav class="mr-auto">
                <b-nav-item :to="{ name : 'Home' }">Courses</b-nav-item>
                <b-nav-item :to="{ name : 'AssignmentsOverview' }">Assignments</b-nav-item>
            </b-navbar-nav>
<<<<<<< HEAD
        </b-collapse>
        <b-navbar-nav class="ml-auto">
            <b-nav-item-dropdown class="ml-auto" no-caret right id="nav-dropdown-options">
                <img id="nav-profile-image" slot="button-content" src="./assets/ohno.jpeg">
=======
            <b-nav-dropdown v-if="!isGuest" class="ml-auto" right no-caret id="nav-dropdown-options">
                <img id="nav-profile-image" slot="button-content" src="/static/oh_no/ohno.jpeg">
>>>>>>> d48375bf
                <b-button :to="{ name: 'Profile'}">Profile</b-button>
                <b-button @click="handleLogout()">Sign out</b-button><br/>
            </b-nav-item-dropdown>
        </b-navbar-nav>
        <b-collapse is-nav id="nav_collapse" class="d-inline">
            <b-navbar-nav class="mr-auto">
                <b-nav-item :to="{ name : 'Home' }">Courses</b-nav-item>
                <b-nav-item :to="{ name : 'AssignmentsOverview' }">Assignments</b-nav-item>
            </b-navbar-nav>
        </b-collapse>
    </b-navbar>

    <b-navbar v-else id="header" toggleable="md" type="dark" fixed=top>
        <b-navbar-brand  :to="'/'" class="brand-name">Logboek</b-navbar-brand>

        <b-navbar-nav class="ml-auto">
            <b-nav-dropdown class="ml-auto" right no-caret id="nav-dropdown-options-guest">
                <img id="nav-profile-image" slot="button-content" src="~@/assets/unknown-profile.png">
                <login-form @login-succes="handleLoginSucces()"/>
            </b-nav-dropdown>
        </b-navbar-nav>
    </b-navbar>
</template>

<script>
import LoginForm from '@/components/LoginForm.vue'

export default {
    components: {
        'login-form': LoginForm
    },
    data () {
        return {
            // TODO Figure out why webpack messes this up
            profileImg: '~@/assets/unknown-profile.png',
            isGuest: true
        }
    },
    methods: {
        checkPermissions () {
            this.isGuest = this.$router.currentRoute.path === '/'
        },
        handleLogout () {
            alert('Handle logout')
            this.isGuest = true
            this.$router.push('/')
        },
        handleLoginSucces () {
            this.isGuest = false
            // this.$root.$emit('bv::toggle::collapse', 'nav_collapse')
            this.show = false
            this.$nextTick(() => { this.show = true })
            this.$router.push('/Home')
        }
    },
    created () {
        this.checkPermissions()
    }
}
</script>

<style>
#header {
    background-color: var(--theme-dark-blue);
    color: var(--theme-pink);
    font-family: 'Roboto Condensed', sans-serif;
    height: 70px;
}

#nav-dropdown-options-guest a, #nav-dropdown-options a {
    padding: 0px !important;
}

#nav_collapse {
    background-color: var(--theme-dark-blue);
}

.dropdown-menu {
    background: none !important;
    border: none !important;
}

.brand-name {
    font-weight: bold;
    font-size: 25px;
}

#nav-profile-image{
    width: 50px;
    height: 50px;
    border-radius: 50% !important;
    margin-left: 20px;
}
</style><|MERGE_RESOLUTION|>--- conflicted
+++ resolved
@@ -8,15 +8,10 @@
                 <b-nav-item :to="{ name : 'Home' }">Courses</b-nav-item>
                 <b-nav-item :to="{ name : 'AssignmentsOverview' }">Assignments</b-nav-item>
             </b-navbar-nav>
-<<<<<<< HEAD
         </b-collapse>
         <b-navbar-nav class="ml-auto">
             <b-nav-item-dropdown class="ml-auto" no-caret right id="nav-dropdown-options">
-                <img id="nav-profile-image" slot="button-content" src="./assets/ohno.jpeg">
-=======
-            <b-nav-dropdown v-if="!isGuest" class="ml-auto" right no-caret id="nav-dropdown-options">
                 <img id="nav-profile-image" slot="button-content" src="/static/oh_no/ohno.jpeg">
->>>>>>> d48375bf
                 <b-button :to="{ name: 'Profile'}">Profile</b-button>
                 <b-button @click="handleLogout()">Sign out</b-button><br/>
             </b-nav-item-dropdown>
