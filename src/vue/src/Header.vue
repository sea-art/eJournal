<template>
    <b-navbar v-if="!isGuest" id="header" toggleable="md" type="dark" fixed=top>
        <b-navbar-brand :to="'/Home'" class="brand-name">Logboek</b-navbar-brand>

        <b-navbar-toggle class="ml-auto mr-auto" target="nav_collapse" aria-expanded="false" aria-controls="nav_collapse">
            <span class="nav_collapse__icon nav_collapse__icon--open">
                <icon class="collapse-icon" name="caret-down" scale="1.75"></icon>
            </span>
            <span class="nav_collapse__icon nav_collapse__icon--close">
                <icon class="collapse-icon" name="caret-up" scale="1.75"></icon>
            </span>
        </b-navbar-toggle>

        <b-collapse is-nav id="nav_collapse">
            <b-navbar-nav class="mr-auto">
                <b-nav-item :to="{ name : 'Home' }">Courses</b-nav-item>
                <b-nav-item :to="{ name : 'AssignmentsOverview' }">Assignments</b-nav-item>
            </b-navbar-nav>
        </b-collapse>

        <b-navbar-nav class="ml-auto">
            <b-nav-item-dropdown no-caret right id="nav-dropdown-options">
                <img id="nav-profile-image" slot="button-content" src="/static/oh_no/ohno.jpeg">
<<<<<<< HEAD
                <b-nav-item><b-button :to="{ name: 'Profile'}">Profile</b-button></b-nav-item>
                <b-nav-item><b-button @click="handleLogout()">Sign out</b-button><br/></b-nav-item>
=======
                <b-dropdown-item><b-button :to="{ name: 'Profile'}">Profile</b-button></b-dropdown-item>
                <b-dropdown-item><b-button @click="handleLogout()">Sign out</b-button><br/></b-dropdown-item>
>>>>>>> 789761b8
            </b-nav-item-dropdown>
        </b-navbar-nav>
    </b-navbar>

    <b-navbar v-else id="header" toggleable="md" type="dark" fixed=top>
        <b-navbar-brand  :to="'/'" class="brand-name">Logboek</b-navbar-brand>

        <b-navbar-nav class="ml-auto">
            <b-nav-dropdown right no-caret id="nav-dropdown-options">
                <img id="nav-profile-image" slot="button-content" src="~@/assets/unknown-profile.png">
                <div><login-form @login-succes="handleLoginSucces()"/></div>
            </b-nav-dropdown>
        </b-navbar-nav>
    </b-navbar>
</template>

<script>
import LoginForm from '@/components/LoginForm.vue'
import icon from 'vue-awesome/components/Icon'
import loginAPI from '@/api/auth.js'

export default {
    components: {
        'login-form': LoginForm,
        icon
    },
    data () {
        return {
            // TODO Figure out why webpack messes this up
            profileImg: '~@/assets/unknown-profile.png',
            isGuest: true
        }
    },
    methods: {
        checkPermissions () {
            this.isGuest = this.$router.currentRoute.path === '/'
        },
        handleLogout () {
            this.isGuest = true
            loginAPI.logout()
            this.$router.push('/')
        },
        handleLoginSucces () {
            this.isGuest = false
            // this.$root.$emit('bv::toggle::collapse', 'nav_collapse')
            this.show = false
            this.$nextTick(() => { this.show = true })
            this.$router.push('/Home')
        }
    },
    created () {
        this.checkPermissions()
    }
}
</script>

<style>
#header {
    background-color: var(--theme-dark-blue);
    color: var(--theme-pink);
    font-family: 'Roboto Condensed', sans-serif;
    height: 70px;
}

#nav-dropdown-options a {
    padding: 0px !important;
}

#nav-dropdown-options a.btn {
    padding: 0.375rem 0.75rem !important;
}

#nav_collapse {
    background-color: var(--theme-dark-blue);
}

.collapse-icon {
    fill: white !important;
}

/* Handles rotation of the arrow icon. */
[aria-expanded="false"] .nav_collapse__icon--open {
    display: block;
}

[aria-expanded="false"] .nav_collapse__icon--close {
    display: none;
}

[aria-expanded="true"] .nav_collapse__icon--open {
    display: none;
}

[aria-expanded="true"] .nav_collapse__icon--close {
    display: block;
}

#login-form {
    background: none !important;
}

.dropdown-menu {
    background: var(--theme-light-grey) !important;
    border: none !important;
    padding: 5px;
    margin-top: 10px;
}

.dropdown-menu .btn {
    width: 100%;
    text-align: left;
}

.brand-name {
    font-weight: bold;
    font-size: 25px;
}

#nav-profile-image{
    width: 50px;
    height: 50px;
    border-radius: 50% !important;
}

@media(max-width:992px){
    #nav-dropdown-options {
        position: absolute;
        top: 10px;
        right: 10px;
        width: auto;
    }

    #nav-dropdown-options a.nav-link {
        text-align: right !important;
    }

    #header {
        min-height: 70px;
        height: auto;
    }

    .navbar-toggler {
        position: absolute;
        left: 50%;
        right: 50%;
        top: 15px;
        border-radius: 50% !important;
    }
}
</style><|MERGE_RESOLUTION|>--- conflicted
+++ resolved
@@ -21,13 +21,8 @@
         <b-navbar-nav class="ml-auto">
             <b-nav-item-dropdown no-caret right id="nav-dropdown-options">
                 <img id="nav-profile-image" slot="button-content" src="/static/oh_no/ohno.jpeg">
-<<<<<<< HEAD
-                <b-nav-item><b-button :to="{ name: 'Profile'}">Profile</b-button></b-nav-item>
-                <b-nav-item><b-button @click="handleLogout()">Sign out</b-button><br/></b-nav-item>
-=======
                 <b-dropdown-item><b-button :to="{ name: 'Profile'}">Profile</b-button></b-dropdown-item>
                 <b-dropdown-item><b-button @click="handleLogout()">Sign out</b-button><br/></b-dropdown-item>
->>>>>>> 789761b8
             </b-nav-item-dropdown>
         </b-navbar-nav>
     </b-navbar>
