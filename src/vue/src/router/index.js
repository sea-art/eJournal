import Vue from 'vue'
import Router from 'vue-router'
import Home from '@/views/Home'
import Journal from '@/views/Journal'
import Assignment from '@/views/Assignment'
import Course from '@/views/Course'
import Profile from '@/views/Profile'
import Guest from '@/views/Guest'
import Register from '@/views/Register'
import LtiLaunch from '@/views/LtiLaunch'

Vue.use(Router)

export default new Router({
    routes: [{
        path: '/',
        name: 'Guest',
        component: Guest
    }, {
        path: '/Register',
        name: Register,
        component: Register
    }, {
        path: '/Home',
        name: 'Home',
        component: Home
    }, {
        path: '/Profile',
        name: 'Profile',
        component: Profile
    }, {
        path: '/Home/:course',
        name: 'Course',
        component: Course,
        props: {
            courseName: '',
            color: ''
        }
    }, {
        path: '/Home/:course/:assign',
        name: 'Assignment',
        component: Assignment,
        props: {
            color: '',
            courseName: '',
            assignmentName: ''
        }
    }, {
        path: '/Home/:course/:assign/:student',
<<<<<<< HEAD
        name: 'journal',
        component: Journal
    }, {
        path: '/lti/launch',
        name: 'LtiLaunch',
        component: LtiLaunch
=======
        name: 'Journal',
        component: Journal,
        props: {
            color: '',
            courseName: '',
            assignmentName: '',
            journalName: ''
        }
>>>>>>> 37fdabfd
    }]
})<|MERGE_RESOLUTION|>--- conflicted
+++ resolved
@@ -47,14 +47,13 @@
         }
     }, {
         path: '/Home/:course/:assign/:student',
-<<<<<<< HEAD
         name: 'journal',
         component: Journal
     }, {
         path: '/lti/launch',
         name: 'LtiLaunch',
         component: LtiLaunch
-=======
+    }, {
         name: 'Journal',
         component: Journal,
         props: {
@@ -63,6 +62,5 @@
             assignmentName: '',
             journalName: ''
         }
->>>>>>> 37fdabfd
     }]
 })