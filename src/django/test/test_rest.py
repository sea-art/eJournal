--- conflicted
+++ resolved
@@ -287,7 +287,6 @@
         api_post_call(self, '/api/delete_assignment/', {'cID': 2, 'aID': 1}, login)
         self.assertEquals(Assignment.objects.filter(pk=1).count(), 0)
 
-<<<<<<< HEAD
     def test_get_template(self):
         login = logging_in(self, self.username, self.password)
 
@@ -300,11 +299,10 @@
         self.assertEquals(response.json()['template']['tID'], template.pk)
         self.assertEquals(response.json()['template']['name'], "template")
         self.assertEquals(len(response.json()['template']['fields']), 2)
-=======
+
     def test_get_user_data(self):
         """Test the get_user_data function which responses with all the user data of a given user."""
         login = logging_in(self, 'Lars', 'pass')
         Lars = User.objects.get(username='Lars')
         result = api_get_call(self, '/api/get_user_data/' + str(Lars.pk) + '/', login)
-        self.assertIn(self.a1.name, result.json()['journals'])
->>>>>>> 07044e0d
+        self.assertIn(self.a1.name, result.json()['journals'])