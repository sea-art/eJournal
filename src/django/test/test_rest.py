--- conflicted
+++ resolved
@@ -251,24 +251,12 @@
         response = api_post_call(self, '/api/create_entry/', some_dict, login, status=201)
         self.assertEquals(response.status_code, 201)
 
-<<<<<<< HEAD
-=======
     def test_get_user_teacher_courses(self):
         """Test the get user teacher courses function."""
         login = logging_in(self, self.teacher_user, self.teacher_pass)
         result = api_get_call(self, reverse('get_user_teacher_courses'), login)
         self.assertEquals(len(result.json()['courses']), 3)
 
-    def test_delete_assignment(self):
-        """Test the delete assignment."""
-        login = logging_in(self, self.username, self.password)
-        api_post_call(self, '/api/delete_assignment/', {'cID': 1, 'aID': 1}, login)
-        assignment = Assignment.objects.get(pk=1)
-        self.assertEquals(assignment.courses.count(), 1)
-        api_post_call(self, '/api/delete_assignment/', {'cID': 2, 'aID': 1}, login)
-        self.assertEquals(Assignment.objects.filter(pk=1).count(), 0)
-
->>>>>>> 0a6dedaf
     def test_get_template(self):
         login = logging_in(self, self.username, self.password)
 
