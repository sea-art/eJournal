--- conflicted
+++ resolved
@@ -27,24 +27,22 @@
             c.save()
 
     def test_get_user_courses(self):
-<<<<<<< HEAD
-        result = self.client.get(reverse('get_user_courses'), {}, format='json')
-        print(result)
-        print(result.json())
-        self.assertEquals(result.status_code, 401)
-=======
         """
         Testing get_user_courses.
         """
->>>>>>> 5387257c
+        result = self.client.get(reverse('get_user_courses'), {}, format='json')
+        self.assertEquals(result.status_code, 401)
+
         result = self.client.post(reverse('token_obtain_pair'),
                                   {'username': self.username,
                                    'password': self.password}, format='json')
         result = self.client.get(reverse('get_user_courses'), {},
                                  HTTP_AUTHORIZATION='Bearer {0}'.format(result.json()['access']))
+
         abbrev = result.json()['courses'][0]['abbreviation']
         eq = abbrev == 'RDS'
         eq |= abbrev == 'BB'
         eq |= abbrev == 'PAV'
+
         self.assertEquals(result.status_code, 200)
         self.assertEquals(eq, True)