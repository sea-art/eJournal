"""
test_rest.py.

Test all the API calls.
"""

from django.test import TestCase
from django.urls import reverse
import json

from VLE.models import Participation, Assignment, Journal, Entry, Course, Role, User

import VLE.factory as factory
import VLE.utils as utils
import VLE.serializers as serializers


def logging_in(obj, username, password, status=200):
    """Login using username and password.

    Arguments:
    username -- username
    password -- password
    status -- status it checks for after login (default 200)

    returns the loggin in user.
    """
    result = obj.client.post(reverse('token_obtain_pair'),
                             json.dumps({'username': username, 'password': password}),
                             content_type='application/json')
    obj.assertEquals(result.status_code, status)
    return result


def api_get_call(obj, url, login, status=200):
    """Send an get api call.

    Arguments:
    url -- url to send the call to
    login -- credentials of the logged in user
    status -- status it checks for after login (default 200)

    returns the whatever the api call returns
    """
    result = obj.client.get(url, {},
                            HTTP_AUTHORIZATION='Bearer {0}'.format(login.data['access']))
    obj.assertEquals(result.status_code, status)
    return result


def api_post_call(obj, url, params, login, status=200):
    """Send an get api call.

    Arguments:
    url -- url to send the call to
    params -- extra parameters that the api needs
    login -- credentials of the logged in user
    status -- status it checks for after login (default 200)

    returns the whatever the api call returns
    """
    result = obj.client.post(url, json.dumps(params), content_type='application/json',
                             HTTP_AUTHORIZATION='Bearer {0}'.format(login.data['access']))
    obj.assertEquals(result.status_code, status)
    return result


class RestTests(TestCase):
    """Test django rest api calls.

    Test the api calls
    """

    def setUp(self):
        """Set up the test file."""
        self.username = 'test'
        self.password = 'test123'

        self.user = factory.make_user(self.username, self.password)
        self.student = factory.make_user('Student', 'pass')
<<<<<<< HEAD
        self.teacher_user = 'Teacher'
        self.teacher_pass = 'pass'
        self.teacher = factory.make_user(self.teacher_user, self.teacher_pass)
=======
        self.teacher = factory.make_user('teacher', 'pass')
        self.teacher_user = 'teacher'
        self.teacher_pass = 'pass'
>>>>>>> 0a6dedaf

        u1 = factory.make_user("Zi-Long", "pass")
        u2 = factory.make_user("Rick", "pass")
        u3 = factory.make_user("Lars", "pass")
        u4 = factory.make_user("Jeroen", "pass")

        c1 = factory.make_course("Portfolio Academische Vaardigheden", "PAV")
        c2 = factory.make_course("BeeldBewerken", "BB")
        c3 = factory.make_course("Reflectie en Digitale Samenleving", "RDS")
        factory.make_course("Statistisch Redeneren", "SR")

        self.user_role = factory.make_user("test123", "test")
<<<<<<< HEAD
        role_test = factory.make_role('TA2', c1, can_grade_journal=True, can_view_assignment_participants=True)
        factory.make_participation(self.user_role, c1, role_test)
=======
        role = factory.make_role(name='TA', can_grade_journal=True, can_view_assignment_participants=True)
        student_role = factory.make_role(name='SD', can_edit_journal=True, can_comment_journal=True)
        teacher_role = factory.make_role(name='Teacher', can_edit_course_roles=True, can_view_course_participants=True,
                                         can_edit_course=True, can_delete_course=True,
                                         can_add_assignment=True, can_view_assignment_participants=True,
                                         can_delete_assignment=True, can_publish_assigment_grades=True,
                                         can_grade_journal=True, can_publish_journal_grades=True,
                                         can_comment_journal=True)

        factory.make_participation(self.user_role, c1, role)
>>>>>>> 0a6dedaf

        cs = [c1, c2, c3]
        for c in cs:
            role = factory.make_role('TA', c, can_grade_journal=True, can_view_assignment_participants=True)
            teacher_role = factory.make_role_all_permissions('TE', c)
            student_role = factory.make_role('SD', c)
            factory.make_participation(self.user, c, role)
            factory.make_participation(self.student, c, student_role)
            factory.make_participation(self.teacher, c, teacher_role)

        t = factory.make_entry_template('template_test')
        f = factory.make_format([t], 5)
        a1 = factory.make_assignment("Colloq", "In de opdracht...1", u1, format=f)
        a2 = factory.make_assignment("Logboek", "In de opdracht...2", u1)
        a1.courses.add(c1)
        a1.courses.add(c2)
        a2.courses.add(c1)

        factory.make_journal(a1, u3)
        factory.make_journal(a1, u4)

        j = factory.make_journal(a1, self.student)
        jj = factory.make_journal(a1, u2)
        e1 = factory.make_entry(t)
        e2 = factory.make_entry(t)
        e3 = factory.make_entry(t)
        e4 = factory.make_entry(t)
        factory.make_node(j, e1)
        factory.make_node(j, e2)
        factory.make_node(j, e3)
        factory.make_node(jj, e4)

        self.a1 = a1

    def test_login(self):
        """Test if the login is successful."""
        result = logging_in(self, self.username, self.password)
        self.assertEquals(result.status_code, 200)

    def test_not_logged_in(self):
        """Test error for api request call for non-authenticated user."""
        result = self.client.get(reverse('get_user_courses'), {}, format='json')
        self.assertEquals(result.status_code, 401)

    def test_get_user_courses(self):
        """Test get_user_courses."""
        login = logging_in(self, self.username, self.password)

        result = api_get_call(self, reverse('get_user_courses'), login)
        courses = result.json()['courses']
        self.assertEquals(len(courses), 3)
        self.assertEquals(courses[0]['abbr'], 'PAV')
        self.assertEquals(courses[1]['abbr'], 'BB')
        self.assertEquals(courses[2]['abbr'], 'RDS')

    def test_get_course_assignments(self):
        """Test get_course_assignments."""
        login = logging_in(self, self.username, self.password)
        result = api_get_call(self, '/api/get_course_assignments/1/', login)
        assignments = result.json()['assignments']
        self.assertEquals(len(assignments), 2)
        self.assertEquals(assignments[0]['name'], 'Colloq')
        self.assertEquals(assignments[1]['name'], 'Logboek')

        result = api_get_call(self, '/api/get_course_assignments/2/', login)
        assignments = result.json()['assignments']

        self.assertEquals(assignments[0]['name'], 'Colloq')
        self.assertEquals(assignments[0]['description'], 'In de opdracht...1')

    def test_student_get_course_assignments(self):
        """Test get_course_assignments for student."""
        login = logging_in(self, 'Student', 'pass')
        result = api_get_call(self, '/api/get_course_assignments/1/', login)
        assignments = result.json()['assignments']

        self.assertEquals(len(assignments), 1)
        self.assertEquals(assignments[0]['name'], 'Colloq')

        result = api_get_call(self, '/api/get_course_assignments/2/', login)
        assignments = result.json()['assignments']

        self.assertEquals(len(assignments), 1)

    def test_get_assignment_journals(self):
        """Test get_assignment_journals."""
        login = logging_in(self, self.username, self.password)
        result = api_get_call(self, '/api/get_assignment_journals/1/', login)
        journals = result.json()['journals']
        self.assertEquals(len(journals), 4)
        self.assertEquals(journals[0]['student']['name'], 'Student')
        self.assertEquals(journals[1]['student']['name'], 'Rick')
        self.assertEquals(journals[2]['student']['name'], 'Lars')
        self.assertEquals(journals[3]['student']['name'], 'Jeroen')

    def test_journal_stats(self):
        """Test the journal stats functions in the serializer."""
        journal = Journal.objects.get(user=self.student)
        entries = utils.get_journal_entries(journal)
        for i in range(len(entries)):
            if i > 0:
                entries[i].grade = 1
                entries[i].published = True
                entries[i].save()
        self.assertEquals(utils.get_acquired_grade(entries, journal), 2)
        self.assertEquals(utils.get_max_points(journal), 5)
        self.assertEquals(utils.get_submitted_count(entries), 3)
        self.assertEquals(utils.get_graded_count(entries), 2)

    def test_update_user_role_course(self):
        """Test user role update in a course."""
        user_role = Participation.objects.get(user=self.user_role, course=1).role.name
        self.assertEquals(user_role, 'TA2')

        login = logging_in(self, self.username, self.password)
        api_post_call(
            self,
            '/api/update_user_role_course/',
            {'cID': 1, 'uID': self.user_role.pk, 'role': 'SD'},
            login
        )
        user_role = Participation.objects.get(user=self.user_role, course=1).role.name
        self.assertEquals(user_role, 'SD')

    def test_grade_publish(self):
        """Test the grade publish api functions."""
        login = logging_in(self, self.username, self.password)
        result = api_post_call(self, '/api/update_grade_entry/1/', {'grade': 1, 'published': 0}, login)
        self.assertEquals(Entry.objects.get(pk=1).grade, int(result.json()['new_grade']))

        result = api_post_call(self, '/api/update_grade_entry/1/', {'grade': 2, 'published': 1}, login)
        self.assertEquals(Entry.objects.get(pk=1).grade, int(result.json()['new_grade']))
        self.assertEquals(Entry.objects.get(pk=1).published, int(result.json()['new_published']))

        result = api_post_call(self, '/api/update_publish_grade_entry/1/', {'published': 0}, login)
        self.assertEquals(Entry.objects.get(pk=1).published, int(result.json()['new_published']))

        api_post_call(self, '/api/update_grade_entry/2/', {'grade': 1, 'published': 0}, login)
        api_post_call(self, '/api/update_grade_entry/4/', {'grade': 1, 'published': 0}, login)
        result = api_post_call(self, '/api/update_publish_grades_assignment/1/', {'published': 1}, login)
        self.assertEquals(Entry.objects.get(pk=1).published, int(result.json()['new_published']))
        self.assertEquals(Entry.objects.get(pk=2).published, int(result.json()['new_published']))
        self.assertEquals(Entry.objects.get(pk=3).published, 0)
        self.assertEquals(Entry.objects.get(pk=4).published, int(result.json()['new_published']))

        result = api_post_call(self, '/api/update_publish_grades_journal/3/', {'published': 0}, login)
        self.assertEquals(Entry.objects.get(pk=1).published, int(result.json()['new_published']))
        self.assertEquals(Entry.objects.get(pk=2).published, int(result.json()['new_published']))
        self.assertEquals(Entry.objects.get(pk=3).published, 0)

    def test_get_course_users(self):
        """Test the get courses api call."""
        login = logging_in(self, self.username, self.password)

        course = factory.make_course("Beeldbewerken", "BB")

        rein = factory.make_user("Rein!!", "123")
        lars = factory.make_user("Lars!!", "123")

        TA = factory.make_role("TA", course)
        SD = factory.make_role("SD", course)
        factory.make_participation(rein, course, TA)
        factory.make_participation(lars, course, SD)

        response = api_get_call(self, '/api/get_course_users/' + str(course.pk) + '/', login)

        self.assertEquals(response.status_code, 200)
        self.assertEquals(len(response.json()['users']), 2)

    def test_create_entry(self):
        """Test the create entry api call."""
        login = logging_in(self, self.username, self.password)

        course = factory.make_course("Course", "C")
        assignment = factory.make_assignment("Assignment", "Your favorite assignment",
                                             courses=[course])
        journal = factory.make_journal(assignment, self.user)
        template = factory.make_entry_template("some_template")
        field = factory.make_field(template, 'Some field', 0)

        some_dict = {
            'jID': journal.id,
            'tID': template.id,
            'content': [{
                'tag': field.pk,
                'data': "This is some data"
                }]
            }

        response = api_post_call(self, '/api/create_entry/', some_dict, login, status=201)
        self.assertEquals(response.status_code, 201)

    def test_get_user_teacher_courses(self):
        """Test the get user teacher courses function."""
        login = logging_in(self, self.teacher_user, self.teacher_pass)
        result = api_get_call(self, reverse('get_user_teacher_courses'), login)
        self.assertEquals(len(result.json()['courses']), 3)

    def test_delete_assignment(self):
        """Test the delete assignment."""
        login = logging_in(self, self.username, self.password)
        api_post_call(self, '/api/delete_assignment/', {'cID': 1, 'aID': 1}, login)
        assignment = Assignment.objects.get(pk=1)
        self.assertEquals(assignment.courses.count(), 1)
        api_post_call(self, '/api/delete_assignment/', {'cID': 2, 'aID': 1}, login)
        self.assertEquals(Assignment.objects.filter(pk=1).count(), 0)

    def test_get_course_roles(self):
        """Test the get delete assignment function."""
        login = logging_in(self, self.teacher_user, self.teacher_pass)
        result = api_get_call(self, '/api/get_course_roles/1/', login)
        self.assertEquals(len(result.json()['roles']), 4)

    def test_update_course_roles(self):
        """Test update course roles"""
        login = logging_in(self, self.teacher_user, self.teacher_pass)
        result = api_get_call(self, '/api/get_course_roles/1/', login)
        roles = result.json()['roles']
        course = Course.objects.get(pk=1)
        for role in roles:
            if role['name'] == 'TA2':
                role['permissions']['can_grade_journal'] = 1
        roles.append(serializers.role_to_dict(factory.make_role('test_role', course)))
        api_post_call(self, '/api/update_course_roles/', {'cID': 1, 'roles': roles}, login)
        role_test = Role.objects.get(name='TA2', course=course)

        self.assertTrue(role_test.can_grade_journal)
        self.assertEquals(Role.objects.filter(name='test_role', course=course).count(), 1)

    def test_delete_course_role(self):
        """Test delete course roles"""
        login = logging_in(self, self.teacher_user, self.teacher_pass)
        api_post_call(self, '/api/delete_course_role/', {'cID': 1, 'name': 'TA2'}, login)

        self.assertEquals(Role.objects.filter(name='TA2', course=Course.objects.get(pk=1)).count(), 0)

    def test_get_template(self):
        """Test get templates"""
        login = logging_in(self, self.username, self.password)

        template = factory.make_entry_template("template")
        factory.make_field(template, "Some Field", 0)
        factory.make_field(template, "Some other Field", 1)

        response = api_get_call(self, '/api/get_template/' + str(template.pk) + '/', login)

        self.assertEquals(response.json()['template']['tID'], template.pk)
        self.assertEquals(response.json()['template']['name'], "template")
        self.assertEquals(len(response.json()['template']['fields']), 2)

    def test_get_user_data(self):
        """Test the get_user_data function which responses with all the user data of a given user."""
        login = logging_in(self, 'Lars', 'pass')
        Lars = User.objects.get(username='Lars')
        result = api_get_call(self, '/api/get_user_data/' + str(Lars.pk) + '/', login)

        self.assertIn(self.a1.name, result.json()['journals'])<|MERGE_RESOLUTION|>--- conflicted
+++ resolved
@@ -78,15 +78,9 @@
 
         self.user = factory.make_user(self.username, self.password)
         self.student = factory.make_user('Student', 'pass')
-<<<<<<< HEAD
         self.teacher_user = 'Teacher'
         self.teacher_pass = 'pass'
         self.teacher = factory.make_user(self.teacher_user, self.teacher_pass)
-=======
-        self.teacher = factory.make_user('teacher', 'pass')
-        self.teacher_user = 'teacher'
-        self.teacher_pass = 'pass'
->>>>>>> 0a6dedaf
 
         u1 = factory.make_user("Zi-Long", "pass")
         u2 = factory.make_user("Rick", "pass")
@@ -99,21 +93,8 @@
         factory.make_course("Statistisch Redeneren", "SR")
 
         self.user_role = factory.make_user("test123", "test")
-<<<<<<< HEAD
         role_test = factory.make_role('TA2', c1, can_grade_journal=True, can_view_assignment_participants=True)
         factory.make_participation(self.user_role, c1, role_test)
-=======
-        role = factory.make_role(name='TA', can_grade_journal=True, can_view_assignment_participants=True)
-        student_role = factory.make_role(name='SD', can_edit_journal=True, can_comment_journal=True)
-        teacher_role = factory.make_role(name='Teacher', can_edit_course_roles=True, can_view_course_participants=True,
-                                         can_edit_course=True, can_delete_course=True,
-                                         can_add_assignment=True, can_view_assignment_participants=True,
-                                         can_delete_assignment=True, can_publish_assigment_grades=True,
-                                         can_grade_journal=True, can_publish_journal_grades=True,
-                                         can_comment_journal=True)
-
-        factory.make_participation(self.user_role, c1, role)
->>>>>>> 0a6dedaf
 
         cs = [c1, c2, c3]
         for c in cs:
