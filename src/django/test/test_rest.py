from rest_framework.test import APIRequestFactory
from django.test import TestCase
from django.urls import reverse
import json

from VLE.models import User
from VLE.models import Participation
from VLE.models import Role
from VLE.models import Course
from VLE.models import Assignment
from VLE.models import Journal
from VLE.models import Entry

import VLE.factory as factory
import VLE.utils as utils
import json


def logging_in(obj, username, password, status=200):
    result = obj.client.post(reverse('token_obtain_pair'),
                             {'username': username, 'password': password},
                             format='json')
    obj.assertEquals(result.status_code, status)
    return result


def api_get_call(obj, url, login, status=200):
    result = obj.client.get(url, {},
                            HTTP_AUTHORIZATION='Bearer {0}'.format(login.data['access']))
    obj.assertEquals(result.status_code, status)
    return result


def api_post_call(obj, url, params, login, status=200):
<<<<<<< HEAD
    result = obj.client.post(
        url,
        json.dumps(params),
        content_type='application/json',
        HTTP_AUTHORIZATION='Bearer {0}'.format(login.data['access'])
    )
=======
    result = obj.client.post(url, json.dumps(params), content_type='application/json',
                             HTTP_AUTHORIZATION='Bearer {0}'.format(login.data['access']))
>>>>>>> f41a5f0d
    obj.assertEquals(result.status_code, status)
    return result


class RestTests(TestCase):
    """
    Test django rest api calls
    """
    def setUp(self):
        self.username = 'test'
        self.password = 'test123'

        self.user = factory.make_user(self.username, self.password)
        self.student = factory.make_user('Student', 'pass')

        u1 = factory.make_user("Zi-Long", "pass")
        u2 = factory.make_user("Rick", "pass")
        u3 = factory.make_user("Lars", "pass")
        u4 = factory.make_user("Jeroen", "pass")

        c1 = factory.make_course("Portfolio Academische Vaardigheden", "PAV")
        c2 = factory.make_course("BeeldBewerken", "BB")
        c3 = factory.make_course("Reflectie en Digitale Samenleving", "RDS")

        self.user_role = factory.make_user("test123", "test")
        role = factory.make_role(name='TA', can_view_assignment=True)
        studentRole = factory.make_role(name='SD')

        factory.make_participation(self.user_role, c1, role)

        cs = [c1, c2, c3]
        for c in cs:
            c.save()
            p = Participation()
            p.user = self.user
            p.course = c
            p.role = role
            p.save()
            c.participation_set.add(p)
            c.save()

            p = Participation()
            p.user = self.student
            p.course = c
            p.role = studentRole
            p.save()
            c.participation_set.add(p)
            c.save()

        t = factory.make_entry_template('template_test')
        f = factory.make_format([t], 5)
        a1 = factory.make_assignment("Colloq", "In de opdracht...1", u1, format=f)
        a2 = factory.make_assignment("Logboek", "In de opdracht...2", u1)
        a1.courses.add(c1)
        a1.courses.add(c2)
        a2.courses.add(c1)

        j2 = factory.make_journal(a1, u3)
        j3 = factory.make_journal(a1, u4)

        j = factory.make_journal(a1, self.student)
        jj = factory.make_journal(a1, u2)
        e1 = factory.make_entry(t)
        e2 = factory.make_entry(t)
        e3 = factory.make_entry(t)
        e4 = factory.make_entry(t)
        n1 = factory.make_node(j, e1)
        n2 = factory.make_node(j, e2)
        n3 = factory.make_node(j, e3)
        n4 = factory.make_node(jj, e4)

    def test_login(self):
        """
        Tests if the login is successful.
        """
        result = logging_in(self, self.username, self.password)
        self.assertEquals(result.status_code, 200)

    def test_not_logged_in(self):
        """
        Tests error for api request call for non-authenticated user.
        """
        result = self.client.get(reverse('get_user_courses'), {}, format='json')
        self.assertEquals(result.status_code, 401)

    def test_get_user_courses(self):
        """
        Tests get_user_courses
        """
        login = logging_in(self, self.username, self.password)

        result = api_get_call(self, reverse('get_user_courses'), login)
        courses = result.json()['courses']
        self.assertEquals(len(courses), 3)
        self.assertEquals(courses[0]['abbr'], 'PAV')
        self.assertEquals(courses[1]['abbr'], 'BB')
        self.assertEquals(courses[2]['abbr'], 'RDS')

    def test_get_course_assignments(self):
        """
        Tests get_course_assignments
        """
        login = logging_in(self, self.username, self.password)
        result = api_get_call(self, '/api/get_course_assignments/1/', login)
        assignments = result.json()['assignments']
        self.assertEquals(len(assignments), 2)
        self.assertEquals(assignments[0]['name'], 'Colloq')
        self.assertEquals(assignments[1]['name'], 'Logboek')

        result = api_get_call(self, '/api/get_course_assignments/2/', login)
        assignments = result.json()['assignments']

        self.assertEquals(assignments[0]['name'], 'Colloq')
        self.assertEquals(assignments[0]['description'], 'In de opdracht...1')

    def test_student_get_course_assignments(self):
        """
        Tests get_course_assignments for student.
        """
        login = logging_in(self, 'Student', 'pass')
        result = api_get_call(self, '/api/get_course_assignments/1/', login)
        assignments = result.json()['assignments']

        self.assertEquals(len(assignments), 2)
        self.assertEquals(assignments[0]['name'], 'Colloq')

        result = api_get_call(self, '/api/get_course_assignments/2/', login)
        assignments = result.json()['assignments']

        self.assertEquals(len(assignments), 1)

    def test_get_assignment_journals(self):
        """
        Tests get_assignment_journals
        """
        login = logging_in(self, self.username, self.password)
        result = api_get_call(self, '/api/get_assignment_journals/1/', login)
        journals = result.json()['journals']
        self.assertEquals(len(journals), 4)
        self.assertEquals(journals[0]['student']['name'], 'Student')
        self.assertEquals(journals[1]['student']['name'], 'Rick')
        self.assertEquals(journals[2]['student']['name'], 'Lars')
        self.assertEquals(journals[3]['student']['name'], 'Jeroen')

    def test_journal_stats(self):
        """
        Tests the journal stats functions in the serializer.
        """
        journal = Journal.objects.get(user=self.student)
        entries = utils.get_journal_entries(journal)
        for i in range(len(entries)):
            if i > 0:
                entries[i].grade = 1
                entries[i].published = True
                entries[i].save()
        self.assertEquals(utils.get_acquired_grade(entries, journal), 2)
        self.assertEquals(utils.get_max_points(journal), 5)
        self.assertEquals(utils.get_submitted_count(entries), 3)
        self.assertEquals(utils.get_graded_count(entries), 2)

<<<<<<< HEAD
    def test_update_user_role_course(self):
        """
        Tests user role update in a course.
        """
        user_role = Participation.objects.get(user=self.user_role, course=1).role.name
        self.assertEquals(user_role, 'TA')

        login = logging_in(self, self.username, self.password)
        result = api_post_call(
            self,
            '/api/update_user_role_course/',
            {'cID': 1, 'uID': self.user_role.pk, 'role': 'SD'},
            login
            )
        user_role = Participation.objects.get(user=self.user_role, course=1).role.name
        self.assertEquals(user_role, 'SD')
=======
    def test_grade_publish(self):
        """
        Tests the grade publish api functions.
        """
        login = logging_in(self, self.username, self.password)
        result = api_post_call(self, '/api/update_grade_entry/1/', {'grade': 1, 'published': 0}, login)
        self.assertEquals(Entry.objects.get(pk=1).grade, int(result.json()['new_grade']))

        result = api_post_call(self, '/api/update_grade_entry/1/', {'grade': 2, 'published': 1}, login)
        self.assertEquals(Entry.objects.get(pk=1).grade, int(result.json()['new_grade']))
        self.assertEquals(Entry.objects.get(pk=1).published, int(result.json()['new_published']))

        result = api_post_call(self, '/api/update_publish_grade_entry/1/', {'published': 0}, login)
        self.assertEquals(Entry.objects.get(pk=1).published, int(result.json()['new_published']))

        api_post_call(self, '/api/update_grade_entry/2/', {'grade': 1, 'published': 0}, login)
        api_post_call(self, '/api/update_grade_entry/4/', {'grade': 1, 'published': 0}, login)
        result = api_post_call(self, '/api/update_publish_grades_assignment/1/', {'published': 1}, login)
        self.assertEquals(Entry.objects.get(pk=1).published, int(result.json()['new_published']))
        self.assertEquals(Entry.objects.get(pk=2).published, int(result.json()['new_published']))
        self.assertEquals(Entry.objects.get(pk=3).published, 0)
        self.assertEquals(Entry.objects.get(pk=4).published, int(result.json()['new_published']))

        result = api_post_call(self, '/api/update_publish_grades_journal/3/', {'published': 0}, login)
        self.assertEquals(Entry.objects.get(pk=1).published, int(result.json()['new_published']))
        self.assertEquals(Entry.objects.get(pk=2).published, int(result.json()['new_published']))
        self.assertEquals(Entry.objects.get(pk=3).published, 0)
>>>>>>> f41a5f0d
<|MERGE_RESOLUTION|>--- conflicted
+++ resolved
@@ -32,17 +32,8 @@
 
 
 def api_post_call(obj, url, params, login, status=200):
-<<<<<<< HEAD
-    result = obj.client.post(
-        url,
-        json.dumps(params),
-        content_type='application/json',
-        HTTP_AUTHORIZATION='Bearer {0}'.format(login.data['access'])
-    )
-=======
     result = obj.client.post(url, json.dumps(params), content_type='application/json',
                              HTTP_AUTHORIZATION='Bearer {0}'.format(login.data['access']))
->>>>>>> f41a5f0d
     obj.assertEquals(result.status_code, status)
     return result
 
@@ -203,7 +194,6 @@
         self.assertEquals(utils.get_submitted_count(entries), 3)
         self.assertEquals(utils.get_graded_count(entries), 2)
 
-<<<<<<< HEAD
     def test_update_user_role_course(self):
         """
         Tests user role update in a course.
@@ -220,7 +210,7 @@
             )
         user_role = Participation.objects.get(user=self.user_role, course=1).role.name
         self.assertEquals(user_role, 'SD')
-=======
+
     def test_grade_publish(self):
         """
         Tests the grade publish api functions.
@@ -247,5 +237,4 @@
         result = api_post_call(self, '/api/update_publish_grades_journal/3/', {'published': 0}, login)
         self.assertEquals(Entry.objects.get(pk=1).published, int(result.json()['new_published']))
         self.assertEquals(Entry.objects.get(pk=2).published, int(result.json()['new_published']))
-        self.assertEquals(Entry.objects.get(pk=3).published, 0)
->>>>>>> f41a5f0d
+        self.assertEquals(Entry.objects.get(pk=3).published, 0)