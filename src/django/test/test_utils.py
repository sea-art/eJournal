"""
test_utils.py.

Test helper functions.
"""

from django.urls import reverse
import json

from VLE.models import Role
import VLE.factory as factory


<<<<<<< HEAD
def set_up_user_and_auth(username, password, first_name=None, last_name=None):
    """Set up a user.
=======
def set_up_user_and_auth(username, password, is_superuser=False, is_teacher=False):
    """Set up a user with the possibility of global permissions.
>>>>>>> 42ad873e

    Arguments:
    username -- username for the user
    password -- password for the user

    Returns the user and its credentials
    """
<<<<<<< HEAD
    user = factory.make_user(username, password, first_name=first_name, last_name=last_name)
=======
    user = factory.make_user(username, password, is_superuser=is_superuser, is_teacher=is_teacher)
>>>>>>> 42ad873e
    return username, password, user


def set_up_participation(user, course, role):
    """Set up a student in a course."""
    q_role = Role.objects.get(name=role, course=course)
    return factory.make_participation(user, course, q_role)


def set_up_users(name, n):
    """Set up some students.

    Arguments:
    name -- the base for the incremental names for the users
    n -- number of students to be made

    Returns a list of users with incremental naming.
    """
    users = []
    for i in range(n):
        users.append(factory.make_user(name + str(i), 'pass'))
    return users


def set_up_journal(assignment, template, user, n):
    """Set up a journal for an user with n entries.

    Arguments:
    assignment -- the assignment of the journal
    template -- the entry template for the entries
    user -- the user of the journal
    n -- number of entries

    Returns a journal with entries attached.
    """
    journal = factory.make_journal(assignment, user)

    for entry in set_up_entries(template, n):
        factory.make_node(journal, entry)

    return journal


def set_up_entries(template, n):
    """Set up some entries.

    Arguments:
    template -- the template to be used for the entries
    n -- number of entriest to be made

    Returns a list of entries that uses the same template.
    """
    entries = []
    for i in range(n):
        entries.append(factory.make_entry(template))
    return entries


def set_up_courses(name, n, author=None, lti_id=False):
    """Set up some courses.

    Arguments:
    name -- the base for the incremental names for the courses
    n -- number of courses to be made
    author -- the user who made the course and it automatically will be teacher
    lti_id -- a boolean to determine if to give lti ids

    Returns a list of courses.
    """
    courses = []
    if lti_id:
        for i in range(n):
            courses.append(factory.make_course(name + str(i), name[0] + str(i), author=author, lti_id=str(i)))
    else:
        for i in range(n):
            courses.append(factory.make_course(name + str(i), name[0] + str(i), author=author))
    return courses


def set_up_assignments(name, desc, n, course, lti_id=False):
    """Set up some assignments.

    Arguments:
    name -- the base for the incremental names for the assignments
    desc -- the base for the incremental description for the assignments
    n -- number of assignments to be made.
    lti_id -- a boolean to determine if to give lti ids

    Returns a list of assignments.
    """
    assignments = []
    if lti_id:
        for i in range(n):
            assignments.append(factory.make_assignment(name + str(i), desc + str(i),
                                                       lti_id=str(i), courses=[course]))
    else:
        for i in range(n):
            assignments.append(factory.make_assignment(name + str(i), desc + str(i), courses=[course]))
    return assignments


def logging_in(obj, username, password, status=200):
    """Login using username and password.

    Arguments:
    username -- username
    password -- password
    status -- status it checks for after login (default 200)

    Returns the loggin in user.
    """
    result = obj.client.post(reverse('token_obtain_pair'),
                             json.dumps({'username': username, 'password': password}),
                             content_type='application/json')
    obj.assertEquals(result.status_code, status)
    return result


def api_get_call(obj, url, login, status=200):
    """Send an get api call.

    Arguments:
    url -- url to send the call to
    login -- credentials of the logged in user
    status -- status it checks for after login (default 200)

    returns the whatever the api call returns
    """
    result = obj.client.get(url, {},
                            HTTP_AUTHORIZATION='Bearer {0}'.format(login.data['access']))
    obj.assertEquals(result.status_code, status)
    return result


def test_unauthorized_api_get_call(obj, url):
    """Test unauthorized api get calls.

    Arguments
    url -- url to send the call to
    params -- extra parameters that the api needs
    """
    result = obj.client.get(url, {}, format='json')
    obj.assertEquals(result.status_code, 401)


def api_post_call(obj, url, params, login, status=200):
    """Send an get api call.

    Arguments:
    url -- url to send the call to
    params -- extra parameters that the api needs
    login -- credentials of the logged in user
    status -- status it checks for after login (default 200)

    returns the whatever the api call returns
    """
    result = obj.client.post(url, json.dumps(params), content_type='application/json',
                             HTTP_AUTHORIZATION='Bearer {0}'.format(login.data['access']))
    obj.assertEquals(result.status_code, status)
    return result


def test_unauthorized_api_post_call(obj, url, params):
    """Test unauthorized api post calls.

    Arguments
    url -- url to send the call to
    params -- extra parameters that the api needs
    """
    result = obj.client.post(url, json.dumps(params), content_type='application/json')
    obj.assertEquals(result.status_code, 401)<|MERGE_RESOLUTION|>--- conflicted
+++ resolved
@@ -11,25 +11,20 @@
 import VLE.factory as factory
 
 
-<<<<<<< HEAD
-def set_up_user_and_auth(username, password, first_name=None, last_name=None):
-    """Set up a user.
-=======
-def set_up_user_and_auth(username, password, is_superuser=False, is_teacher=False):
+def set_up_user_and_auth(username, password, is_superuser=False, is_teacher=False,
+                         first_name=None, last_name=None)):
     """Set up a user with the possibility of global permissions.
->>>>>>> 42ad873e
 
     Arguments:
     username -- username for the user
     password -- password for the user
+    first_name -- first name
+    last_name -- last name
 
     Returns the user and its credentials
     """
-<<<<<<< HEAD
-    user = factory.make_user(username, password, first_name=first_name, last_name=last_name)
-=======
-    user = factory.make_user(username, password, is_superuser=is_superuser, is_teacher=is_teacher)
->>>>>>> 42ad873e
+    user = factory.make_user(username, password, is_superuser=is_superuser, is_teacher=is_teacher,
+                             first_name=first_name, last_name=last_name)
     return username, password, user
 
 
