--- conflicted
+++ resolved
@@ -34,16 +34,7 @@
 
         result = self.client.get(reverse('get_user_courses'), {}, format='json')
 
-<<<<<<< HEAD
         self.assertEquals(result.status_code, 401)
-=======
-<<<<<<< HEAD
-        self.assertEquals(result.status_code, 401)
-=======
-        self.assertEquals(result.status_code, 200)
-        self.assertEquals(result.json()['result'], 'fail')
->>>>>>> b6e173968e9c4f861efd52bb213f8a70a28959d6
->>>>>>> 25e0cacd
 
     def test_user(self):
         """
@@ -55,7 +46,7 @@
 
         result = self.client.get(reverse('get_user_courses'), {},
                                  HTTP_AUTHORIZATION='Bearer {0}'.format(result.json()['access']))
-        
+
         self.assertEquals(result.status_code, 200)
         self.assertEquals(result.json()['result'], 'success')
         self.assertEquals(result.json()['courses'], [])