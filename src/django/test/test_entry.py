import test.factory as factory
from datetime import date, timedelta
from test.utils import api

from django.test import TestCase

from VLE.models import Entry, Field, Node
from VLE.utils import generic_utils as utils
from VLE.utils.error_handling import VLEPermissionError


class EntryAPITest(TestCase):
    def setUp(self):
        self.student = factory.Student()
        self.student2 = factory.Student()
        self.admin = factory.Admin()
<<<<<<< HEAD
        self.journal = factory.Journal(authors__user=self.student)
=======
        self.journal = factory.Journal(user=self.student)
        self.journal2 = factory.Journal(user=self.student2, assignment=self.journal.assignment)
>>>>>>> 30d9ab8e
        self.teacher = self.journal.assignment.courses.first().author
        self.journal_teacher = factory.Journal(authors=[self.teacher], assignment=self.journal.assignment)
        self.format = self.journal.assignment.format
        factory.Template(format=self.format)
        factory.Template(format=self.format)
        factory.Template(format=self.format)

        self.valid_create_params = {
            'journal_id': self.journal.pk,
            'template_id': self.format.template_set.first().pk,
            'content': []
        }
        fields = Field.objects.filter(template=self.format.template_set.first())
        self.valid_create_params['content'] = [{'data': 'test data', 'id': field.id} for field in fields]

    def test_create(self):
        # Check valid entry creation
        resp = api.create(self, 'entries', params=self.valid_create_params, user=self.student)['entry']
        entry = Entry.objects.get(pk=resp['id'])
        self.student.check_can_edit(entry)
        resp2 = api.create(self, 'entries', params=self.valid_create_params, user=self.student)['entry']
        assert resp['id'] != resp2['id'], 'Multiple creations should lead to different ids'

        # Check if students cannot update journals without required parts filled in
        create_params = self.valid_create_params.copy()
        create_params['content'] = [{
            'data': 'test title',
            'id': self.valid_create_params['content'][0]['id']
        }]
        api.create(self, 'entries', params=create_params, user=self.student, status=400)

        # Check for assignment locked
        self.journal.assignment.lock_date = date.today() - timedelta(1)
        self.journal.assignment.save()
        self.assertRaises(
            VLEPermissionError,
            self.student.check_can_edit,
            Entry.objects.filter(node__journal=self.journal).first(),
        )
        api.create(self, 'entries', params=create_params, user=self.student, status=403)
        self.journal.assignment.lock_date = date.today() + timedelta(1)
        self.journal.assignment.save()

        # Check if template for other assignment wont work
        create_params = self.valid_create_params.copy()
        alt_journal = factory.Journal(user=self.student)
        template = factory.Template(format=alt_journal.assignment.format)
        create_params['template_id'] = template.pk
        api.create(self, 'entries', params=create_params, user=self.student, status=403)

        # Teachers shouldn't be able to make entries on their own journal
        self.assertRaises(
            VLEPermissionError,
            self.teacher.check_can_edit,
            Entry.objects.filter(node__journal=self.journal).first(),
        )
        teacher_params = self.valid_create_params.copy()
        teacher_params['journal_id'] = self.journal_teacher.pk
        api.create(self, 'entries', params=teacher_params, user=self.teacher, status=403)

        # Entries can no longer be created if the LTI link is outdated (new active uplink)
        assignment_old_lti_id = self.journal.assignment.active_lti_id
        self.journal.assignment.active_lti_id = 'new_lti_id_1'
        self.journal.assignment.save()
        self.assertRaises(
            VLEPermissionError,
            self.student.check_can_edit,
            Entry.objects.filter(node__journal=self.journal).first(),
        )
        resp = api.create(self, 'entries', params=self.valid_create_params, user=self.student, status=403)
        assert resp['description'] == self.journal.outdated_link_warning_msg, 'When the active LTI uplink is outdated' \
            ' no more entries can be created.'
        self.journal.assignment.active_lti_id = assignment_old_lti_id
        self.journal.assignment.save()

        # TODO: Test for entry bound to entrydeadline
        # TODO: Test with file upload
        # TODO: Test added index

    def test_valid_entry(self):
        template = factory.TemplateAllTypes(format=self.format)
        fields = Field.objects.filter(template=template)
        entries = {
            Field.TEXT: ['text', 'VALID'],
            Field.RICH_TEXT: ['<p> RICH </p>', 'VALID'],
            Field.VIDEO: ['https://www.youtube.com/watch?v=dQw4w9WgXcQ', 'INVALID'],
            Field.URL: ['https://ejournal.app', 'INVALID'],
            Field.DATE: ['2019-10-10', 'INVALID'],
            Field.DATETIME: ['2019-10-10T12:12:00', 'INVALID'],
            Field.SELECTION: ['a', 'INVALID'],
        }
        create_params = {
            'journal_id': self.journal.pk,
            'template_id': template.pk,
            'content': [{
                'id': f.pk,
                'data': entries[f.type][0]
            } for f in fields if f.type in entries]
        }

        api.create(self, 'entries', params=create_params, user=self.student)['entry']
        # Test is all
        for i, field in enumerate(create_params['content']):
            field['data'] = list(entries.values())[i][1]
            if field['data'] != 'VALID':
                api.create(self, 'entries', params=create_params, user=self.student, status=400)
            field['data'] = list(entries.values())[i][0]

    def test_required_and_optional(self):
        # Creation with only required params should work
        required_only_creation = {
            'journal_id': self.journal.pk,
            'template_id': self.format.template_set.first().pk,
            'content': []
        }
        fields = Field.objects.filter(template=self.format.template_set.first())
        required_only_creation['content'] = [{'data': 'test data', 'id': field.id}
                                             for field in fields if field.required]
        api.create(self, 'entries', params=required_only_creation, user=self.student)

        entry = api.create(self, 'entries', params=self.valid_create_params, user=self.student)['entry']
        params = {
            'pk': entry['id'],
            'content': [{
                'id': field['field'],
                'data': ''
            } for field in entry['content']]
        }
        # Student should always provide required parameters
        api.update(self, 'entries', params=params.copy(), user=self.student, status=400)

        # Student should be able to update only the required fields, leaving the optinal fields empty
        fields = Field.objects.filter(template=self.format.template_set.first())
        params = {
            'pk': entry['id'],
            'content': [{
                'id': field.pk,
                'data': 'filled' if field.required else ''
            } for field in fields]
        }
        resp = api.update(self, 'entries', params=params.copy(), user=self.student)['entry']
        assert len(resp['content']) == 2, 'Response should have emptied the optional fields'
        # Student should be able to edit an optinal field
        params = {
            'pk': entry['id'],
            'content': [{
                'id': field.pk,
                'data': 'filled'
            } for field in fields]
        }
        resp = api.update(self, 'entries', params=params.copy(), user=self.student)['entry']
        assert len(resp['content']) == 3 and resp['content'][2]['data'] == 'filled', \
            'Response should have filled the optional fields'

    def test_update(self):
        entry = api.create(self, 'entries', params=self.valid_create_params, user=self.student)['entry']

        params = {
            'pk': entry['id'],
            'content': [{
                'id': field['field'],
                'data': field['data']
            } for field in entry['content']]
        }

        api.update(self, 'entries', params=params.copy(), user=self.student)
        # Other users shouldn't be able to update an entry
        api.update(self, 'entries', params=params.copy(), user=self.teacher, status=403)

        # Check for assignment locked
        self.journal.assignment.lock_date = date.today() - timedelta(1)
        self.journal.assignment.save()
        api.update(self, 'entries', params=params.copy(), user=self.student, status=403)
        self.journal.assignment.lock_date = date.today() + timedelta(1)
        self.journal.assignment.save()

        # Entries can no longer be edited if the LTI link is outdated (new active uplink)
        assignment_old_lti_id = self.journal.assignment.active_lti_id
        self.journal.assignment.active_lti_id = 'new_lti_id_2'
        self.journal.assignment.save()
        resp = api.update(self, 'entries', params=params.copy(), user=self.student, status=403)
        assert resp['description'] == self.journal.outdated_link_warning_msg, 'When the active LTI uplink is outdated' \
            ' no more entries can be created.'
        self.journal.assignment.active_lti_id = assignment_old_lti_id
        self.journal.assignment.save()

        # Grade and publish an entry
        api.create(self, 'grades', params={'entry_id': entry['id'], 'grade': 5, 'published': True}, user=self.student,
                   status=403)
        api.create(self, 'grades', params={'entry_id': entry['id'], 'grade': 5, 'published': True}, user=self.teacher)

        # Shouldn't be able to edit entries after grade
        self.assertRaises(
            VLEPermissionError,
            self.student.check_can_edit,
            Entry.objects.filter(node__journal=self.journal).first(),
        )
        api.update(self, 'entries', params=params.copy(), user=self.student, status=400)

        api.create(self, 'grades', params={'entry_id': entry['id'], 'grade': 5, 'published': False}, user=self.teacher)
        api.create(self, 'grades', params={'entry_id': entry['id'], 'grade': 5, 'published': True}, user=self.teacher)
        api.create(self, 'grades', params={'entry_id': entry['id'], 'grade': 5, 'published': True},
                   user=factory.Teacher(), status=403)

        # Check if a published entry cannot be unpublished
        api.create(self, 'grades', params={'entry_id': entry['id'], 'published': False}, user=self.teacher, status=400)

    def test_destroy(self):
        # Only a student can delete their own entry
        entry = api.create(self, 'entries', params=self.valid_create_params, user=self.student)['entry']
        api.delete(self, 'entries', params={'pk': entry['id']}, user=factory.Student(), status=403)
        api.delete(self, 'entries', params={'pk': entry['id']}, user=self.teacher, status=403)
        api.delete(self, 'entries', params={'pk': entry['id']}, user=self.student)

        # Superusers can delete all entries
        entry = api.create(self, 'entries', params=self.valid_create_params, user=self.student)['entry']
        api.delete(self, 'entries', params={'pk': entry['id']}, user=factory.Admin())

        # Only superusers should be allowed to delete graded entries
        entry = api.create(self, 'entries', params=self.valid_create_params, user=self.student)['entry']
        api.create(self, 'grades', params={'entry_id': entry['id'], 'grade': 5, 'published': True}, user=self.teacher)
        api.delete(self, 'entries', params={'pk': entry['id']}, user=self.student, status=403)
        api.delete(self, 'entries', params={'pk': entry['id']}, user=factory.Admin())

        # Entries can no longer be deleted if the LTI link is outdated (new active uplink)
        entry = api.create(self, 'entries', params=self.valid_create_params, user=self.student)['entry']
        entry = Entry.objects.get(pk=entry['id'])
        journal = entry.node.journal
        assignment_old_lti_id = journal.assignment.active_lti_id
        journal.assignment.active_lti_id = 'new_lti_id_3'
        journal.assignment.save()

        resp = api.delete(self, 'entries', params={'pk': entry.pk}, user=self.student, status=403)
        assert resp['description'] == journal.outdated_link_warning_msg, 'When the active LTI uplink is outdated' \
            ' no more entries can be created.'
        journal.assignment.active_lti_id = assignment_old_lti_id
        journal.assignment.save()

        # Only superusers should be allowed to delete locked entries
        entry = api.create(self, 'entries', params=self.valid_create_params, user=self.student)['entry']
        self.journal.assignment.lock_date = date.today() - timedelta(1)
        self.journal.assignment.save()
        api.delete(self, 'entries', params={'pk': entry['id']}, user=self.student, status=403)
        api.delete(self, 'entries', params={'pk': entry['id']}, user=factory.Admin())

    def test_grade(self):
        entry = api.create(self, 'entries', params=self.valid_create_params, user=self.student)['entry']
        entry = api.create(self, 'grades', params={'entry_id': entry['id'], 'grade': 1, 'published': True},
                           user=self.teacher)['entry']
        assert entry['grade']['grade'] == 1
        entry = api.create(self, 'grades', params={'entry_id': entry['id'], 'grade': 0, 'published': True},
                           user=self.teacher)['entry']
        assert entry['grade']['grade'] == 0

    def test_grade_history(self):
        entry = api.create(self, 'entries', params=self.valid_create_params, user=self.student)['entry']
        api.create(self, 'grades', params={'entry_id': entry['id'], 'grade': 1, 'published': True},
                   user=self.teacher)
        api.create(self, 'grades', params={'entry_id': entry['id'], 'grade': 1, 'published': False},
                   user=self.teacher)
        api.create(self, 'grades', params={'entry_id': entry['id'], 'grade': 10, 'published': True},
                   user=self.teacher)
        grade_history = api.get_list(self, 'grades', params={'entry_id': entry['id']},
                                     user=self.teacher)['grade_history']
        assert len(grade_history) == 3, 'Grade history is incomplete.'
        assert grade_history[0]['author'] == grade_history[1]['author'] == grade_history[2]['author'] == \
            self.teacher.full_name, 'Teacher should be author of all grades.'
        assert grade_history[0]['grade'] == grade_history[1]['grade'] == 1
        assert grade_history[2]['grade'] == 10
        assert grade_history[0]['published'] == grade_history[2]['published'] and grade_history[0]['published'], \
            'First and last grade should be published.'
        assert not grade_history[1]['published'], 'Second grade should be unpublished.'

    def test_keep_entry_on_delete_preset(self):
        entrydeadline = factory.EntrydeadlineNode(format=self.format)

        node = Node.objects.get(preset=entrydeadline, journal=self.journal)
        node_student2 = Node.objects.get(preset=entrydeadline, journal=self.journal2)
        create_params = {
            'journal_id': self.journal.pk,
            'template_id': entrydeadline.forced_template.pk,
            'content': [],
            'node_id': node.pk
        }

        fields = Field.objects.filter(template=entrydeadline.forced_template)
        create_params['content'] = [{'data': 'test data', 'id': field.pk} for field in fields]
        entry = api.create(self, 'entries', params=create_params, user=self.student)['entry']

        assert Entry.objects.filter(pk=entry['id']).exists(), \
            'Entry exists before deletion of preset'
        assert Node.objects.filter(entry=entry['id']).exists(), \
            'Node exist before deletion of preset'
        assert Node.objects.filter(pk=node_student2.pk).exists(), \
            'Node student 2 exist before deletion of preset'

        utils.delete_presets([{'id': entrydeadline.pk}])

        assert Entry.objects.filter(pk=entry['id']).exists(), \
            'Entry should also exist after deletion of preset'
        assert Node.objects.filter(entry=entry['id']).exists(), \
            'Node should also exist after deletion of preset'
        assert not Node.objects.filter(pk=node_student2.pk).exists(), \
            'Node student 2 does not exist after deletion of preset'<|MERGE_RESOLUTION|>--- conflicted
+++ resolved
@@ -14,12 +14,8 @@
         self.student = factory.Student()
         self.student2 = factory.Student()
         self.admin = factory.Admin()
-<<<<<<< HEAD
         self.journal = factory.Journal(authors__user=self.student)
-=======
-        self.journal = factory.Journal(user=self.student)
-        self.journal2 = factory.Journal(user=self.student2, assignment=self.journal.assignment)
->>>>>>> 30d9ab8e
+        self.journal2 = factory.Journal(authors__user=self.student2, assignment=self.journal.assignment)
         self.teacher = self.journal.assignment.courses.first().author
         self.journal_teacher = factory.Journal(authors=[self.teacher], assignment=self.journal.assignment)
         self.format = self.journal.assignment.format
