--- conflicted
+++ resolved
@@ -18,11 +18,7 @@
             return
 
         for assignment in VLE.models.Assignment.objects.filter(courses__in=[self.course]):
-<<<<<<< HEAD
-            VLE.factory.make_journal(assignment, self.user)
-=======
             VLE.factory.make_journal(user=self.user, assignment=assignment)
->>>>>>> 6aaaa932
 
 
 class GroupParticipationFactory(ParticipationFactory):
