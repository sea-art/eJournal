--- conflicted
+++ resolved
@@ -3,30 +3,20 @@
 
 Test lti launch.
 """
-<<<<<<< HEAD
+
 from django.test import TestCase, RequestFactory
 from django.conf import settings
 from VLE.models import Lti_ids, Role, User
-=======
 import json
 
-from django.conf import settings
-from django.test import TestCase
->>>>>>> 09464ce5
-
 import VLE.factory as factory
-<<<<<<< HEAD
 import VLE.views.lti as lti_view
 import test.test_utils as test
-import json
 import datetime
 import oauth2
 import time
 import jwt
-=======
 import VLE.lti_launch as lti
-from VLE.models import Journal, Lti_ids, Participation, Role
->>>>>>> 09464ce5
 
 
 class canEnterThroughLTI(TestCase):
