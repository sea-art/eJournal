--- conflicted
+++ resolved
@@ -91,13 +91,8 @@
             if role['name'] == 'TA2':
                 role['permissions']['can_grade_journal'] = 1
 
-<<<<<<< HEAD
-        roles.append(serialize.role_to_dict(factory.make_role('test_role', self.course)))
+        roles.append(serialize.role_to_dict(factory.make_role_default_no_perms('test_role', self.course)))
         test.api_post_call(self, '/update_course_roles/', {'cID': 1, 'roles': roles}, login)
-=======
-        roles.append(serialize.role_to_dict(factory.make_role_default_no_perms('test_role', self.course)))
-        test.api_post_call(self, '/api/update_course_roles/', {'cID': 1, 'roles': roles}, login)
->>>>>>> 40801a93
 
         role_test = Role.objects.get(name='TA2', course=self.course)
         self.assertTrue(role_test.can_grade_journal)
