from django.test import TestCase

from VLE.models import Participation, Course, User, Role, Entry, Assignment
import VLE.serializers as serialize

import VLE.factory as factory
import test.test_utils as test


class UpdateApiTests(TestCase):
    def setUp(self):
        """Setup"""
        self.username, self.password, self.user = test.set_up_user_and_auth('test', 'test123')
        self.course = factory.make_course("Beeldbewerken", "BB")

    def test_update_user_role_course(self):
        """Test user role update in a course."""
        login = test.logging_in(self, self.username, self.password)
        course = factory.make_course("Portfolio Academische Vaardigheden", "PAV")

        ta_role = Role.objects.get(name='TA', course=course)
        student_role = factory.make_role_student(name='SD', course=course)

        self.user_role = factory.make_user("test123", "test")
        factory.make_participation(self.user_role, course, ta_role)
        factory.make_participation(self.user, course, student_role)

        user_role = Participation.objects.get(user=self.user_role, course=2).role.name
        self.assertEquals(user_role, 'TA')

        test.api_post_call(
            self,
            '/update_user_role_course/',
            {'cID': 2, 'uID': self.user_role.pk, 'role': 'SD'},
            login
        )
        user_role = Participation.objects.get(user=self.user_role, course=2).role.name
        self.assertEquals(user_role, 'SD')

    def test_update_course(self):
        """Test update_course"""
        login = test.logging_in(self, self.username, self.password)

        course = factory.make_course("Portfolio Academische Vaardigheden", "PAV")

<<<<<<< HEAD
        test.api_post_call(
            self,
            '/update_course/',
            {'cID': course.pk, 'name': 'Beeldbewerken', 'abbr': 'BB', 'startDate': course.startdate},
=======
        test.api_post_call(self, '/api/update_course/', {
            'cID': course.pk,
            'name': 'Beeldbewerken',
            'abbr': 'BB',
            'startdate': course.startdate,
            'enddate': course.enddate
            },
>>>>>>> 19acdbbb
            login
        )

        course = Course.objects.get(pk=course.pk)
        self.assertEquals(course.name, 'Beeldbewerken')
        self.assertEquals(course.abbreviation, 'BB')

    def test_update_course_with_studentID(self):
        """Test update_course_with_studentID"""
        login = test.logging_in(self, self.username, self.password)

        course = factory.make_course("Portfolio Academische Vaardigheden", "PAV")
        teacher_role = Role.objects.get(name='Teacher', course=course)

        factory.make_participation(self.user, course, teacher_role)
        student = factory.make_user("Rick", "pass")

        test.api_post_call(
            self,
            '/update_course_with_studentID/',
            {'uID': student.pk, 'cID': course.pk},
            login
        )

        course = Course.objects.get(pk=course.pk)
        self.assertEquals(len(course.users.all()), 2)
        self.assertTrue(User.objects.filter(participation__course=course, username='Rick').exists())

    def test_update_course_roles(self):
        """Test update course roles"""
        teacher_user, teacher_pass, teacher = test.set_up_user_and_auth('Teacher', 'pass')
        teacher_role = factory.make_role_teacher("TE", self.course)

        factory.make_role_ta('TA2', self.course)
        factory.make_participation(teacher, self.course, teacher_role)

        login = test.logging_in(self, teacher_user, teacher_pass)
        result = test.api_get_call(self, '/get_course_roles/1/', login)

        roles = result.json()['roles']
        for role in roles:
            if role['name'] == 'TA2':
                role['permissions']['can_grade_journal'] = 1

        roles.append(serialize.role_to_dict(factory.make_role_default_no_perms('test_role', self.course)))
        test.api_post_call(self, '/update_course_roles/', {'cID': 1, 'roles': roles}, login)

        role_test = Role.objects.get(name='TA2', course=self.course)
        self.assertTrue(role_test.can_grade_journal)
        self.assertEquals(Role.objects.filter(name='test_role', course=self.course).count(), 1)

    def test_update_assignment(self):
        """Test update assignment"""
        teacher_user, teacher_pass, teacher = test.set_up_user_and_auth('Teacher', 'pass')
        teacher_role = factory.make_role_default_all_perms("TE", self.course)

        factory.make_participation(teacher, self.course, teacher_role)
        assign = test.set_up_assignments('Assign', '', 1, self.course)[0]

        login = test.logging_in(self, teacher_user, teacher_pass)

        test.api_post_call(self,
                           '/update_assignment/',
                           {'aID': assign.pk,
                            'name': 'Assign2',
                            'description': 'summary'},
                           login)

        assign = Assignment.objects.get(pk=assign.pk)
        self.assertEquals(assign.name, 'Assign2')
        self.assertEquals(assign.description, 'summary')

    def test_grade_publish(self):
        """Test the grade publish api functions."""
        teacher_user, teacher_pass, teacher = test.set_up_user_and_auth('Teacher', 'pass')
        students = test.set_up_users('student', 2)
        course1 = factory.make_course("BeeldBewerken", "BB", author=teacher)
        course2 = factory.make_course("Portfolio Academische Vaardigheden", "PAV", author=teacher)

        template = factory.make_entry_template('template_test')
        format = factory.make_format([template], 5)
        assign1 = factory.make_assignment("Colloq", "In de opdracht...1", teacher,
                                          format=format, courses=[course1, course2])
        journal1 = factory.make_journal(assign1, students[0])
        journal2 = factory.make_journal(assign1, students[1])
        entries = test.set_up_entries(template, 4)

        factory.make_node(journal1, entries[0])
        factory.make_node(journal1, entries[1])
        factory.make_node(journal1, entries[2])
        factory.make_node(journal2, entries[3])

        login = test.logging_in(self, teacher_user, teacher_pass)
        result = test.api_post_call(self, '/update_grade_entry/1/', {'grade': 1, 'published': 0}, login)
        self.assertEquals(Entry.objects.get(pk=1).grade, int(result.json()['new_grade']))

        result = test.api_post_call(self, '/update_grade_entry/1/', {'grade': 2, 'published': 1}, login)
        self.assertEquals(Entry.objects.get(pk=1).grade, int(result.json()['new_grade']))
        self.assertEquals(Entry.objects.get(pk=1).published, int(result.json()['new_published']))

        result = test.api_post_call(self, '/update_publish_grade_entry/1/', {'published': 0}, login)
        self.assertEquals(Entry.objects.get(pk=1).published, int(result.json()['new_published']))

        for i in range(2, 4):
            test.api_post_call(self, '/update_grade_entry/{}/'.format(i + 1), {'grade': 1, 'published': 0}, login)
        result = test.api_post_call(self, '/update_publish_grades_assignment/1/', {'published': 1}, login)
        self.assertEquals(Entry.objects.filter(node__journal__assignment=assign1, published=1).count(), 3)

        result = test.api_post_call(self, '/update_publish_grades_journal/1/', {'published': 0}, login)
        self.assertEquals(Entry.objects.filter(node__journal=1, published=0).count(), 3)
        self.assertEquals(Entry.objects.get(pk=4).published, 1)

    def test_update_password(self):
        """Test update assignment"""
        login = test.logging_in(self, self.username, self.password)

        test.api_post_call(self,
                           '/update_password/',
                           {'new_password': 'Pass123!',
                            'old_password': self.password},
                           login)

        test.logging_in(self, self.username, 'Pass123!')

        test.api_post_call(self,
                           '/update_password/',
                           {'new_password': 'Pass321!',
                            'old_password': 'Pass123!'},
                           login)<|MERGE_RESOLUTION|>--- conflicted
+++ resolved
@@ -43,20 +43,13 @@
 
         course = factory.make_course("Portfolio Academische Vaardigheden", "PAV")
 
-<<<<<<< HEAD
-        test.api_post_call(
-            self,
-            '/update_course/',
-            {'cID': course.pk, 'name': 'Beeldbewerken', 'abbr': 'BB', 'startDate': course.startdate},
-=======
-        test.api_post_call(self, '/api/update_course/', {
+        test.api_post_call(self, '/update_course/', {
             'cID': course.pk,
             'name': 'Beeldbewerken',
             'abbr': 'BB',
             'startdate': course.startdate,
             'enddate': course.enddate
             },
->>>>>>> 19acdbbb
             login
         )
 
