from django.test import TestCase

from VLE.models import Participation, Course, User, Role, Entry, Assignment, EntryComment
import VLE.serializers as serialize

import VLE.factory as factory
import test.test_utils as test


class UpdateApiTests(TestCase):
    def setUp(self):
        """Setup"""
        self.username, self.password, self.user = test.set_up_user_and_auth('test', 'test123')
        self.rein_user, self.rein_pass, self.rein = test.set_up_user_and_auth("Rein", "123")
        self.no_perm_user, self.no_perm_pass, self.no_permission_user = test.set_up_user_and_auth("no_perm", "123")
        self.course = factory.make_course("Beeldbewerken", "BB")

    def test_connect_course_lti(self):
        """Test the connect course lti function."""
        course = factory.make_course('Portfolio', 'PAV', author=self.rein)

        login = test.logging_in(self, self.rein_user, self.rein_pass)

        connect_dict = {'cID': course.pk, 'lti_id': '12XY'}

        test.api_post_call(self, '/api/connect_course_lti/', connect_dict, login)

<<<<<<< HEAD
        test.api_post_call(
            self,
            '/update_user_role_course/',
            {'cID': 2, 'uID': self.user_role.pk, 'role': 'SD'},
            login
        )
        user_role = Participation.objects.get(user=self.user_role, course=2).role.name
        self.assertEquals(user_role, 'SD')
=======
        q_course = Course.objects.get(pk=course.pk)
        self.assertEquals(q_course.lti_id, '12XY')

        # permission checks
        login = test.logging_in(self, self.no_perm_user, self.no_perm_pass)
        test.test_unauthorized_api_post_call(self, '/api/connect_course_lti/', connect_dict)
        test.api_post_call(self, '/api/connect_course_lti/', connect_dict, login, status=403)

        test.set_up_participation(self.no_permission_user, course, 'Student')
        test.api_post_call(self, '/api/connect_course_lti/', connect_dict, login, status=403)
>>>>>>> f427972e

    def test_update_course(self):
        """Test update_course"""
        login = test.logging_in(self, self.username, self.password)

        course = factory.make_course("Portfolio Academische Vaardigheden", "PAV", author=self.user)

        test.api_post_call(self, '/update_course/', {
            'cID': course.pk,
            'name': 'Beeldbewerken',
            'abbr': 'BB',
            'startdate': course.startdate,
            'enddate': course.enddate
            },
            login
        )

        course = Course.objects.get(pk=course.pk)
        self.assertEquals(course.name, 'Beeldbewerken')
        self.assertEquals(course.abbreviation, 'BB')

<<<<<<< HEAD
    def test_update_course_with_studentID(self):
        """Test update_course_with_studentID"""
        login = test.logging_in(self, self.username, self.password)

        course = factory.make_course("Portfolio Academische Vaardigheden", "PAV")
        teacher_role = Role.objects.get(name='Teacher', course=course)

        factory.make_participation(self.user, course, teacher_role)
        student = factory.make_user("Rick", "pass")

        test.api_post_call(
            self,
            '/update_course_with_studentID/',
            {'uID': student.pk, 'cID': course.pk},
            login
        )

        course = Course.objects.get(pk=course.pk)
        self.assertEquals(len(course.users.all()), 2)
        self.assertTrue(User.objects.filter(participation__course=course, username='Rick').exists())

=======
>>>>>>> f427972e
    def test_update_course_roles(self):
        """Test update course roles"""
        teacher_user, teacher_pass, teacher = test.set_up_user_and_auth('Teacher', 'pass')
        teacher_role = factory.make_role_teacher("TE", self.course)

        factory.make_role_ta('TA2', self.course)
        factory.make_participation(teacher, self.course, teacher_role)

        login = test.logging_in(self, teacher_user, teacher_pass)
        result = test.api_get_call(self, '/get_course_roles/1/', login)

        roles = result.json()['roles']
        for role in roles:
            if role['name'] == 'TA2':
                role['permissions']['can_grade_journal'] = 1

        roles.append(serialize.role_to_dict(factory.make_role_default_no_perms('test_role', self.course)))
        test.api_post_call(self, '/update_course_roles/', {'cID': 1, 'roles': roles}, login)

        role_test = Role.objects.get(name='TA2', course=self.course)
        self.assertTrue(role_test.can_grade_journal)
        self.assertEquals(Role.objects.filter(name='test_role', course=self.course).count(), 1)

    def test_connect_assignment_lti(self):
        """Test connect assignment lti."""
        course = factory.make_course('Portfolio', 'PAV', author=self.rein)
        template = factory.make_entry_template('template')
        format = factory.make_format([template], 10)
        assignment = factory.make_assignment('Colloq', 'description1', format=format, courses=[course])
        connect_dict = {'aID': assignment.pk, 'lti_id': '12XY'}

        login = test.logging_in(self, self.rein_user, self.rein_pass)
        test.api_post_call(self, '/api/connect_assignment_lti/', connect_dict, login)

        q_assignment = Assignment.objects.get(pk=assignment.pk)
        self.assertEquals(q_assignment.lti_id, '12XY')

    def test_update_course_with_student(self):
        """Test update_course_with_student"""
        login = test.logging_in(self, self.username, self.password)

        course = factory.make_course("Portfolio Academische Vaardigheden", "PAV")
        teacher_role = Role.objects.get(name='Teacher', course=course)

        factory.make_participation(self.user, course, teacher_role)
        student = factory.make_user("Rick", "pass")

        test.api_post_call(
            self,
            '/api/update_course_with_student/',
            {'uID': student.pk, 'cID': course.pk},
            login
        )

        course = Course.objects.get(pk=course.pk)
        self.assertEquals(len(course.users.all()), 2)
        self.assertTrue(User.objects.filter(participation__course=course, username='Rick').exists())

    def test_update_assignment(self):
        """Test update assignment"""
        teacher_user, teacher_pass, teacher = test.set_up_user_and_auth('Teacher', 'pass')
        teacher_role = factory.make_role_default_all_perms("TE", self.course)

        factory.make_participation(teacher, self.course, teacher_role)
        assign = test.set_up_assignments('Assign', '', 1, self.course)[0]

        login = test.logging_in(self, teacher_user, teacher_pass)

        test.api_post_call(self,
                           '/update_assignment/',
                           {'aID': assign.pk,
                            'name': 'Assign2',
                            'description': 'summary'},
                           login)

        assign = Assignment.objects.get(pk=assign.pk)
        self.assertEquals(assign.name, 'Assign2')
        self.assertEquals(assign.description, 'summary')

    def test_update_format(self):
        """Test update format function."""
        course = factory.make_course('Portfolio', 'PAV', author=self.rein)
        template = factory.make_entry_template('template')
        format = factory.make_format([template], 10)
        assignment = factory.make_assignment('Colloq', 'description1', format=format, courses=[course])

        login = test.logging_in(self, self.rein_user, self.rein_pass)

        update_dict = {
            'aID': assignment.pk,
            'max_points': 11,
            'templates': [serialize.template_to_dict(template) for template in format.available_templates.all()],
            'removed_presets': [],
            'removed_templates': [],
            'presets': [],
            'unused_templates': []
        }

        test.api_post_call(self, '/api/update_format/', update_dict, login)

        q_assign = Assignment.objects.get(pk=assignment.pk)
        self.assertEquals(q_assign.format.max_points, 11)

    def test_update_user_role_course(self):
        """Test user role update in a course."""
        login = test.logging_in(self, self.rein_user, self.rein_pass)
        course = factory.make_course("Portfolio Academische Vaardigheden", "PAV", author=self.rein)

        ta_role = Role.objects.get(name='TA', course=course)
        student_role = factory.make_role_student(name='SD', course=course)

        self.user_role = factory.make_user("test123", "test")
        factory.make_participation(self.user_role, course, ta_role)
        factory.make_participation(self.user, course, student_role)

        user_role = Participation.objects.get(user=self.user_role, course=2).role.name
        self.assertEquals(user_role, 'TA')

        test.api_post_call(
            self,
            '/api/update_user_role_course/',
            {'cID': course.pk, 'uID': self.user_role.pk, 'role': 'SD'},
            login
        )
        user_role = Participation.objects.get(user=self.user_role, course=course.pk).role.name
        self.assertEquals(user_role, 'SD')

    def test_grade_publish(self):
        """Test the grade publish api functions."""
        teacher_user, teacher_pass, teacher = test.set_up_user_and_auth('Teacher', 'pass')
        students = test.set_up_users('student', 2)
        course1 = factory.make_course("BeeldBewerken", "BB", author=teacher)
        course2 = factory.make_course("Portfolio Academische Vaardigheden", "PAV", author=teacher)

        template = factory.make_entry_template('template_test')
        format = factory.make_format([template], 5)
        assign1 = factory.make_assignment("Colloq", "In de opdracht...1", teacher,
                                          format=format, courses=[course1, course2])
        journal1 = factory.make_journal(assign1, students[0])
        journal2 = factory.make_journal(assign1, students[1])
        entries = test.set_up_entries(template, 4)

        factory.make_node(journal1, entries[0])
        factory.make_node(journal1, entries[1])
        factory.make_node(journal1, entries[2])
        factory.make_node(journal2, entries[3])

        login = test.logging_in(self, teacher_user, teacher_pass)
<<<<<<< HEAD
        result = test.api_post_call(self, '/update_grade_entry/1/', {'grade': 1, 'published': 0}, login)
        self.assertEquals(Entry.objects.get(pk=1).grade, int(result.json()['new_grade']))

        result = test.api_post_call(self, '/update_grade_entry/1/', {'grade': 2, 'published': 1}, login)
        self.assertEquals(Entry.objects.get(pk=1).grade, int(result.json()['new_grade']))
        self.assertEquals(Entry.objects.get(pk=1).published, int(result.json()['new_published']))

        result = test.api_post_call(self, '/update_publish_grade_entry/1/', {'published': 0}, login)
        self.assertEquals(Entry.objects.get(pk=1).published, int(result.json()['new_published']))

        for i in range(2, 4):
            test.api_post_call(self, '/update_grade_entry/{}/'.format(i + 1), {'grade': 1, 'published': 0}, login)
        result = test.api_post_call(self, '/update_publish_grades_assignment/1/', {'published': 1}, login)
        self.assertEquals(Entry.objects.filter(node__journal__assignment=assign1, published=1).count(), 3)

        result = test.api_post_call(self, '/update_publish_grades_journal/1/', {'published': 0}, login)
=======
        result = test.api_post_call(self, '/api/update_grade_entry/', {'eID': 1, 'grade': 1, 'published': 0}, login)
        self.assertEquals(Entry.objects.get(pk=1).grade, int(result.json()['new_grade']))

        result = test.api_post_call(self, '/api/update_grade_entry/', {'eID': 1, 'grade': 2, 'published': 1}, login)
        self.assertEquals(Entry.objects.get(pk=1).grade, int(result.json()['new_grade']))
        self.assertEquals(Entry.objects.get(pk=1).published, int(result.json()['new_published']))

        result = test.api_post_call(self, '/api/update_publish_grade_entry/', {'eID': 1, 'published': 0}, login)
        self.assertEquals(Entry.objects.get(pk=1).published, int(result.json()['new_published']))

        for i in range(2, 4):
            test.api_post_call(self, '/api/update_grade_entry/', {'eID': i + 1, 'grade': 1, 'published': 0}, login)
        result = test.api_post_call(self, '/api/update_publish_grades_assignment/', {'aID': 1, 'published': 1}, login)
        self.assertEquals(Entry.objects.filter(node__journal__assignment=assign1, published=1).count(), 3)

        result = test.api_post_call(self, '/api/update_publish_grades_journal/', {'jID': 1, 'published': 0}, login)
>>>>>>> f427972e
        self.assertEquals(Entry.objects.filter(node__journal=1, published=0).count(), 3)
        self.assertEquals(Entry.objects.get(pk=4).published, 1)

    def test_update_password(self):
        """Test update assignment"""
        login = test.logging_in(self, self.username, self.password)

        test.api_post_call(self,
                           '/update_password/',
                           {'new_password': 'Pass123!',
                            'old_password': self.password},
                           login)

        test.logging_in(self, self.username, 'Pass123!')

        test.api_post_call(self,
                           '/update_password/',
                           {'new_password': 'Pass321!',
                            'old_password': 'Pass123!'},
                           login)

    def test_get_entrycomments(self):
        """Test update entrycomment function."""
        course = factory.make_course('Portfolio', 'PAV', author=self.rein)
        template = factory.make_entry_template('template')
        format = factory.make_format([template], 10)
        assignment = factory.make_assignment('Colloq', 'description1', format=format, courses=[course])
        student_user, student_pass, student = test.set_up_user_and_auth('student', 'pass')
        test.set_up_participation(student, course, 'Student')
        journal = factory.make_journal(assignment, student)
        entry = factory.make_entry(template)
        factory.make_node(journal, entry)
        entrycomment = factory.make_entrycomment(entry, self.rein, 'Excellent!')

        login = test.logging_in(self, self.rein_user, self.rein_pass)

        update_dict = {'entrycommentID': entrycomment.pk, 'text': 'Bad!'}
        test.api_post_call(self, '/api/update_entrycomment/', update_dict, login)

        q_entrycomment = EntryComment.objects.get(pk=entrycomment.pk)
        self.assertEquals(q_entrycomment.text, 'Bad!')<|MERGE_RESOLUTION|>--- conflicted
+++ resolved
@@ -25,27 +25,16 @@
 
         test.api_post_call(self, '/api/connect_course_lti/', connect_dict, login)
 
-<<<<<<< HEAD
-        test.api_post_call(
-            self,
-            '/update_user_role_course/',
-            {'cID': 2, 'uID': self.user_role.pk, 'role': 'SD'},
-            login
-        )
-        user_role = Participation.objects.get(user=self.user_role, course=2).role.name
-        self.assertEquals(user_role, 'SD')
-=======
         q_course = Course.objects.get(pk=course.pk)
         self.assertEquals(q_course.lti_id, '12XY')
 
         # permission checks
         login = test.logging_in(self, self.no_perm_user, self.no_perm_pass)
         test.test_unauthorized_api_post_call(self, '/api/connect_course_lti/', connect_dict)
-        test.api_post_call(self, '/api/connect_course_lti/', connect_dict, login, status=403)
+        test.api_post_call(self, '/connect_course_lti/', connect_dict, login, status=403)
 
         test.set_up_participation(self.no_permission_user, course, 'Student')
-        test.api_post_call(self, '/api/connect_course_lti/', connect_dict, login, status=403)
->>>>>>> f427972e
+        test.api_post_call(self, '/connect_course_lti/', connect_dict, login, status=403)
 
     def test_update_course(self):
         """Test update_course"""
@@ -67,30 +56,6 @@
         self.assertEquals(course.name, 'Beeldbewerken')
         self.assertEquals(course.abbreviation, 'BB')
 
-<<<<<<< HEAD
-    def test_update_course_with_studentID(self):
-        """Test update_course_with_studentID"""
-        login = test.logging_in(self, self.username, self.password)
-
-        course = factory.make_course("Portfolio Academische Vaardigheden", "PAV")
-        teacher_role = Role.objects.get(name='Teacher', course=course)
-
-        factory.make_participation(self.user, course, teacher_role)
-        student = factory.make_user("Rick", "pass")
-
-        test.api_post_call(
-            self,
-            '/update_course_with_studentID/',
-            {'uID': student.pk, 'cID': course.pk},
-            login
-        )
-
-        course = Course.objects.get(pk=course.pk)
-        self.assertEquals(len(course.users.all()), 2)
-        self.assertTrue(User.objects.filter(participation__course=course, username='Rick').exists())
-
-=======
->>>>>>> f427972e
     def test_update_course_roles(self):
         """Test update course roles"""
         teacher_user, teacher_pass, teacher = test.set_up_user_and_auth('Teacher', 'pass')
@@ -239,41 +204,22 @@
         factory.make_node(journal2, entries[3])
 
         login = test.logging_in(self, teacher_user, teacher_pass)
-<<<<<<< HEAD
-        result = test.api_post_call(self, '/update_grade_entry/1/', {'grade': 1, 'published': 0}, login)
+        result = test.api_post_call(self, '/update_grade_entry/', {'eID': 1, 'grade': 1, 'published': 0}, login)
         self.assertEquals(Entry.objects.get(pk=1).grade, int(result.json()['new_grade']))
 
-        result = test.api_post_call(self, '/update_grade_entry/1/', {'grade': 2, 'published': 1}, login)
+        result = test.api_post_call(self, '/update_grade_entry/', {'eID': 1, 'grade': 2, 'published': 1}, login)
         self.assertEquals(Entry.objects.get(pk=1).grade, int(result.json()['new_grade']))
         self.assertEquals(Entry.objects.get(pk=1).published, int(result.json()['new_published']))
 
-        result = test.api_post_call(self, '/update_publish_grade_entry/1/', {'published': 0}, login)
+        result = test.api_post_call(self, '/update_publish_grade_entry/', {'eID': 1, 'published': 0}, login)
         self.assertEquals(Entry.objects.get(pk=1).published, int(result.json()['new_published']))
 
         for i in range(2, 4):
-            test.api_post_call(self, '/update_grade_entry/{}/'.format(i + 1), {'grade': 1, 'published': 0}, login)
-        result = test.api_post_call(self, '/update_publish_grades_assignment/1/', {'published': 1}, login)
+            test.api_post_call(self, '/update_grade_entry/', {'eID': i + 1, 'grade': 1, 'published': 0}, login)
+        result = test.api_post_call(self, '/update_publish_grades_assignment/', {'aID': 1, 'published': 1}, login)
         self.assertEquals(Entry.objects.filter(node__journal__assignment=assign1, published=1).count(), 3)
 
-        result = test.api_post_call(self, '/update_publish_grades_journal/1/', {'published': 0}, login)
-=======
-        result = test.api_post_call(self, '/api/update_grade_entry/', {'eID': 1, 'grade': 1, 'published': 0}, login)
-        self.assertEquals(Entry.objects.get(pk=1).grade, int(result.json()['new_grade']))
-
-        result = test.api_post_call(self, '/api/update_grade_entry/', {'eID': 1, 'grade': 2, 'published': 1}, login)
-        self.assertEquals(Entry.objects.get(pk=1).grade, int(result.json()['new_grade']))
-        self.assertEquals(Entry.objects.get(pk=1).published, int(result.json()['new_published']))
-
-        result = test.api_post_call(self, '/api/update_publish_grade_entry/', {'eID': 1, 'published': 0}, login)
-        self.assertEquals(Entry.objects.get(pk=1).published, int(result.json()['new_published']))
-
-        for i in range(2, 4):
-            test.api_post_call(self, '/api/update_grade_entry/', {'eID': i + 1, 'grade': 1, 'published': 0}, login)
-        result = test.api_post_call(self, '/api/update_publish_grades_assignment/', {'aID': 1, 'published': 1}, login)
-        self.assertEquals(Entry.objects.filter(node__journal__assignment=assign1, published=1).count(), 3)
-
-        result = test.api_post_call(self, '/api/update_publish_grades_journal/', {'jID': 1, 'published': 0}, login)
->>>>>>> f427972e
+        result = test.api_post_call(self, '/update_publish_grades_journal/', {'jID': 1, 'published': 0}, login)
         self.assertEquals(Entry.objects.filter(node__journal=1, published=0).count(), 3)
         self.assertEquals(Entry.objects.get(pk=4).published, 1)
 
