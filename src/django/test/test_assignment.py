import datetime
import test.factory as factory
from test.utils import api

from django.core.exceptions import ValidationError
from django.test import TestCase
from django.utils import timezone

import VLE.factory
import VLE.utils.generic_utils as utils
from VLE.models import Assignment, Course, Journal, Node, Role


class AssignmentAPITest(TestCase):
    def setUp(self):
        self.teacher = factory.Teacher()
        self.admin = factory.Admin()
        self.course = factory.Course(author=self.teacher)
        self.student = factory.Student()
        self.participating = factory.Participation(user=self.student, course=self.course)
        self.create_params = {
            'name': 'test',
            'description': 'test_description',
            'points_possible': 10,
            'course_id': self.course.pk
        }

    def test_rest(self):
        # Test the basic rest functionality as a superuser
        api.test_rest(self, 'assignments',
                      create_params=self.create_params,
                      get_params={'course_id': self.course.pk},
                      update_params={'description': 'test_description2'},
                      delete_params={'course_id': self.course.pk},
                      user=factory.Admin())

        # Test the basic rest functionality as a teacher
        api.test_rest(self, 'assignments',
                      create_params=self.create_params,
                      get_params={'course_id': self.course.pk},
                      update_params={'description': 'test_description2'},
                      delete_params={'course_id': self.course.pk},
                      user=self.teacher)

        # Test the basic rest functionality as a student
        api.test_rest(self, 'assignments',
                      create_params=self.create_params,
                      create_status=403,
                      user=factory.Student())

<<<<<<< HEAD
    def test_create(self):
        # Test creation with default params is not a group assignment
        assignment = api.create(self, 'assignments', params=self.create_params, user=self.teacher)['assignment']
        assert 'is_group_assignment' in assignment and not assignment['is_group_assignment'], \
            'Default assignment should be individual'
        assert 'group_size' not in assignment or assignment['group_size'] is None

        # Test required fields
        api.create(self, 'assignments', params={}, user=self.teacher, status=400)
        api.create(self, 'assignments', params={'name': 'test'}, user=self.teacher, status=400)
        api.create(self, 'assignments', params={'points_possible': 5}, user=self.teacher, status=400)

        # Test creation of group assignment
        params = {
            'name': 'test',
            'description': 'test_description',
            'points_possible': 10,
            'course_id': self.course.pk,
            'group_size': 3,
        }
        assignment = api.create(self, 'assignments', params=params, user=self.teacher)['assignment']
        assert 'is_group_assignment' in assignment and assignment['is_group_assignment'], \
            'Assignment with group size should be a group assignment'
        assert 'group_size' in assignment and assignment['group_size'] == 3
=======
    def test_get(self):
        student = factory.Student()
        assignment = factory.Assignment(courses=[self.course])

        api.get(self, 'assignments', params={'pk': assignment.pk}, user=student, status=403)
        factory.Participation(
            user=student, course=self.course, role=Role.objects.get(course=self.course, name='Student'))
        resp = api.get(self, 'assignments', params={'pk': assignment.pk, 'course_id': self.course.pk},
                       user=student)['assignment']
        assert resp['journal'] is not None, 'Response should include student serializer'

        resp = api.get(self, 'assignments', params={'pk': assignment.pk, 'course_id': self.course.pk},
                       user=self.teacher)['assignment']
        assert resp['journals'] is not None, 'Response should include teacher serializer'

    def test_list(self):
        course2 = factory.Course(author=self.teacher)
        factory.Assignment(courses=[self.course])
        factory.Assignment(courses=[self.course, course2])
        assignment = factory.Assignment()

        resp = api.get(self, 'assignments', params={'course_id': self.course.pk}, user=self.teacher)['assignments']
        assert len(resp) == 2, 'All connected courses should be returned'
        resp = api.get(self, 'assignments', params={'course_id': course2.pk}, user=self.teacher)['assignments']
        assert len(resp) == 1, 'Not connected courses should not be returned'

        # Connected assignment
        course = assignment.courses.first()
        factory.Participation(user=self.teacher, course=course)
        # Not connected assignment
        factory.Assignment()

        resp = api.get(self, 'assignments', user=self.teacher)['assignments']
        assert len(resp) == 3, 'Without a course supplied, it should return all assignments connected to user'

    def test_create(self):
        lti_params = {**self.create_params, **{'lti_id': 'new_lti_id'}}
        resp = api.create(self, 'assignments', params=lti_params, user=self.teacher)['assignment']
        assignment = Assignment.objects.get(pk=resp['id'])
        assert assignment.active_lti_id in assignment.lti_id_set, 'lti id should be set in the lti_id_set as well'
        assert assignment.active_lti_id in assignment.courses.first().assignment_lti_id_set, \
            'lti id should be set in the course assignment_lti_id_set as well'
>>>>>>> 30d9ab8e

    def test_update(self):
        assignment = api.create(self, 'assignments', params=self.create_params, user=self.teacher)['assignment']

        # Try to publish the assignment
        # TODO: Test cannot unpublish when there are entries inside
        api.update(self, 'assignments', params={'pk': assignment['id'], 'published': True},
                   user=factory.Student(), status=403)
        api.update(self, 'assignments', params={'pk': assignment['id'], 'published': True},
                   user=self.teacher)
        api.update(self, 'assignments', params={'pk': assignment['id'], 'published': True},
                   user=factory.Admin())

        # Test script sanitation
        params = {
            'pk': assignment['id'],
            'description': '<script>alert("asdf")</script>Rest'
        }
        resp = api.update(self, 'assignments', params=params, user=self.teacher)['assignment']
        assert resp['description'] != params['description']

    def test_delete(self):
        teach_course = factory.Course(author=self.teacher)
        other_course = factory.Course()
        assignment = factory.Assignment(courses=[self.course, teach_course, other_course])

        # Test no course specified
        api.delete(self, 'assignments', params={'pk': assignment.pk}, user=self.teacher, status=400)

        # Test normal removal
        resp = api.delete(self, 'assignments',
                          params={'pk': assignment.pk, 'course_id': teach_course.id}, user=self.teacher)
        assert 'removed' in resp['description'] and 'deleted' not in resp['description'], \
            'The assignment should be removed from the course, not deleted'

        # Test if only admins can delete assignments they are not part of
        resp = api.delete(self, 'assignments',
                          params={'pk': assignment.pk, 'course_id': other_course.id}, user=self.teacher, status=403)
        resp = api.delete(self, 'assignments',
                          params={'pk': assignment.pk, 'course_id': other_course.id}, user=self.teacher, status=403)
        resp = api.delete(self, 'assignments',
                          params={'pk': assignment.pk, 'course_id': other_course.id}, user=self.admin, status=200)

        # Test delete
        resp = api.delete(self, 'assignments',
                          params={'pk': assignment.pk, 'course_id': self.course.id}, user=self.teacher)
        assert 'removed' not in resp['description'] and 'deleted' in resp['description'], \
            'The assignment should be deleted from the course, not removed'

    def test_lti_delete(self):
        assignment = factory.LtiAssignment()
        course = assignment.courses.first()
        assert assignment.active_lti_id in course.assignment_lti_id_set, \
            'assignment lti_id should be in assignment_lti_id_set of course before anything is deleted'
        # Test if deletion is possible to delete assignment if it has only one lti id
        api.delete(self, 'assignments', params={'pk': assignment.pk, 'course_id': course.pk}, user=factory.Admin())
        assert assignment.active_lti_id not in Course.objects.get(pk=course.pk).assignment_lti_id_set, \
            'assignment lti_id should get removed from the assignment_lti_id_set from the course'
        assignment = factory.LtiAssignment()
        course = assignment.courses.first()
        course2 = factory.LtiCourse()
        assignment.courses.add(course2)
        assignment.lti_id_set.append('second' + assignment.active_lti_id)
        assignment.save()
        # Test is deletion is not possible from connected LTI course
        api.delete(
            self, 'assignments', params={'pk': assignment.pk, 'course_id': course.pk}, user=factory.Admin(), status=400)
        # Test is deletion is possible from other course
        api.delete(
            self, 'assignments', params={'pk': assignment.pk, 'course_id': course2.pk}, user=factory.Admin())

    def test_copyable(self):
        teacher = factory.Teacher()
        course = factory.Course(author=teacher)
        assignment = factory.TemplateAssignment(courses=[course])
        factory.TemplateFormat(assignment=assignment)
        assignment2 = factory.TemplateAssignment(courses=[course])
        factory.TemplateFormat(assignment=assignment2)
        journal = factory.Journal(assignment=assignment2)
        [factory.Entry(node__journal=journal) for _ in range(4)]

        resp = api.get(self, 'assignments/copyable', params={'pk': assignment.pk}, user=teacher)['data']
        assert len(resp[0]['assignments']) == 1
        assert resp[0]['course']['id'] == course.id, 'copyable assignments should be displayed'

        before_id = api.get(self, 'formats', params={'pk': assignment2.pk},
                            user=teacher)['format']['templates'][0]['id']
        before_from_id = api.get(self, 'formats', params={'pk': assignment.pk},
                                 user=teacher)['format']['templates'][0]['id']
        resp = api.update(self, 'formats/copy', params={'pk': assignment2.pk, 'from_assignment_id': assignment.pk},
                          user=teacher)
        after_id = api.get(self, 'formats', params={'pk': assignment2.pk}, user=teacher)['format']['templates'][0]['id']

        after_from_id = api.get(self, 'formats', params={'pk': assignment.pk},
                                user=teacher)['format']['templates'][0]['id']
        assert before_id != after_id, 'Assignment should be changed'
        assert before_from_id == after_from_id, 'From assignment templates should be unchanged'

        assert len(utils.get_journal_entries(journal)) == 4, 'Old entries should not be removed'

    def test_upcoming(self):
        course2 = factory.Course(author=self.teacher)
        factory.Assignment(courses=[self.course])
        factory.Assignment(courses=[self.course, course2])
        assignment = factory.Assignment()

        resp = api.get(
            self, 'assignments/upcoming', params={'course_id': self.course.pk}, user=self.teacher)['upcoming']
        assert len(resp) == 2, 'All connected courses should be returned'
        resp = api.get(self, 'assignments/upcoming', params={'course_id': course2.pk}, user=self.teacher)['upcoming']
        assert len(resp) == 1, 'Not connected courses should not be returned'

        # Connected assignment
        course = assignment.courses.first()
        factory.Participation(user=self.teacher, course=course)
        # Not connected assignment
        factory.Assignment()

        resp = api.get(self, 'assignments/upcoming', user=self.teacher)['upcoming']
        assert len(resp) == 3, 'Without a course supplied, it should return all assignments connected to user'

        assignment.lock_date = timezone.now()
        assignment.save()
        resp = api.get(self, 'assignments/upcoming', user=self.teacher)['upcoming']
        assert len(resp) == 2, 'Past assignment should not be added'

    def test_lti_id_model_logic(self):
        # Test if a single lTI id can only be coupled to a singular assignment
        ltiAssignment1 = factory.LtiAssignment()
        ltiAssignment2 = factory.LtiAssignment()
        assert ltiAssignment1.active_lti_id != ltiAssignment2.active_lti_id, \
            'LTI ids of generated assignments should be unique.'

        ltiAssignment2.active_lti_id = ltiAssignment1.active_lti_id
        self.assertRaises(
            ValidationError,
            ltiAssignment2.save,
            msg='lti_id_set and assignment should be unique together for each arrayfield value'
        )

        assert ltiAssignment2.active_lti_id in ltiAssignment2.lti_id_set, \
            'LTI ids added to the assignment should als be added to the lti_id_set'

        journal = factory.Journal(assignment=ltiAssignment1)
        journal.grade_url = 'Not None'
        journal.sourcedid = 'Not None'
        journal.save()
        ltiAssignment1.active_lti_id = 'new lti id'
        ltiAssignment1.save()
        # Refresh the journal instance after the assignment update
        journal = Journal.objects.get(pk=journal.pk)

        assert journal.grade_url is None and journal.sourcedid is None, \
            'Updating the active LTI id of an assignment should reset the grade_url and sourcedid of all nested ' \
            'journals'

    def test_deadline(self):
        journal = factory.Journal(assignment__format=factory.TemplateFormatFactory())
        assignment = journal.assignment
        teacher = assignment.courses.first().author
        assignment.points_possible = 10

        resp = api.get(self, 'assignments/upcoming', user=journal.user)['upcoming']
        assert resp[0]['deadline']['name'] == 'End of assignment', \
            'Default end of assignment should be shown'

        resp = api.get(self, 'assignments/upcoming', user=teacher)['upcoming']
        assert resp[0]['deadline']['date'] is None, \
            'Default no deadline for a teacher be shown'

        progress = VLE.factory.make_progress_node(assignment.format, timezone.now() + datetime.timedelta(days=3), 7)
        utils.update_journals(assignment.journal_set.all(), progress)

        resp = api.get(self, 'assignments/upcoming', user=journal.user)['upcoming']
        assert resp[0]['deadline']['name'] == '0/7 points', \
            'When not having completed an progress node, that should be shown'

        entrydeadline = VLE.factory.make_entrydeadline_node(
            assignment.format, timezone.now() + datetime.timedelta(days=1), assignment.format.template_set.first())
        utils.update_journals(assignment.journal_set.all(), entrydeadline)

        resp = api.get(self, 'assignments/upcoming', user=journal.user)['upcoming']
        assert resp[0]['deadline']['name'] == assignment.format.template_set.first().name, \
            'When not having completed an entry deadline, that should be shown'

        entry = factory.Entry(node=Node.objects.get(preset=entrydeadline))

        resp = api.get(self, 'assignments/upcoming', user=teacher)['upcoming']
        assert resp[0]['deadline']['date'] is not None, \
            'With ungraded entry a deadline for a teacher be shown'

        api.create(self, 'grades', params={'entry_id': entry.pk, 'grade': 5, 'published': False}, user=teacher)
        resp = api.get(self, 'assignments/upcoming', user=teacher)['upcoming']
        assert resp[0]['deadline']['date'] is not None, \
            'With only graded & NOT published entries a deadline for a teacher be shown'

        api.create(self, 'grades', params={'entry_id': entry.pk, 'grade': 5, 'published': True}, user=teacher)
        resp = api.get(self, 'assignments/upcoming', user=teacher)['upcoming']
        assert resp[0]['deadline']['date'] is None, \
            'With only graded & published entries no deadline for a teacher be shown'

        resp = api.get(self, 'assignments/upcoming', user=journal.user)['upcoming']
        assert resp[0]['deadline']['name'] == '5/7 points', \
            'With only graded & published entries progres node should be the deadline'

        api.create(self, 'grades', params={'entry_id': entry.pk, 'grade': 7, 'published': True}, user=teacher)
        resp = api.get(self, 'assignments/upcoming', user=journal.user)['upcoming']
        assert resp[0]['deadline']['name'] == 'End of assignment', \
            'With full points of progress node, end of assignment should be shown'

        api.create(self, 'grades', params={'entry_id': entry.pk, 'grade': 10, 'published': True}, user=teacher)
        resp = api.get(self, 'assignments/upcoming', user=journal.user)['upcoming']
        assert resp[0]['deadline']['name'] is None, \
            'With full points of assignment, no deadline should be shown'<|MERGE_RESOLUTION|>--- conflicted
+++ resolved
@@ -48,8 +48,14 @@
                       create_status=403,
                       user=factory.Student())
 
-<<<<<<< HEAD
     def test_create(self):
+        lti_params = {**self.create_params, **{'lti_id': 'new_lti_id'}}
+        resp = api.create(self, 'assignments', params=lti_params, user=self.teacher)['assignment']
+        assignment = Assignment.objects.get(pk=resp['id'])
+        assert assignment.active_lti_id in assignment.lti_id_set, 'lti id should be set in the lti_id_set as well'
+        assert assignment.active_lti_id in assignment.courses.first().assignment_lti_id_set, \
+            'lti id should be set in the course assignment_lti_id_set as well'
+
         # Test creation with default params is not a group assignment
         assignment = api.create(self, 'assignments', params=self.create_params, user=self.teacher)['assignment']
         assert 'is_group_assignment' in assignment and not assignment['is_group_assignment'], \
@@ -73,7 +79,7 @@
         assert 'is_group_assignment' in assignment and assignment['is_group_assignment'], \
             'Assignment with group size should be a group assignment'
         assert 'group_size' in assignment and assignment['group_size'] == 3
-=======
+
     def test_get(self):
         student = factory.Student()
         assignment = factory.Assignment(courses=[self.course])
@@ -108,15 +114,6 @@
 
         resp = api.get(self, 'assignments', user=self.teacher)['assignments']
         assert len(resp) == 3, 'Without a course supplied, it should return all assignments connected to user'
-
-    def test_create(self):
-        lti_params = {**self.create_params, **{'lti_id': 'new_lti_id'}}
-        resp = api.create(self, 'assignments', params=lti_params, user=self.teacher)['assignment']
-        assignment = Assignment.objects.get(pk=resp['id'])
-        assert assignment.active_lti_id in assignment.lti_id_set, 'lti id should be set in the lti_id_set as well'
-        assert assignment.active_lti_id in assignment.courses.first().assignment_lti_id_set, \
-            'lti id should be set in the course assignment_lti_id_set as well'
->>>>>>> 30d9ab8e
 
     def test_update(self):
         assignment = api.create(self, 'assignments', params=self.create_params, user=self.teacher)['assignment']
