--- conflicted
+++ resolved
@@ -47,15 +47,8 @@
         self.jf1.available_templates.add()
         self.jf2.available_templates.add()
 
-<<<<<<< HEAD
-        self.usr = factory.make_user(email='t@t.com', username='teun',
-                                     password='1234', lti_id='a')
-        self.crs = factory.make_course(name='test course please ignore', abbreviation='XXXX',
-                                       startdate=datetime.date.today())
-=======
         self.usr = factory.make_user('teun', '1234', email='t@t.com', lti_id='a')
         self.crs = factory.make_course('test course please ignore', 'XXXX', startdate=datetime.date.today())
->>>>>>> 04c57c43
 
     def test_foreignkeys(self):
         """Test the foreign keys in the database."""
@@ -79,17 +72,10 @@
 
     def test_get_permissions(self):
         """Test a request that doesn't need permissions."""
-<<<<<<< HEAD
         role = factory.make_role('Student', self.crs)
 
         # Connect a participation to a user, course and role.
-        participation = factory.make_participation(user=self.usr, role=role, course=self.crs)
-=======
-        role = factory.make_role(name="Student")
-
-        # Connect a participation to a user, course and role.
         factory.make_participation(self.usr, self.crs, role)
->>>>>>> 04c57c43
 
         perm = permissions.get_permissions(self.usr, self.crs.id)
 
@@ -97,54 +83,34 @@
 
     def test_emptyPermissions(self):
         """Test a request that doesn't need permissions."""
-<<<<<<< HEAD
         role = factory.make_role('Student', self.crs)
 
         # Connect a participation to a user, course and role.
-        participation = factory.make_participation(user=self.usr, role=role, course=self.crs)
-=======
-        role = factory.make_role("Student")
-
-        # Connect a participation to a user, course and role.
         factory.make_participation(self.usr, self.crs, role)
->>>>>>> 04c57c43
 
         self.assertTrue(permissions.check_permissions(self.usr, self.crs.id, []))
 
     def test_permission(self):
         """Test a request that needs a single permission."""
-<<<<<<< HEAD
         role = factory.make_role(name="Student", course=self.crs, can_submit_assignment=True)
 
-        participation = factory.make_participation(user=self.usr, role=role, course=self.crs)
-=======
-        role = factory.make_role("Student", can_submit_assignment=True)
-
         factory.make_participation(self.usr, self.crs, role)
->>>>>>> 04c57c43
 
         self.assertTrue(permissions.check_permissions(self.usr, self.crs.id, ["can_submit_assignment"]))
         self.assertFalse(permissions.check_permissions(self.usr, self.crs.id, ["can_edit_grades"]))
 
     def test_permission_multiple(self):
         """Test a request that needs multiple permissions."""
-<<<<<<< HEAD
         role = factory.make_user(name="TA", can_submit_assignment=True, course=self.crs
                                  can_view_grades=True, can_edit_assignment=True)
 
-        participation = factory.make_participation(user=self.usr, role=role, course=self.crs)
-=======
-        role = factory.make_role("TA", can_submit_assignment=True, can_view_grades=True, can_edit_assignment=True)
-
         factory.make_participation(self.usr, self.crs, role)
->>>>>>> 04c57c43
 
         self.assertTrue(permissions.check_permissions(self.usr, self.crs.id, ["can_view_grades"]))
         self.assertFalse(permissions.check_permissions(self.usr, self.crs.id,
                                                        ["can_edit_grades", "can_edit_assignment"]))
 
     def test_get_permissions_admin(self):
-<<<<<<< HEAD
         """Test a request that returns a dictionary of permissions. The created
         user should be provided with the admin permission."""
         user = factory.make_user(email='some@other', username='teun2',
@@ -152,40 +118,21 @@
         role = factory.make_role(name="TA", course=self.crs, can_submit_assignment=True,
                                  can_view_grades=True, can_edit_assignment=True)
 
-        participation = Participation(user=user, role=role, course=self.crs)
-        participation.save()
+        factory.make_participation(user, self.crs, role)
 
         perm = get_permissions(user, self.crs.id)
-=======
-        """Test if the admin had the right permissions."""
-        usr = factory.make_user(email='some@other', username='teun2', password='1234', lti_id='abcde', is_admin=True)
-        usr.save()
-        role = factory.make_role("TA", can_submit_assignment=True, can_view_grades=True, can_edit_assignment=True)
-
-        factory.make_participation(self.usr, self.crs, role)
-
-        perm = permissions.get_permissions(usr, self.crs.id)
->>>>>>> 04c57c43
 
         self.assertTrue(perm["is_admin"])
 
     def test_get_permissions_no_admin(self):
-<<<<<<< HEAD
-        """Test a request that returns a dictionary of permissions. The created
-        user should NOT be provided with the admin permission."""
-        role = factory.make_role(name="TA", course=self.crs, can_submit_assignment=True,
-                                 can_view_grades=True, can_edit_assignment=True)
-
-        participation = factory.make_participation(user=self.usr, role=role, course=self.crs)
-=======
         """Test a request that returns a dictionary of permissions.
 
         The created user should NOT be provided with the admin permission.
         """
-        role = factory.make_role("TA", can_submit_assignment=True, can_view_grades=True, can_edit_assignment=True)
+        role = factory.make_role(name="TA", course=self.crs, can_submit_assignment=True,
+                                 can_view_grades=True, can_edit_assignment=True)
 
         factory.make_participation(self.usr, self.crs, role)
->>>>>>> 04c57c43
 
         perm = permissions.get_permissions(self.usr, self.crs.id)
 
