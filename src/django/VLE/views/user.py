--- conflicted
+++ resolved
@@ -3,11 +3,7 @@
 
 In this file are all the user api requests.
 """
-<<<<<<< HEAD
-import json
 from datetime import datetime, timedelta
-=======
->>>>>>> 19584e62
 from smtplib import SMTPAuthenticationError
 
 import jwt
