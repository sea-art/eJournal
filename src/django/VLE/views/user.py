--- conflicted
+++ resolved
@@ -8,10 +8,6 @@
 
 import jwt
 from django.conf import settings
-<<<<<<< HEAD
-=======
-from django.core.exceptions import ValidationError
->>>>>>> 8e3891d4
 from django.core.validators import validate_email
 from rest_framework import viewsets
 from rest_framework.decorators import action
@@ -20,12 +16,8 @@
 import VLE.permissions as permissions
 import VLE.utils.generic_utils as utils
 import VLE.validators as validators
-<<<<<<< HEAD
-from VLE.models import Assignment, Entry, Journal, Node, User, UserFile, Content
-=======
 from VLE.models import (Assignment, Content, Entry, Journal, Node, User,
                         UserFile)
->>>>>>> 8e3891d4
 from VLE.serializers import EntrySerializer, OwnUserSerializer, UserSerializer
 from VLE.utils import email_handling, file_handling
 from VLE.views import responses as response
