--- conflicted
+++ resolved
@@ -159,12 +159,6 @@
         On success:
             success -- with the updated user
         """
-<<<<<<< HEAD
-        if not request.user.is_authenticated:
-            return response.unauthorized()
-
-=======
->>>>>>> 12d44b99
         pk, = utils.required_typed_params(kwargs, (int, 'pk'))
         if pk == 0:
             pk = request.user.pk
