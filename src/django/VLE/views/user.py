"""
user.py.

In this file are all the user api requests.
"""
from smtplib import SMTPAuthenticationError

import jwt
from django.conf import settings
from django.core.validators import validate_email
from rest_framework import viewsets
from rest_framework.decorators import action

import VLE.factory as factory
import VLE.lti_launch as lti
import VLE.permissions as permissions
import VLE.utils.generic_utils as utils
import VLE.validators as validators
from VLE.models import (Assignment, Content, Entry, Journal, Node, User,
                        UserFile)
from VLE.serializers import EntrySerializer, OwnUserSerializer, UserSerializer
from VLE.utils import email_handling, file_handling
from VLE.views import responses as response


class UserView(viewsets.ViewSet):
    def list(self, request):
        """Get all users.

        Arguments:
        request -- request data

        Returns:
        On failure:
            unauthorized -- when the user is not logged in
        On succes:
            success -- with the course data

        """
        if not request.user.is_authenticated:
            return response.unauthorized()

        if not request.user.is_superuser:
            return response.forbidden('Only administrators are allowed to request all user data.')

        serializer = UserSerializer(User.objects.all(), many=True)
        return response.success({'users': serializer.data})

    def retrieve(self, request, pk):
        """Get the user data of the requested user.

        Arguments:
        request -- request data
        pk -- user ID

        Returns:
        On failure:
            unauthorized -- when the user is not logged in
            not found -- when the user doesn't exists
        On success:
            success -- with the user data
        """
        if not request.user.is_authenticated:
            return response.unauthorized()
        if int(pk) == 0:
            pk = request.user.id

        user = User.objects.get(pk=pk)

        if request.user == user or request.user.is_superuser:
            serializer = OwnUserSerializer(user, many=False)
        elif permissions.is_user_supervisor_of(request.user, user):
            serializer = UserSerializer(user, many=False)
        else:
            return response.forbidden('You are not allowed to view this users information.')

        return response.success({'user': serializer.data})

    def create(self, request):
        """Create a new user.

        Arguments:
        request -- request data
            username -- username
            password -- password
            first_name -- (optinal) first name
            last_name -- (optinal) last name
            email -- (optinal) email
            jwt_params -- (optinal) jwt params to get the lti information from
                user_id -- id of the user
                user_image -- user image
                roles -- role of the user

        Returns:
        On failure:
            unauthorized -- when the user is not logged in
            bad request -- when email/username/lti id already exists
            bad request -- when email/password is invalid
        On succes:
            success -- with the newly created user data
        """
        if 'jwt_params' in request.data and request.data['jwt_params'] != '':
            try:
                lti_params = jwt.decode(request.data['jwt_params'], settings.SECRET_KEY, algorithms=['HS256'])
            except jwt.exceptions.ExpiredSignatureError:
                return response.forbidden(
                    description='Your session has expired. Please go back to your learning environment and try again.')
            except jwt.exceptions.InvalidSignatureError:
                return response.unauthorized(description='Invalid LTI parameters given. Please go back to your \
                                             learning environment and try again.')
            lti_id, user_image = utils.optional_params(lti_params, 'user_id', 'custom_user_image')
            is_teacher = settings.ROLES['Teacher'] in lti.roles_to_list(lti_params)
        else:
            lti_id, user_image, is_teacher = None, None, False

        username, password = utils.required_params(request.data, 'username', 'password')
        first_name, last_name, email = utils.optional_params(request.data, 'first_name', 'last_name', 'email')

        if email and User.objects.filter(email=email).exists():
            return response.bad_request('User with this email already exists.')

        validate_email(email)

        if User.objects.filter(username=username).exists():
            return response.bad_request('User with this username already exists.')

        if lti_id is not None and User.objects.filter(lti_id=lti_id).exists():
            return response.bad_request('User with this lti id already exists.')

        validators.validate_password(password)

        user = factory.make_user(username, password, email=email, lti_id=lti_id, is_teacher=is_teacher,
                                 first_name=first_name, last_name=last_name, profile_picture=user_image,
                                 verified_email=True if lti_id else False)

        if lti_id is None:
            try:
                email_handling.send_email_verification_link(user)
            except SMTPAuthenticationError as err:
                user.delete()
                raise err

        return response.created({'user': UserSerializer(user).data})

    def partial_update(self, request, *args, **kwargs):
        """Update an existing user.

        Arguments:
        request -- request data
            jwt_params -- jwt params to get the lti information from
                user_id -- id of the user
                user_image -- user image
                roles -- role of the user
        pk -- user ID

        Returns:
        On failure:
            unauthorized -- when the user is not logged in
            forbidden -- when the user is not superuser or pk is not the same as the logged in user
            not found -- when the user doesnt exists
            bad request -- when the data is invalid
        On success:
            success -- with the updated user
        """
        if not request.user.is_authenticated:
            return response.unauthorized()
        pk, = utils.required_typed_params(kwargs, (int, 'pk'))
        if int(pk) == 0:
            pk = request.user.pk
        if not (request.user.pk == pk or request.user.is_superuser):
            return response.forbidden()

        user = User.objects.get(pk=pk)

        if 'jwt_params' in request.data and request.data['jwt_params'] != '':
            try:
                lti_params = jwt.decode(request.data['jwt_params'], settings.SECRET_KEY, algorithms=['HS256'])
            except jwt.exceptions.ExpiredSignatureError:
                return response.forbidden(
                    description='The canvas link has expired, 15 minutes have passed. Please retry from canvas.')
            except jwt.exceptions.InvalidSignatureError:
                return response.unauthorized(description='Invalid LTI parameters given. Please retry from canvas.')
            lti_id, user_email, user_full_name, user_image = utils.optional_params(lti_params, 'user_id',
                                                                                   'custom_user_email',
                                                                                   'custom_user_full_name',
                                                                                   'custom_user_image')
            is_teacher = settings.ROLES['Teacher'] in lti.roles_to_list(lti_params)
        else:
            lti_id, user_email, user_full_name, user_image, is_teacher = None, None, None, None, False
        if user_image is not None:
            user.profile_picture = user_image
        if user_email is not None:
            user.email = user_email
            user.verified_email = True
        if user_full_name is not None:
            splitname = user_full_name.split(' ')
            user.first_name = splitname[0]
            user.last_name = user_full_name[len(splitname[0])+1:]
        if is_teacher:
            user.is_teacher = is_teacher

        if lti_id:
            if User.objects.filter(lti_id=lti_id) != user:
                return response.bad_request('User with this lti id already exists.')
            user.lti_id = lti_id

        user.save()
        serializer = OwnUserSerializer(user, data=request.data, partial=True)
        if not serializer.is_valid():
            return response.bad_request()
        serializer.save()
        return response.success({'user': serializer.data})

    def destroy(self, request, pk):
        """Delete a user.

        Arguments:
        request -- request data
        pk -- user ID

        Returns:
        On failure:
            unauthorized -- when the user is not logged in
            not found -- when the user does not exist
        On success:
            success -- deleted message
        """
        if not request.user.is_authenticated:
            return response.unauthorized()

        if not request.user.is_superuser:
            return response.forbidden('You are not allowed to delete a user.')

        if int(pk) == 0:
            pk = request.user.id

        user = User.objects.get(pk=pk)

        if len(User.objects.filter(is_superuser=True)) == 1:
            return response.bad_request('There is only 1 superuser left and therefore cannot be deleted')

        user.delete()
        return response.deleted(description='Sucesfully deleted user.')

    @action(['patch'], detail=False)
    def password(self, request):
        """Change the password of a user.

        Arguments:
        request -- request data
            new_password -- new password of the user
            old_password -- current password of the user

        Returns
        On failure:
            unauthorized -- when the user is not logged in
            bad request -- when the password is invalid
        On success:
            success -- with a success description
        """
        if not request.user.is_authenticated:
            return response.unauthorized()
        new_password, old_password = utils.required_params(request.data, 'new_password', 'old_password')

        if not request.user.check_password(old_password):
            return response.bad_request('Wrong password.')

        if validators.validate_password(new_password):
            return response.bad_request(validators.validate_password(new_password))

        request.user.set_password(new_password)
        request.user.save()
        return response.success(description='Succesfully changed the password.')

    @action(methods=['get'], detail=True)
    def GDPR(self, request, pk):
        """Get a zip file of all the userdata.

        Arguments:
        request -- request data
        pk -- user ID to download the files from

        Returns
        On failure:
            unauthorized -- when the user is not logged in
            forbidden -- when its not a superuser nor their own data
        On success:
            success -- a zip file of all the userdata with all their files
        """
        if not request.user.is_authenticated:
            return response.unauthorized()
        if int(pk) == 0:
            pk = request.user.id

        user = User.objects.get(pk=pk)

        # Check the right permissions to get this users data, either be the user of the data or be an admin.
        if not (user.is_superuser or request.user.id == pk):
            return response.bad_request(description='You are not allowed to view this user\'s data.')

        profile = UserSerializer(user).data
        journals = Journal.objects.filter(user=pk)
        journal_dict = {}
        for journal in journals:
            # Select the nodes of this journal but only the ones with entries.
            entry_ids = Node.objects.filter(journal=journal).exclude(entry__isnull=True).values_list('entry', flat=True)
            entries = Entry.objects.filter(id__in=entry_ids)
            # Serialize all entries and put them into the entries dictionary with the assignment name key.
            journal_dict.update({
                journal.assignment.name: EntrySerializer(entries, context={'user': request.user}, many=True).data
            })

        archive_path = file_handling.compress_all_user_data(user, {'profile': profile, 'journals': journal_dict})

        return response.file(archive_path)

    @action(methods=['get'], detail=True)
    def download(self, request, pk):
        """Get a user file by name if it exists.

        Arguments:
        request -- the request that was sent
            file_name -- filename to download
        pk -- user ID

        Returns
        On failure:
            unauthorized -- when the user is not logged in
            bad_request -- when the file was not found
            forbidden -- when its not a superuser nor their own data
        On success:
            success -- a zip file of all the userdata with all their files
        """
        if not request.user.is_authenticated:
            return response.unauthorized()
        if int(pk) == 0:
            pk = request.user.id

        file_name, entry_id, node_id, content_id = utils.required_typed_params(
            request.query_params, (str, 'file_name'), (int, 'entry_id'), (int, 'node_id'), (int, 'content_id'))

        try:
            user_file = UserFile.objects.get(author=pk, file_name=file_name, entry=int(entry_id), node=int(node_id),
                                             content=int(content_id))

            if user_file.author.id is not request.user.id and \
               not permissions.has_assignment_permission(
                    request.user, user_file.assignment, 'can_view_assignment_journals'):
                return response.forbidden('Forbidden to view: {0} by author ID: {1}.'.format(file_name, pk))

        except (UserFile.DoesNotExist, ValueError):
            return response.bad_request(file_name + ' was not found.')

<<<<<<< HEAD
=======
        if user_file.author.id is not request.user.id:
            request.check_permission('can_view_assignment_journals', user_file.assignment)

>>>>>>> 26b28b27
        return response.file(user_file)

    @action(methods=['post'], detail=False)
    def upload(self, request):
        """Update user profile picture.

        No validation is performed beyond a size check of the file and the available space for the user.
        At the time of creation, the UserFile is uploaded but not attached to an entry yet. This UserFile is treated
        as temporary untill the actual entry is created and the node and content are updated.

        Arguments:
        request -- request data
            file -- filelike data
            assignment_id -- assignment ID
            content_id -- content ID, should be null when creating a NEW entry.

        Returns
        On failure:
            unauthorized -- when the user is not logged in
            bad_request -- when the file, assignment was not found or the validation failed.
        On success:
            success -- name of the file.
        """
        if not request.user.is_authenticated:
            return response.unauthorized()

        if not (request.FILES and 'file' in request.FILES):
            return response.bad_request('No accompanying file found in the request.')

        assignment_id, content_id = utils.required_params(request.POST, 'assignment_id', 'content_id')

        assignment = Assignment.objects.get(pk=assignment_id)

        if not Assignment.objects.filter(courses__users=request.user, pk=assignment.pk).exists():
            return response.forbidden('You cannot upload a file to: {:s}.'.format(assignment.name))

        validators.validate_user_file(request.FILES['file'], request.user)

        if content_id == 'null':
            factory.make_user_file(request.FILES['file'], request.user, assignment)
        else:
            try:
                content = Content.objects.get(pk=int(content_id), entry__node__journal__user=request.user)
            except Content.DoesNotExist:
                return response.bad_request('Content with id {:s} was not found.'.format(content_id))

            factory.make_user_file(request.FILES['file'], request.user, assignment, content=content)

        return response.success(description='Succesfully uploaded {:s}.'.format(request.FILES['file'].name))

    @action(['post'], detail=False)
    def set_profile_picture(self, request):
        """Update user profile picture.

        Arguments:
        request -- request data
            file -- a base64 encoded image

        Returns
        On failure:
            unauthorized -- when the user is not logged in
            bad_request -- when the file is not valid
        On success:
            success -- a zip file of all the userdata with all their files
        """
        if not request.user.is_authenticated:
            return response.unauthorized()

        utils.required_params(request.data, 'file')

        validators.validate_profile_picture_base64(request.data['file'])

        request.user.profile_picture = request.data['file']
        request.user.save()

        return response.success(description='Succesfully updated profile picture')<|MERGE_RESOLUTION|>--- conflicted
+++ resolved
@@ -165,7 +165,7 @@
         if not request.user.is_authenticated:
             return response.unauthorized()
         pk, = utils.required_typed_params(kwargs, (int, 'pk'))
-        if int(pk) == 0:
+        if pk == 0:
             pk = request.user.pk
         if not (request.user.pk == pk or request.user.is_superuser):
             return response.forbidden()
@@ -340,23 +340,15 @@
             request.query_params, (str, 'file_name'), (int, 'entry_id'), (int, 'node_id'), (int, 'content_id'))
 
         try:
-            user_file = UserFile.objects.get(author=pk, file_name=file_name, entry=int(entry_id), node=int(node_id),
-                                             content=int(content_id))
-
-            if user_file.author.id is not request.user.id and \
-               not permissions.has_assignment_permission(
-                    request.user, user_file.assignment, 'can_view_assignment_journals'):
-                return response.forbidden('Forbidden to view: {0} by author ID: {1}.'.format(file_name, pk))
+            user_file = UserFile.objects.get(author=pk, file_name=file_name, entry=entry_id, node=node_id,
+                                             content=content_id)
+
+            if user_file.author.id != request.user:
+                request.user.check_permission('can_view_assignment_journals', user_file.assignment)
 
         except (UserFile.DoesNotExist, ValueError):
             return response.bad_request(file_name + ' was not found.')
 
-<<<<<<< HEAD
-=======
-        if user_file.author.id is not request.user.id:
-            request.check_permission('can_view_assignment_journals', user_file.assignment)
-
->>>>>>> 26b28b27
         return response.file(user_file)
 
     @action(methods=['post'], detail=False)
