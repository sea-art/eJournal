--- conflicted
+++ resolved
@@ -4,7 +4,6 @@
 In this file are all the user api requests.
 """
 import json
-import os
 from smtplib import SMTPAuthenticationError
 
 import jwt
@@ -14,27 +13,14 @@
 from rest_framework import viewsets
 from rest_framework.decorators import action
 
-<<<<<<< HEAD
-=======
 from VLE.serializers import UserSerializer, OwnUserSerializer, EntrySerializer
 from VLE.models import User, Journal, UserFile, Assignment, Node, Entry, Content
 from VLE.views import responses as response
 import VLE.utils.generic_utils as utils
->>>>>>> f03b60a6
 import VLE.factory as factory
 import VLE.permissions as permissions
-<<<<<<< HEAD
-import VLE.utils.generic_utils as utils
 import VLE.validators as validators
-from VLE.models import Assignment, Entry, Journal, Node, User, UserFile
-from VLE.serializers import EntrySerializer, OwnUserSerializer, UserSerializer
 from VLE.utils import email_handling, file_handling
-from VLE.views import responses as response
-=======
-
-import jwt
-import json
->>>>>>> f03b60a6
 
 
 class UserView(viewsets.ViewSet):
