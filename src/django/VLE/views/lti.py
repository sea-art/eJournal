import datetime

import jwt
from django.conf import settings
from django.http import QueryDict
from django.shortcuts import redirect
from rest_framework.decorators import api_view
from rest_framework_simplejwt.serializers import TokenObtainPairSerializer

import VLE.lti_launch as lti
import VLE.views.responses as response
from VLE.utils.error_handling import VLEMissingRequiredKey

# VUE ENTRY STATE
KEY_ERR = '-2'
BAD_AUTH = '-1'

NO_USER = '0'
LOGGED_IN = '1'

NO_COURSE = '0'
NO_ASSIGN = '1'
NEW_COURSE = '2'
NEW_ASSIGN = '3'
FINISH_T = '4'
FINISH_S = '5'


@api_view(['GET'])
def get_lti_params_from_jwt(request, jwt_params):
    """Handle the controlflow for course/assignment create, connect and select.

    Returns the data needed for the correct entry place.
    """
    if not request.user.is_authenticated:
        return response.unauthorized()

    user = request.user
    try:
        lti_params = jwt.decode(jwt_params, settings.SECRET_KEY, algorithms=['HS256'])
    except jwt.exceptions.ExpiredSignatureError:
        return response.forbidden(
            description='The canvas link has expired, 15 minutes have passed. Please retry from canvas.')
    except jwt.exceptions.InvalidSignatureError:
        return response.unauthorized(description='Invalid LTI parameters given. Please retry from canvas.')

<<<<<<< HEAD
    role = [settings.LTI_ROLES[r] if r in settings.LTI_ROLES else r for r in lti.roles_to_list(lti_params)]
    payload = dict()
    course = lti.check_course_lti(lti_params, user, role)
    if course is None:
        if 'Teacher' in role:
            payload['state'] = NEW_COURSE
            payload['lti_cName'] = lti_params['custom_course_name']
            payload['lti_abbr'] = lti_params['context_label']
            payload['lti_cID'] = lti_params['custom_course_id']
            payload['lti_course_start'] = lti_params['custom_course_start']
            payload['lti_aName'] = lti_params['custom_assignment_title']
            payload['lti_aID'] = lti_params['custom_assignment_id']
            payload['lti_aUnlock'] = lti_params['custom_assignment_unlock']
            payload['lti_aDue'] = lti_params['custom_assignment_due']
            payload['lti_aLock'] = lti_params['custom_assignment_lock']
            payload['lti_points_possible'] = lti_params['custom_assignment_points']

            return response.success({'params': payload})
        else:
            return response.not_found('The course you are looking for cannot be found. \
                Most likely your teacher has not finished setting up the course.')

    assignment = lti.check_assignment_lti(lti_params)
    if assignment is None:
        if 'Teacher' in role:
            payload['state'] = NEW_ASSIGN
            payload['cID'] = course.pk
            payload['lti_aName'] = lti_params['custom_assignment_title']
            payload['lti_aID'] = lti_params['custom_assignment_id']
            payload['lti_aUnlock'] = lti_params['custom_assignment_unlock']
            payload['lti_aDue'] = lti_params['custom_assignment_due']
            payload['lti_aLock'] = lti_params['custom_assignment_lock']
            payload['lti_points_possible'] = lti_params['custom_assignment_points']

            return response.success({'params': payload})
        else:
            return response.not_found('The assignment you are looking for cannot be found. \
                Either your teacher has not finished setting up the assignment, or it has been moved to another \
                course. Please contact your course administrator.')

    journal = lti.select_create_journal(lti_params, user, assignment)
    jID = journal.pk if journal is not None else None
    state = FINISH_T if user.has_permission('can_grade', assignment) else FINISH_S
=======
    try:
        role = [settings.LTI_ROLES[r] if r in settings.LTI_ROLES else r for r in lti.roles_to_list(lti_params)]
        payload = dict()
        course = lti.check_course_lti(lti_params, user, role)
        if course is None:
            if 'Teacher' in role:
                payload['state'] = NEW_COURSE
                payload['lti_cName'] = lti_params['custom_course_name']
                if 'context_label' in lti_params:
                    payload['lti_abbr'] = lti_params['context_label']
                else:
                    payload['lti_abbr'] = ''
                payload['lti_cID'] = lti_params['custom_course_id']
                payload['lti_course_start'] = lti_params['custom_course_start']
                payload['lti_aName'] = lti_params['custom_assignment_title']
                payload['lti_aID'] = lti_params['custom_assignment_id']
                payload['lti_aUnlock'] = lti_params['custom_assignment_unlock']
                payload['lti_aDue'] = lti_params['custom_assignment_due']
                payload['lti_aLock'] = lti_params['custom_assignment_lock']
                payload['lti_points_possible'] = lti_params['custom_assignment_points']

                return response.success({'params': payload})
            else:
                return response.not_found('The course you are looking for cannot be found. \
                    Most likely your teacher has not finished setting up the course.')

        assignment = lti.check_assignment_lti(lti_params)
        if assignment is None:
            if 'Teacher' in role:
                payload['state'] = NEW_ASSIGN
                payload['cID'] = course.pk
                payload['lti_aName'] = lti_params['custom_assignment_title']
                payload['lti_aID'] = lti_params['custom_assignment_id']
                payload['lti_aUnlock'] = lti_params['custom_assignment_unlock']
                payload['lti_aDue'] = lti_params['custom_assignment_due']
                payload['lti_aLock'] = lti_params['custom_assignment_lock']
                payload['lti_points_possible'] = lti_params['custom_assignment_points']

                return response.success({'params': payload})
            else:
                return response.not_found('The assignment you are looking for cannot be found. \
                    Either your teacher has not finished setting up the assignment, or it has been moved to another \
                    course. Please contact your course administrator.')

        journal = lti.select_create_journal(lti_params, user, assignment)
        jID = journal.pk if journal is not None else None
        state = FINISH_T if permissions.has_permission(user, course.pk, 'can_grade') else FINISH_S
    except KeyError as err:
        raise VLEMissingRequiredKey(err)
>>>>>>> a3545785

    payload['state'] = state
    payload['cID'] = course.pk
    payload['aID'] = assignment.pk
    payload['jID'] = jID
    return response.success(payload={'params': payload})


@api_view(['POST'])
def lti_launch(request):
    """Django view for the lti post request.

    Verifies the given LTI parameters based on our secret, if a user can be found based on the verified parameters
    a redirection link is send with corresponding JW access and refresh token to allow for a user login. If no user
    can be found on our end, but the LTI parameters were verified nonetheless, we are dealing with a new user and
    redirect with additional parameters that will allow for the creation of a new user.

    If the parameters are not validated a redirection is send with the parameter state set to BAD_AUTH.
    """
    secret = settings.LTI_SECRET
    key = settings.LTI_KEY

    authenticated, err = lti.OAuthRequestValidater.check_signature(
        key, secret, request)

    if authenticated:
        params = request.POST.dict()

        user = lti.check_user_lti(params)

        params['exp'] = datetime.datetime.utcnow() + datetime.timedelta(minutes=15)
        lti_params = jwt.encode(params, settings.SECRET_KEY, algorithm='HS256').decode('utf-8')

        try:
            if user is None:
                query = QueryDict(mutable=True)
                query['state'] = NO_USER
                query['lti_params'] = lti_params
                query['username'] = params['custom_username']

                if 'custom_user_full_name' in params:
                    fullname = params['custom_user_full_name']
                    splitname = fullname.split(' ')
                    query['firstname'] = splitname[0]
                    query['lastname'] = fullname[len(splitname[0])+1:]

                if 'custom_user_email' in params:
                    query['email'] = params['custom_user_email']

                return redirect(lti.create_lti_query_link(query))

            refresh = TokenObtainPairSerializer.get_token(user)
            query = QueryDict.fromkeys(['lti_params'], lti_params, mutable=True)
            query['jwt_access'] = str(refresh.access_token)
            query['jwt_refresh'] = str(refresh)
            query['state'] = LOGGED_IN
        except KeyError as err:
            query = QueryDict.fromkeys(['state'], KEY_ERR, mutable=True)
            query['description'] = 'The request is missing the following parameter: {0}.'.format(err)
            redirect(lti.create_lti_query_link(query))

        return redirect(lti.create_lti_query_link(query))

    return redirect(lti.create_lti_query_link(QueryDict.fromkeys(['state'], BAD_AUTH, mutable=True)))<|MERGE_RESOLUTION|>--- conflicted
+++ resolved
@@ -44,51 +44,6 @@
     except jwt.exceptions.InvalidSignatureError:
         return response.unauthorized(description='Invalid LTI parameters given. Please retry from canvas.')
 
-<<<<<<< HEAD
-    role = [settings.LTI_ROLES[r] if r in settings.LTI_ROLES else r for r in lti.roles_to_list(lti_params)]
-    payload = dict()
-    course = lti.check_course_lti(lti_params, user, role)
-    if course is None:
-        if 'Teacher' in role:
-            payload['state'] = NEW_COURSE
-            payload['lti_cName'] = lti_params['custom_course_name']
-            payload['lti_abbr'] = lti_params['context_label']
-            payload['lti_cID'] = lti_params['custom_course_id']
-            payload['lti_course_start'] = lti_params['custom_course_start']
-            payload['lti_aName'] = lti_params['custom_assignment_title']
-            payload['lti_aID'] = lti_params['custom_assignment_id']
-            payload['lti_aUnlock'] = lti_params['custom_assignment_unlock']
-            payload['lti_aDue'] = lti_params['custom_assignment_due']
-            payload['lti_aLock'] = lti_params['custom_assignment_lock']
-            payload['lti_points_possible'] = lti_params['custom_assignment_points']
-
-            return response.success({'params': payload})
-        else:
-            return response.not_found('The course you are looking for cannot be found. \
-                Most likely your teacher has not finished setting up the course.')
-
-    assignment = lti.check_assignment_lti(lti_params)
-    if assignment is None:
-        if 'Teacher' in role:
-            payload['state'] = NEW_ASSIGN
-            payload['cID'] = course.pk
-            payload['lti_aName'] = lti_params['custom_assignment_title']
-            payload['lti_aID'] = lti_params['custom_assignment_id']
-            payload['lti_aUnlock'] = lti_params['custom_assignment_unlock']
-            payload['lti_aDue'] = lti_params['custom_assignment_due']
-            payload['lti_aLock'] = lti_params['custom_assignment_lock']
-            payload['lti_points_possible'] = lti_params['custom_assignment_points']
-
-            return response.success({'params': payload})
-        else:
-            return response.not_found('The assignment you are looking for cannot be found. \
-                Either your teacher has not finished setting up the assignment, or it has been moved to another \
-                course. Please contact your course administrator.')
-
-    journal = lti.select_create_journal(lti_params, user, assignment)
-    jID = journal.pk if journal is not None else None
-    state = FINISH_T if user.has_permission('can_grade', assignment) else FINISH_S
-=======
     try:
         role = [settings.LTI_ROLES[r] if r in settings.LTI_ROLES else r for r in lti.roles_to_list(lti_params)]
         payload = dict()
@@ -135,10 +90,9 @@
 
         journal = lti.select_create_journal(lti_params, user, assignment)
         jID = journal.pk if journal is not None else None
-        state = FINISH_T if permissions.has_permission(user, course.pk, 'can_grade') else FINISH_S
+        state = FINISH_T if user.has_permission('can_grade', assignment) else FINISH_S
     except KeyError as err:
         raise VLEMissingRequiredKey(err)
->>>>>>> a3545785
 
     payload['state'] = state
     payload['cID'] = course.pk
