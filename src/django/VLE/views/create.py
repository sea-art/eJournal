--- conflicted
+++ resolved
@@ -59,12 +59,8 @@
         return responses.unauthorized()
 
     try:
-<<<<<<< HEAD
-        name, description, cID = utils.get_required_post_params(request.data, "name", "description", "cID")
-        points_possible, lti_id = utils.get_optional_post_params(request.data, "points_possible", "lti_id")
-=======
         name, description, cID = utils.required_params(request.data, "name", "description", "cID")
->>>>>>> e985c6e2
+        points_possible, lti_id = utils.optional_params(request.data, "points_possible", "lti_id")
     except KeyError:
         return responses.keyerror("name", "description", "cID")
 
