from rest_framework.decorators import api_view, parser_classes, renderer_classes
from rest_framework.parsers import JSONParser
from django.http import JsonResponse

from VLE.serializers import *
import VLE.factory as factory
import VLE.utils as utils


@api_view(['POST'])
def create_new_course(request):
    """Create a new course

    Arguments:
    request -- the request that was send with
        name -- name of the course
        abbr -- abbreviation of the course
        startdate -- optional date when the course starts
        lti_id -- optional lti_id to link the course to

    On success, returns a json string containing the course.
    """
    if not request.user.is_authenticated:
        return JsonResponse({'result': '401 Authentication Error'}, status=401)

    try:
        name, abbr = utils.get_required_post_params(request.data, "name", "abbr")
        startdate, lti_id = utils.get_optional_post_params(request.data, "startdate", "lti_id")
    except KeyError:
        return utils.keyerror_json("name", "abbr")

    course = factory.make_course(name, abbr, startdate, request.user, lti_id)

    return JsonResponse({'result': 'success', 'course': course_to_dict(course)})


@api_view(['POST'])
def create_new_assignment(request):
    """Create a new assignment

    Arguments:
    request -- the request that was send with
        name -- name of the assignment
        description -- description of the assignment
        cID -- id of the course the assignment belongs to

    On success, returns a json string containing the assignment.
    """
    if not request.user.is_authenticated:
        return JsonResponse({'result': '401 Authentication Error'}, status=401)

    try:
        name, description, cID = utils.get_required_post_params(request.data, "name", "description", "cID")
    except KeyError:
        return utils.keyerror_json("name", "description", "cID")

    assignment = factory.make_assignment(name, description, cIDs=[cID], author=request.user)
    return JsonResponse({'result': 'success', 'assignment': assignment_to_dict(assignment)})


@api_view(['POST'])
def create_journal(request):
    """Create a new journal

    Arguments:
    request -- the request that was send with
    aID -- the assignment id
    """
    if not request.user.is_authenticated:
        return JsonResponse({'result': '401 Authentication Error'}, status=401)

    try:
        aID = utils.get_required_post_params(request.data, "aID")
    except KeyError:
        return utils.keyerror_json("aID")

    assignment = Assignment.objects.get(pk=aID)
    journal = factory.make_journal(assignment, request.user)

    return JsonResponse({'result': 'success', 'journal': journal_to_dict(journal)})


@api_view(['POST'])
@parser_classes((JSONParser,))
def create_entry(request):
<<<<<<< HEAD
    """ Create a new entry
=======
    """Create a new entry
    TODO: How to match new Entry (Deadline) with a pre-existing Node?
>>>>>>> 85366345
    Arguments:
    request -- the request that was send with
    jID -- the journal id
    tID -- the template id to create the entry with
    nID -- optional: the node to bind the entry to (only for entrydeadlines)
    content -- the list of {tag, data} tuples to bind data to a template field.
    """
    if not request.user.is_authenticated:
        return JsonResponse({'result': '401 Authentication Error'}, status=401)

    try:
        jID, tID = utils.get_required_post_params(request.data, "jID", "tID")
        nID = utils.get_optional_post_params(request.data, "nID")
    except KeyError:
        return utils.keyerror_json("jID", "tID")

    try:
        journal = Journal.objects.get(pk=jID, user=request.user)

        template = EntryTemplate.objects.get(pk=request.data['tID'])

        content_list = request.data['content']

        # TODO: Check if node can still be created (deadline passed? graded?)
        if nID:
            node = Node.objects.get(pk=nID, journal=journal)
            if node.type == Node.PROGRESS:
                return JsonResponse({'result': '400 Bad Request',
                                     'description': 'Passed node is a Progress node.'},
                                    status=400)

            node.entry = make_entry(template)

        else:
            entry = make_entry(template)
            node = make_node(journal, entry)

        for content in content_list:
            data = content['data']
            tag = content['tag']
            field = Field.objects.get(pk=tag)
            make_content(node.entry, data, field)

        return JsonResponse({'result': 'success', 'node': node_to_dict(node)}, status=200)
    except (Journal.DoesNotExist, EntryTemplate.DoesNotExist, Node.DoesNotExist):
        return JsonResponse({'result': '404 Not Found',
                             'description': 'Journal, Template or Node does not exist.'},
                            status=404)<|MERGE_RESOLUTION|>--- conflicted
+++ resolved
@@ -83,12 +83,7 @@
 @api_view(['POST'])
 @parser_classes((JSONParser,))
 def create_entry(request):
-<<<<<<< HEAD
     """ Create a new entry
-=======
-    """Create a new entry
-    TODO: How to match new Entry (Deadline) with a pre-existing Node?
->>>>>>> 85366345
     Arguments:
     request -- the request that was send with
     jID -- the journal id
