--- conflicted
+++ resolved
@@ -128,13 +128,21 @@
 
 
 @api_view(['POST'])
-<<<<<<< HEAD
 def update_user_role_course(request):
     """Update user role in a course.
 
     Arguments:
     request -- the request that was send with
-=======
+
+    Returns a json string for if it is succesful or not.
+    """
+    participation = Participation.objects.get(user=request.data['uID'], course=request.data['cID'])
+    participation.role = Role.objects.get(name=request.data['role'])
+    participation.save()
+    return JsonResponse({'result': 'success', 'new_role': participation.role.name})
+
+
+@api_view(['POST'])
 def update_user_data(request):
     """Updates user data.
 
@@ -142,7 +150,6 @@
     request -- the update request that was send with
         username -- new password of the user
         picture -- current password of the user
->>>>>>> 818d8f9c
 
     Returns a json string for if it is succesful or not.
     """
@@ -150,18 +157,10 @@
     if not user.is_authenticated:
         return JsonResponse({'result': '401 Authentication Error'}, status=401)
 
-<<<<<<< HEAD
-    participation = Participation.objects.get(user=request.data['uID'], course=request.data['cID'])
-    participation.role = Role.objects.get(name=request.data['role'])
-    participation.save()
-    return JsonResponse({'result': 'success', 'new_role': participation.role.name})
-=======
-    print(request.data)
     if 'username' in request.data:
         user.username = request.data['username']
     if 'picture' in request.data:
         user.profile_picture = request.data['picture']
 
     user.save()
-    return JsonResponse({'result': 'success', 'user': user_to_dict(user)})
->>>>>>> 818d8f9c
+    return JsonResponse({'result': 'success', 'user': user_to_dict(user)})