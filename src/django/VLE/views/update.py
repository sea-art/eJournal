from rest_framework.decorators import api_view
from django.http import JsonResponse

from VLE.serializers import *
import VLE.factory as factory
import VLE.utils as utils
from VLE.views.get import get_own_user_data


@api_view(['POST'])
def update_course(request):
    """Updates an existing course.

    Arguments:
    request -- the update request that was send with
        name -- name of the course
        abbr -- abbreviation of the course
        startdate -- date when the course starts

    Returns a json string for if it is succesful or not.
    """
    user = request.user
    if not user.is_authenticated:
        return JsonResponse({'result': '401 Authentication Error'}, status=401)

    course = Course.objects.get(pk=request.data['cID'])
    course.name = request.data['name']
    course.abbr = request.data['abbr']
    course.startdate = request.data['startDate']
    course.save()
    return JsonResponse({'result': 'success', 'course': course_to_dict(course)})


@api_view(['POST'])
def update_assignment(request):
    """Updates an existing assignment.

    Arguments:
    request -- the update request that was send with
        name -- name of the assignment
        description -- description of the assignment
        deadline -- deadline of the assignment

    Returns a json string for if it is succesful or not.
    """
    user = request.user
    if not user.is_authenticated:
        return JsonResponse({'result': '401 Authentication Error'}, status=401)

    assignment = Assignment.objects.get(pk=request.data['aID'])
    assignment.name = request.data['name']
    assignment.description = request.data['description']
    assignment.save()

    return JsonResponse({'result': 'success', 'assignment': assignment_to_dict(assignment)})


@api_view(['POST'])
def update_password(request):
    """Updates a password.

    Arguments:
    request -- the update request that was send with
        new_password -- new password of the user
        old_password -- current password of the user

    Returns a json string for if it is succesful or not.
    """
    user = request.user
    if not user.is_authenticated or not user.check_password(request.data['old_password']):
        return JsonResponse({'result': '401 Authentication Error'}, status=401)

    # TODO: Add some real password validations
    if len(request.data['new_password']) <= 3:
        return JsonResponse({'result': '400 Bad request'}, status=400)

    user.set_password(request.data['new_password'])
    user.save()
    return JsonResponse({'result': 'success'})


<<<<<<< HEAD
@api_view(['POST'])
def update_grade_notification(request):
    """Updates whether the user gets notified when a grade changes/new grade
=======
@api_view(['GET'])
def update_grade_notification(request, notified):
    """Updates whether the user gets notified when a grade changes/new grade.
>>>>>>> 818d8f9c

    Arguments:
    request -- the request that was send with

    Returns a json string for if it is succesful or not.
    """
    user = request.user
    if not user.is_authenticated:
        return JsonResponse({'result': '401 Authentication Error'}, status=401)
    print(request.data)

    try:
        user.grade_notifications = request.data['new_value']
    except:
        return JsonResponse({'result': '400 Bad Request'}, status=400)

    user.save()
    return JsonResponse({'result': 'success', 'new_value': user.grade_notifications})


<<<<<<< HEAD
@api_view(['POST'])
def update_comment_notification(request):
    """Updates whether the user gets notified when a comment changes/new comment
=======
@api_view(['GET'])
def update_comment_notification(request, notified):
    """Updates whether the user gets notified when a comment changes/new comment.
>>>>>>> 818d8f9c

    Arguments:
    request -- the request that was send with

    Returns a json string for if it is succesful or not.
    """
    user = request.user
    if not user.is_authenticated:
        return JsonResponse({'result': '401 Authentication Error'}, status=401)

    try:
        user.comment_notifications = request.data['new_value']
    except:
        return JsonResponse({'result': '400 Bad Request'}, status=400)

    user.save()
    return JsonResponse({'result': 'success', 'new_value': user.comment_notifications})


@api_view(['POST'])
<<<<<<< HEAD
def update_grade_entry(request, eID):
    """Updates the entry grade

    Arguments:
    request -- the request that was send with
    eID -- the entry id

    Returns a json string if it was sucessful or not.
    """
    if not request.user.is_authenticated:
        return JsonResponse({'result': '401 Authentication Error'}, status=401)

    entry = Entry.objects.get(pk=eID)
    entry.grade = request.data['grade']
    entry.published = request.data['published']
    entry.save()
    return JsonResponse({'result': 'success', 'new_grade': entry.grade, 'new_published': entry.published})


@api_view(['POST'])
def update_publish_grade_entry(request, eID):
    """Updates the grade publish status for one entry

    Arguments:
    request -- the request that was send with
    eID -- the entry id

    Returns a json string if it was sucessful or not.
    """
    if not request.user.is_authenticated:
        return JsonResponse({'result': '401 Authentication Error'}, status=401)

    publish = request.data['published']
    entry = Entry.objects.get(pk=eID)
    entry.published = publish
    entry.save()
    return JsonResponse({'result': 'success', 'new_published': entry.published})


@api_view(['POST'])
def update_publish_grades_assignment(request, aID):
    """Updates the grade publish status for whole assignment

    Arguments:
    request -- the request that was send with
    aID -- assignment ID

    Returns a json string if it was sucessful or not.
    """
    if not request.user.is_authenticated:
        return JsonResponse({'result': '401 Authentication Error'}, status=401)

    assign = Assignment.objects.get(pk=aID)
    utils.publish_all_assignment_grades(assign, request.data['published'])
    return JsonResponse({'result': 'success', 'new_published': request.data['published']})


@api_view(['POST'])
def update_publish_grades_journal(request, jID):
    """Updates the grade publish status for a journal

    Arguments:
    request -- the request that was send with
    jID -- journal ID

    Returns a json string if it was sucessful or not.
    """
    if not request.user.is_authenticated:
        return JsonResponse({'result': '401 Authentication Error'}, status=401)

    journ = Journal.objects.get(pk=jID)
    utils.publish_all_journal_grades(journ, request.data['published'])
    return JsonResponse({'result': 'success', 'new_published': request.data['published']})
=======
def update_user_data(request):
    """Updates user data.

    Arguments:
    request -- the update request that was send with
        username -- new password of the user
        picture -- current password of the user

    Returns a json string for if it is succesful or not.
    """
    user = request.user
    if not user.is_authenticated:
        return JsonResponse({'result': '401 Authentication Error'}, status=401)

    print(request.data)
    if 'username' in request.data:
        user.username = request.data['username']
    if 'picture' in request.data:
        user.profile_picture = request.data['picture']

    user.save()
    return JsonResponse({'result': 'success', 'user': user_to_dict(user)})
>>>>>>> 818d8f9c
<|MERGE_RESOLUTION|>--- conflicted
+++ resolved
@@ -79,16 +79,9 @@
     return JsonResponse({'result': 'success'})
 
 
-<<<<<<< HEAD
 @api_view(['POST'])
 def update_grade_notification(request):
     """Updates whether the user gets notified when a grade changes/new grade
-=======
-@api_view(['GET'])
-def update_grade_notification(request, notified):
-    """Updates whether the user gets notified when a grade changes/new grade.
->>>>>>> 818d8f9c
-
     Arguments:
     request -- the request that was send with
 
@@ -108,16 +101,9 @@
     return JsonResponse({'result': 'success', 'new_value': user.grade_notifications})
 
 
-<<<<<<< HEAD
 @api_view(['POST'])
 def update_comment_notification(request):
     """Updates whether the user gets notified when a comment changes/new comment
-=======
-@api_view(['GET'])
-def update_comment_notification(request, notified):
-    """Updates whether the user gets notified when a comment changes/new comment.
->>>>>>> 818d8f9c
-
     Arguments:
     request -- the request that was send with
 
@@ -137,7 +123,6 @@
 
 
 @api_view(['POST'])
-<<<<<<< HEAD
 def update_grade_entry(request, eID):
     """Updates the entry grade
 
@@ -211,7 +196,8 @@
     journ = Journal.objects.get(pk=jID)
     utils.publish_all_journal_grades(journ, request.data['published'])
     return JsonResponse({'result': 'success', 'new_published': request.data['published']})
-=======
+
+@api_view(['POST'])
 def update_user_data(request):
     """Updates user data.
 
@@ -233,5 +219,4 @@
         user.profile_picture = request.data['picture']
 
     user.save()
-    return JsonResponse({'result': 'success', 'user': user_to_dict(user)})
->>>>>>> 818d8f9c
+    return JsonResponse({'result': 'success', 'user': user_to_dict(user)})