--- conflicted
+++ resolved
@@ -47,20 +47,13 @@
         course = Course.objects.get(pk=course_id)
 
         request.user.check_can_view(assignment)
-<<<<<<< HEAD
         if not assignment.is_group_assignment:
             request.user.check_permission('can_view_all_journals', assignment)
-=======
         request.user.check_can_view(course)
->>>>>>> e502766e
 
         users = course.participation_set.filter(role__can_have_journal=True).values('user')
         journals = JournalSerializer(
-<<<<<<< HEAD
-            Journal.objects.filter(assignment=assignment).distinct().order_by('pk'),
-=======
-            Journal.objects.filter(assignment=assignment, user__in=users),
->>>>>>> e502766e
+            Journal.objects.filter(assignment=assignment, authors__user__in=users).distinct().order_by('pk'),
             many=True,
             context={
                 'user': request.user,
