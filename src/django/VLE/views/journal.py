--- conflicted
+++ resolved
@@ -45,12 +45,8 @@
         assignment = Assignment.objects.get(pk=assignment_id)
         course = Course.objects.get(pk=course_id)
 
-<<<<<<< HEAD
-        request.user.check_permission('can_view_assignment_journals', assignment)
+        request.user.check_permission('can_view_all_journals', assignment)
         request.user.check_can_view(assignment)
-=======
-        request.user.check_permission('can_view_all_journals', assignment)
->>>>>>> 999537c9
 
         users = course.participation_set.filter(role__can_have_journal=True).values('user')
         queryset = assignment.journal_set.filter(user__in=users)
