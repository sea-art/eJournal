--- conflicted
+++ resolved
@@ -372,11 +372,7 @@
         return responses.unauthorized()
 
     cID, aID, jID, tID = utils.optional_params(request.data, "cID", "aID", "jID", "tID")
-<<<<<<< HEAD
-    result = JsonResponse({'result': 'success'}, status=200)
-=======
     result = {}
->>>>>>> 5064005c
 
     try:
         if cID:
