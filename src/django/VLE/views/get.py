from rest_framework.decorators import api_view
from django.http import JsonResponse

import statistics as st

import VLE.factory as factory
import VLE.edag as edag
import VLE.utils as utils

from VLE.serializers import *
from VLE.permissions import *

from VLE.lti_launch import *
from VLE.lti_grade_passback import *


@api_view(['GET'])
def get_own_user_data(request):
    """Get the data linked to the logged in user

    Arguments:
    request -- the request that was send with

    Returns a json string with user data
    """
    user = request.user
    if not user.is_authenticated:
        return JsonResponse({'result': '401 Authentication Error'}, status=401)

    user_dict = user_to_dict(user)
    user_dict['grade_notifications'] = user.grade_notifications
    user_dict['comment_notifications'] = user.comment_notifications
    return JsonResponse({'result': 'success', 'user': user_dict}, status=200)


@api_view(['GET'])
def get_course_data(request, cID):
    """Get the data linked to a course ID

    Arguments:
    request -- the request that was send with
    cID -- course ID given with the request

    Returns a json string with the course data for the requested user
    """
    user = request.user
    if not user.is_authenticated:
        return JsonResponse({'result': '401 Authentication Error'}, status=401)

    course = course_to_dict(Course.objects.get(pk=cID))

    return JsonResponse({'result': 'success', 'course': course}, status=200)


@api_view(['GET'])
def get_course_users(request, cID):
    """Get all users for a given course, including their
    role for this course.

    Arguments:
    request -- the request
    cID -- the course ID

    Returns a json string with a list of participants.
    """
    if not request.user.is_authenticated:
        return JsonResponse({'result': '401 Authentication Error'}, status=401)

    try:
        course = Course.objects.get(pk=cID)
    except Course.DoesNotExist:
        return JsonResponse({'result': '404 Not Found',
                             'description': 'Course does not exist.'}, status=404)

    participations = course.participation_set.all()
    return JsonResponse({'result': 'success',
                         'users': [participation_to_dict(participation)
                                   for participation in participations]}, status=200)


@api_view(['GET'])
def get_user_courses(request):
    """Get the courses that are linked to the user linked to the request

    Arguments:
    request -- the request that was send with

    Returns a json string with the courses for the requested user
    """
    user = request.user

    if not user.is_authenticated:
        return JsonResponse({'result': '401 Authentication Error'}, status=401)

    courses = []

    for course in user.participations.all():
        courses.append(course_to_dict(course))

    return JsonResponse({'result': 'success', 'courses': courses}, status=200)


def get_teacher_course_assignments(user, course):
    """Get the assignments from the course ID with extra information for the teacher

    Arguments:
    user -- user that requested the assignments, this is to validate the request
    cID -- the course ID to get the assignments from

    Returns a json string with the assignments for the requested user
    """
    # TODO: check permission

    assignments = []
    for assignment in course.assignment_set.all():
        assignments.append(assignment_to_dict(assignment))

    return assignments


def get_student_course_assignments(user, course):
    """Get the assignments from the course ID with extra information for the student

    Arguments:
    user -- user that requested the assignments, this is to validate the request
    cID -- the course ID to get the assignments from

    Returns a json string with the assignments for the requested user
    """
    # TODO: check permission
    assignments = []
    for assignment in Assignment.objects.get_queryset().filter(courses=course, journal__user=user):
        assignments.append(student_assignment_to_dict(assignment, user))

    return assignments


@api_view(['GET'])
def get_course_assignments(request, cID):
    """Get the assignments from the course ID with extra information for the requested user

    Arguments:
    request -- the request that was send with
    cID -- the course ID to get the assignments from

    Returns a json string with the assignments for the requested user
    """
    user = request.user
    if not user.is_authenticated:
        return JsonResponse({'result': '401 Authentication Error'}, status=401)

    course = Course.objects.get(pk=cID)
    participation = Participation.objects.get(user=user, course=course)

    if participation.role.can_view_assignment:
        return JsonResponse({
            'result': 'success',
            'assignments': get_teacher_course_assignments(user, course)
        }, status=200)
    else:
        return JsonResponse({
            'result': 'success',
            'assignments': get_student_course_assignments(user, course)
        }, status=200)


@api_view(['GET'])
def get_assignment_data(request, cID, aID):
    """Get the data linked to an assignemnt ID

    Arguments:
    request -- the request that was send with
    cID -- course ID given with the request
    aID -- assignemnt ID given with the request

    Returns a json string with the assignemnt data for the requested user
    """
    user = request.user
    if not user.is_authenticated:
        return JsonResponse({'result': '401 Authentication Error'}, status=401)

    course = Course.objects.get(pk=cID)
    assignment = Assignment.objects.get(pk=aID)
    participation = Participation.objects.get(user=user, course=course)

    if participation.role.can_view_assignment:
        return JsonResponse({
            'result': 'success',
            'assignment': assignment_to_dict(assignment)
        }, status=200)
    else:
        return JsonResponse({
            'result': 'success',
            'assignment': student_assignment_to_dict(assignment, request.user),
        }, status=200)


@api_view(['GET'])
def get_assignment_journals(request, aID):
    """Get the student submitted journals of one assignment

    Arguments:
    request -- the request that was send with
    cID -- the course ID to get the assignments from

    Returns a json string with the journals
    """
    user = request.user
    if not request.user.is_authenticated:
        return JsonResponse({'result': '401 Authentication Error'}, status=401)

    try:
        assignment = Assignment.objects.get(pk=aID)
        # TODO: Not first, for demo.
        course = assignment.courses.first()
        participation = Participation.objects.get(user=request.user, course=course)
    except (Participation.DoesNotExist, Assignment.DoesNotExist):
        return JsonResponse({'result': '404 Not Found',
                             'description': 'Assignment or Participation does not exist.'}, status=404)

    if not participation.role.can_view_assignment:
        return JsonResponse({'result': '403 Forbidden'}, status=403)

    journals = []

    for journal in assignment.journal_set.all():
        journals.append(journal_to_dict(journal))

    stats = {}
    if journals:
        # TODO: Misschien dit efficient maken voor minimal delay?
        stats['needsMarking'] = sum([x['stats']['submitted'] - x['stats']['graded'] for x in journals])
        points = [x['stats']['acquired_points'] for x in journals]
        stats['avgPoints'] = round(st.mean(points), 2)
        stats['medianPoints'] = st.median(points)
        stats['avgEntries'] = round(st.mean([x['stats']['total_points'] for x in journals]), 2)

    return JsonResponse({'result': 'success', 'stats': stats if stats else None, 'journals': journals}, status=200)


@api_view(['GET'])
def get_upcoming_deadlines(request):
    """Get upcoming deadlines for the requested user.

    Arguments:
    request -- the request that was send with

    Returns a json string with the deadlines
    """
    if not request.user.is_authenticated:
        return JsonResponse({'result': '401 Authentication Error'}, status=401)

    # TODO: Only take user specific upcoming enties
    deadlines = []
    for assign in Assignment.objects.all():
        deadlines.append(deadline_to_dict(assignment))

    return JsonResponse({'result': 'success', 'deadlines': deadlines}, status=200)


@api_view(['GET'])
def get_course_permissions(request, cID):
    """Get the permissions of a course.
    Arguments:
    request -- the request that was sent
    cID     -- the course id

    """
    if not request.user.is_authenticated:
        return JsonResponse({'result': '401 Authentication Error'}, status=401)

    roleDict = get_permissions(request.user, int(cID))

    return JsonResponse({'result': 'success',
                         'permissions': roleDict}, status=200)


@api_view(['GET'])
def get_nodes(request, jID):
    """Get all nodes contained within a journal.
    Arguments:
    request -- the request that was sent
    jID     -- the journal id

    Returns a json string containing all entry and deadline nodes.
    """
    if not request.user.is_authenticated:
        return JsonResponse({'result': '401 Authentication Error'}, status=401)

    journal = Journal.objects.get(pk=jID)
    return JsonResponse({'result': 'success',
<<<<<<< HEAD
                         'nodes': edag.get_nodes_dict(journal, request.user)})
=======
                         'nodes': edag.get_nodes_dict(journal)}, status=200)
>>>>>>> dae843ea


@api_view(['GET'])
def get_format(request, aID):
    """Get the format attached to an assignment.

    Arguments:
    request -- the request that was sent
    aID     -- the assignment id

    Returns a json string containing the format.
    """
    if not request.user.is_authenticated:
        return JsonResponse({'result': '401 Authentication Error'}, status=401)

    try:
        assignment = Assignment.objects.get(pk=aID)
    except Assignment.DoesNotExist:
        return JsonResponse({'result': '404 Not Found',
                             'description': 'Assignment does not exist.'}, status=404)

    return JsonResponse({'result': 'success',
                         'nodes': get_format_dict(assignment.format)}, status=200)


@api_view(['POST'])
def get_names(request):
    """Get the format attached to an assignment.

    Arguments:
    request -- the request that was sent
    cID -- optionally the course id
    aID -- optionally the assignment id
    jID -- optionally the journal id
    tID -- optionally the template id

    Returns a json string containing the names of the set fields.
    cID populates 'course', aID populates 'assignment', tID populates
    'template' and jID populates 'journal' with the users' name.
    """
    if not request.user.is_authenticated:
        return JsonResponse({'result': '401 Authentication Error'}, status=401)

    cID, aID, jID, tID = utils.get_optional_post_params(request.data, "cID", "aID", "jID", "tID")
    result = JsonResponse({'result': 'success'}, status=200)

    try:
        if cID:
            course = Course.objects.get(pk=cID)
            result.course = course.name
        if aID:
            assignment = Assignment.objects.get(pk=aID)
            result.assignment = assignment.name
        if jID:
            journal = Journal.objects.get(pk=jID)
            result.journal = journal.user.name
        if tID:
            template = EntryTemplate.objects.get(pk=tID)
            result.template = template.name

    except (Course.DoesNotExist, Assignment.DoesNotExist, Journal.DoesNotExist, EntryTemplate.DoesNotExist):
        return JsonResponse({'result': '404 Not Found',
                             'description': 'Course, Assignment, Journal or Template does not exist.'}, status=404)

    return result


@api_view(['GET'])
def get_entrycomments(request, entryID):
    """
    Get the comments belonging to the specified entry based on its entryID.
    """
    if not request.user.is_authenticated:
        return JsonResponse({'result': '401 Authentication Error'}, status=401)

    entrycomments = EntryComment.objects.filter(entry=entryID)
    return JsonResponse({'result': 'success',
                         'entrycomments': [entrycomment_to_dict(comment) for comment in entrycomments]}, status=200)


@api_view(['POST'])
def lti_grade_replace_result(request):
    # TODO Extend the docstring with what is important in the request variable.
    """
    Replace a grade on the LTI instance based on the request.
    """

    secret = settings.LTI_SECRET
    key = settings.LTI_KEY

    grade_request = GradePassBackRequest(key, secret, None)
    grade_request.score = '0.5'
    grade_request.sourcedId = request.POST['lis_result_sourcedid']
    grade_request.url = request.POST['lis_outcome_service_url']
    response = grade_request.send_post_request()

    return JsonResponse(response)


@api_view(['POST'])
def lti_launch(request):
    """Django view for the lti post request."""
    # canvas TODO change to its own database based on the key in the request.
    secret = settings.LTI_SECRET
    key = settings.LTI_KEY

    print('key = postkey', key == request.POST['oauth_consumer_key'])
    valid, err = OAuthRequestValidater.check_signature(key, secret, request)

    if not valid:
        return HttpResponse('unsuccesfull auth, {0}'.format(err))

    # Select or create the user, course, assignment and journal.
    roles = json.load(open('config.json'))
    user = select_create_user(request.POST)
    course = select_create_course(request.POST, user, roles)
    assignment = select_create_assignment(request.POST, user, course, roles)
    journal = select_create_journal(request.POST, user, assignment, roles)

    # Check if the request comes from a student or not.
    roles = json.load(open('config.json'))
    student = request.POST['roles'] == roles['student']

    token = TokenObtainPairSerializer.get_token(user)
    access = token.access_token

    # Set the ID's or if these do not exist set them to undefined.
    cID = course.pk if course is not None else 'undefined'
    aID = assignment.pk if assignment is not None else 'undefined'
    jID = journal.pk if journal is not None else 'undefined'

    # TODO Should not be localhost anymore at production.
    link = 'http://localhost:8080/#/lti/launch'
    link += '?jwt_refresh={0}'.format(token)
    link += '&jwt_access={0}'.format(access)
    link += '&cID={0}'.format(cID)
    link += '&aID={0}'.format(aID)
    link += '&jID={0}'.format(jID)
    link += '&student={0}'.format(student)

    return redirect(link)<|MERGE_RESOLUTION|>--- conflicted
+++ resolved
@@ -289,11 +289,7 @@
 
     journal = Journal.objects.get(pk=jID)
     return JsonResponse({'result': 'success',
-<<<<<<< HEAD
-                         'nodes': edag.get_nodes_dict(journal, request.user)})
-=======
-                         'nodes': edag.get_nodes_dict(journal)}, status=200)
->>>>>>> dae843ea
+                         'nodes': edag.get_nodes_dict(journal, request.user)}, status=200)
 
 
 @api_view(['GET'])
