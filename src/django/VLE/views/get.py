--- conflicted
+++ resolved
@@ -16,11 +16,7 @@
 from VLE.lti_grade_passback import GradePassBackRequest
 import VLE.edag as edag
 import VLE.utils as utils
-<<<<<<< HEAD
 from VLE.models import Assignment, Course, Participation, Journal, EntryTemplate, EntryComment, User, Node
-=======
-from VLE.models import Assignment, Course, Participation, Journal, EntryTemplate, EntryComment, User
->>>>>>> 661b7288
 import VLE.serializers as serialize
 import VLE.permissions as permission
 
