--- conflicted
+++ resolved
@@ -135,7 +135,6 @@
     for course in user.participations.all():
         courses.append(serialize.course_to_dict(course))
 
-<<<<<<< HEAD
     return response.success(payload={'courses': courses})
 
 
@@ -174,9 +173,6 @@
         courses.append(serialize.course_to_dict(course))
 
     return courses
-=======
-    return responses.success(payload={'courses': courses})
->>>>>>> e985c6e2
 
 
 def get_teacher_course_assignments(user, course):
@@ -517,27 +513,13 @@
     request -- the request that was sent
     lti_id -- lti_id of the assignment
     """
-<<<<<<< HEAD
-    if not request.user.is_authenticated:
-        return JsonResponse({'result': '401 Authentication Error'}, status=401)
+    if not request.user.is_authenticated:
+        return response.unauthorized()
     try:
         assignment = Assignment.objects.get(lti_id=lti_id)
-        return JsonResponse({'result': 'success', 'assignment': serialize.assignment_to_dict(assignment)}, status=200)
+        return response.succes(payload={'assignment': serialize.assignment_to_dict(assignment)})
     except Assignment.DoesNotExist:
-        return JsonResponse({'result': '204 No content'}, status=204)
-=======
-    # TODO Extend the docstring with what is important in the request variable.
-
-    secret = settings.LTI_SECRET
-    key = settings.LTI_KEY
-
-    grade_request = GradePassBackRequest(key, secret, None)
-    grade_request.score = '0.5'
-    grade_request.sourcedId = request.POST['lis_result_sourcedid']
-    grade_request.url = request.POST['lis_outcome_service_url']
-
-    return JsonResponse(grade_request.send_post_request())
->>>>>>> e985c6e2
+        return response.no_content()
 
 
 @api_view(['POST'])
@@ -546,7 +528,6 @@
     secret = settings.LTI_SECRET
     key = settings.LTI_KEY
 
-<<<<<<< HEAD
     authenticated, err = lti.OAuthRequestValidater.check_signature(
         key, secret, request)
 
@@ -612,41 +593,4 @@
                     course.pk, assignment.pk, jID]
         return redirect(lti.create_lti_query_link(q_names, q_values))
 
-    return redirect(lti.create_lti_query_link(['state'], ['BAD_AUTH']))
-=======
-    print('key = postkey', key == request.POST['oauth_consumer_key'])
-    valid, err = lti.OAuthRequestValidater.check_signature(key, secret, request)
-
-    if not valid:
-        return HttpResponse('Unsuccessful authentication: {0}'.format(err))
-
-    # Select or create the user, course, assignment and journal.
-    roles = json.load(open('config.json'))
-    user = lti.select_create_user(request.POST)
-    course = lti.select_create_course(request.POST, user, roles)
-    assignment = lti.select_create_assignment(request.POST, user, course, roles)
-    journal = lti.select_create_journal(request.POST, user, assignment, roles)
-
-    # Check if the request comes from a student or not.
-    roles = json.load(open('config.json'))
-    student = request.POST['roles'] == roles['student']
-
-    token = TokenObtainPairSerializer.get_token(user)
-    access = token.access_token
-
-    # Set the ID's or if these do not exist set them to undefined.
-    cID = course.pk if course is not None else 'undefined'
-    aID = assignment.pk if assignment is not None else 'undefined'
-    jID = journal.pk if journal is not None else 'undefined'
-
-    # TODO Should not be localhost anymore at production.
-    link = 'http://localhost:8080/#/lti/launch'
-    link += '?jwt_refresh={0}'.format(token)
-    link += '&jwt_access={0}'.format(access)
-    link += '&cID={0}'.format(cID)
-    link += '&aID={0}'.format(aID)
-    link += '&jID={0}'.format(jID)
-    link += '&student={0}'.format(student)
-
-    return redirect(link)
->>>>>>> e985c6e2
+    return redirect(lti.create_lti_query_link(['state'], ['BAD_AUTH']))