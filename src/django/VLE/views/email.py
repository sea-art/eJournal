"""
email.py.

In this file are all the email api requests.
This includes:
    /forgot_password/ -- to get the names belonging to the ids
"""
from django.contrib.auth.tokens import PasswordResetTokenGenerator
from django.http import HttpResponse
from django.utils.html import escape
from rest_framework.decorators import api_view, permission_classes
from rest_framework.permissions import AllowAny

import VLE.utils.generic_utils as utils
import VLE.validators as validators
import VLE.views.responses as response
from VLE.models import User
from VLE.utils import email_handling


def index(request):
    return HttpResponse(escape(repr(request)))


@api_view(['POST'])
@permission_classes((AllowAny, ))
def forgot_password(request):
    """Handles a forgot password request.

    Arguments:
        username -- User claimed username.
        email -- User claimed email.
        token -- Django stateless token, invalidated after password change or after a set time (by default three days).

    Generates a recovery token if a matching user can be found by either the prodived username or email.
    """
    username, email = utils.optional_params(request.data, 'username', 'email')

    # We are retrieving the username based on either the username or email
    try:
        user = User.objects.get(username=username)
    except User.DoesNotExist:
        user = User.objects.get(email=email)

    email_handling.send_password_recovery_link(user)
    return response.success(
        description='An email was sent to {}, please follow the email for instructions.'.format(user.email))


@api_view(['POST'])
@permission_classes((AllowAny, ))
def recover_password(request):
    """Handles a reset password request.

    Arguments:
        username -- User claimed username.
        recovery_token -- Django stateless token, invalidated after password change or after a set time
            (by default three days).
        new_password -- The new user desired password.

    Updates password if the recovery_token is valid.
    """
    username, recovery_token, new_password = utils.required_params(
        request.data, 'username', 'recovery_token', 'new_password')

    user = User.objects.get(username=username)

    recovery_token, = utils.required_params(request.data, 'recovery_token')
    token_generator = PasswordResetTokenGenerator()
    if not token_generator.check_token(user, recovery_token):
        return response.bad_request('Invalid recovery token.')

    validators.validate_password(new_password)

    user.set_password(new_password)
    user.save()

    return response.success(description='Successfully changed the password, you can login now.')


@api_view(['POST'])
def verify_email(request):
    """Handles an email verification request.

    Arguments:
        token -- User claimed email verification token.

    Updates the email verification status.
    """
    if request.user.verified_email:
        return response.success(description='Email address already verified.')

    token, = utils.required_params(request.data, 'token')
    token_generator = PasswordResetTokenGenerator()
    if not token_generator.check_token(request.user, token):
        return response.bad_request(description='Invalid email recovery token.')

    request.user.verified_email = True
    request.user.save()
    return response.success(description='Successfully verified your email address.')


@api_view(['POST'])
def request_email_verification(request):
    """Request an email with a verifcation link for the users email address."""
    if request.user.verified_email:
        return response.bad_request(description='Email address already verified.')

    email_handling.send_email_verification_link(request.user)
    return response.success(
        description='An email was sent to {}, please follow the email for instructions.'.format(request.user.email))


@api_view(['POST'])
def send_feedback(request):
    """Send an email with feedback to the developers.

    Arguments:
    request -- the request that was sent.
        topic -- the topic of the feedback.
        type -- the type of feedback.
        feedback -- the actual feedback.
        browser -- the browser of the user who sends the feedback.
        files -- potential files as attachments.

    Returns:
    On failure:
        bad request -- when required keys are missing or file sizes too big.
        unauthorized -- when the user is not logged in.
    On success:
        success -- with a description.
    """
<<<<<<< HEAD
    if not request.user.is_authenticated:
        return response.unauthorized()

    request.user.check_verified_email()

    utils.required_params(request.POST, 'topic', 'feedback', 'ftype', 'user_agent')
=======
    if not all(x in request.POST for x in ['topic', 'feedback', 'ftype', 'user_agent']):
        return response.bad_request('Required feedback field missing.')
>>>>>>> 12d44b99

    files = request.FILES.getlist('files')
    validators.validate_email_files(files)
    email_handling.send_email_feedback(request.user, files, **request.POST)
    return response.success(description='Feedback was Successfully received, thank you!')<|MERGE_RESOLUTION|>--- conflicted
+++ resolved
@@ -130,17 +130,8 @@
     On success:
         success -- with a description.
     """
-<<<<<<< HEAD
-    if not request.user.is_authenticated:
-        return response.unauthorized()
-
     request.user.check_verified_email()
-
     utils.required_params(request.POST, 'topic', 'feedback', 'ftype', 'user_agent')
-=======
-    if not all(x in request.POST for x in ['topic', 'feedback', 'ftype', 'user_agent']):
-        return response.bad_request('Required feedback field missing.')
->>>>>>> 12d44b99
 
     files = request.FILES.getlist('files')
     validators.validate_email_files(files)
