"""
email.py.

In this file are all the email api requests.
This includes:
    /forgot_password/ -- to get the names belonging to the ids
"""
from smtplib import SMTPAuthenticationError

from django.contrib.auth.tokens import PasswordResetTokenGenerator
from django.core.exceptions import ValidationError
from django.http import HttpResponse
from django.utils.html import escape
from rest_framework.decorators import api_view

import VLE.utils.generic_utils as utils
import VLE.validators as validators
import VLE.views.responses as response
from VLE.models import User
<<<<<<< HEAD

from django.contrib.auth.tokens import PasswordResetTokenGenerator
from django.utils.html import escape
from django.http import HttpResponse
=======
from VLE.utils import email_handling
>>>>>>> 8e3891d4


def index(request):
    return HttpResponse(escape(repr(request)))


@api_view(['POST'])
def forgot_password(request):
    """Handles a forgot password request.

    Arguments:
        username -- User claimed username.
        email -- User claimed email.
        token -- Django stateless token, invalidated after password change or after a set time (by default three days).

    Generates a recovery token if a matching user can be found by either the prodived username or email.
    """
    username, email = utils.required_params(request.data, 'username', 'email')

    # We are retrieving the username based on either the username or email
    try:
        user = User.objects.get(username=username)
    except User.DoesNotExist:
        user = User.objects.get(email=email)

    email_handling.send_password_recovery_link(user)
    return response.success(description='An email was sent to %s, please follow the email for instructions.'
                            % user.email)


@api_view(['POST'])
def recover_password(request):
    """Handles a reset password request.

    Arguments:
        username -- User claimed username.
        recovery_token -- Django stateless token, invalidated after password change or after a set time
            (by default three days).
        new_password -- The new user desired password.

    Updates password if the recovery_token is valid.
    """
    utils.required_params(request.data, 'username', 'recovery_token', 'new_password')

    user = User.objects.get(username=request.data['username'])

    token_generator = PasswordResetTokenGenerator()
    if not token_generator.check_token(user, request.data['recovery_token']):
        return response.bad_request('Invalid recovery token.')

    validators.validate_password(request.data['new_password'])

    user.set_password(request.data['new_password'])
    user.save()

    return response.success(description='Succesfully changed the password, please login.')


@api_view(['POST'])
def verify_email(request):
    """Handles an email verification request.

    Arguments:
        token -- User claimed email verification token.

    Updates the email verification status.
    """
    if not request.user.is_authenticated:
        return response.unauthorized()

    if request.user.verified_email:
        return response.success(description='Email address already verified.')

    utils.required_params(request.data, 'token')

    token_generator = PasswordResetTokenGenerator()
    if not token_generator.check_token(request.user, request.data['token']):
        return response.bad_request(description='Invalid email recovery token.')

    request.user.verified_email = True
    request.user.save()
    return response.success(description='Succesfully verified your email address.')


@api_view(['POST'])
def request_email_verification(request):
    """Request an email with a verifcation link for the users email address."""
    if not request.user.is_authenticated:
        return response.unauthorized()

    if request.user.verified_email:
        return response.bad_request(description='Email address already verified.')

    email_handling.send_email_verification_link(request.user)
    return response.success(description='An email was sent to %s, please follow the email for instructions.'
                                        % request.user.email)


@api_view(['POST'])
def send_feedback(request):
    """Send an email with feedback to the developers.

    Arguments:
    request -- the request that was sent.
        topic -- the topic of the feedback.
        type -- the type of feedback.
        feedback -- the actual feedback.
        browser -- the browser of the user who sends the feedback.
        files -- potential files as attachments.

    Returns:
    On failure:
        bad request -- when required keys are missing or file sizes too big.
        unauthorized -- when the user is not logged in.
    On success:
        success -- with a description.
    """
    if not request.user.is_authenticated:
        return response.unauthorized()

    if not all(x in request.POST for x in ['topic', 'feedback', 'ftype', 'user_agent']):
        return response.bad_request('Required feedback field missing.')

    files = request.FILES.getlist('files')
    validators.validate_email_files(files)
    email_handling.send_email_feedback(request.user, files, **request.POST)
    return response.success(description='Feedback was succesfully received, thank you!')<|MERGE_RESOLUTION|>--- conflicted
+++ resolved
@@ -5,10 +5,7 @@
 This includes:
     /forgot_password/ -- to get the names belonging to the ids
 """
-from smtplib import SMTPAuthenticationError
-
 from django.contrib.auth.tokens import PasswordResetTokenGenerator
-from django.core.exceptions import ValidationError
 from django.http import HttpResponse
 from django.utils.html import escape
 from rest_framework.decorators import api_view
@@ -17,14 +14,8 @@
 import VLE.validators as validators
 import VLE.views.responses as response
 from VLE.models import User
-<<<<<<< HEAD
 
-from django.contrib.auth.tokens import PasswordResetTokenGenerator
-from django.utils.html import escape
-from django.http import HttpResponse
-=======
 from VLE.utils import email_handling
->>>>>>> 8e3891d4
 
 
 def index(request):
