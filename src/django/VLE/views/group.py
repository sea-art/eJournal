--- conflicted
+++ resolved
@@ -115,12 +115,7 @@
         if Group.objects.filter(name=new_group_name, course=course).exists():
             return response.bad_request('Course group with that name already exists.')
 
-<<<<<<< HEAD
-        group.name = new_group_name
         serializer = GroupSerializer(group, data=request.data, partial=True)
-=======
-        serializer = self.serializer_class(group, data=request.data, partial=True)
->>>>>>> c56a0898
         if not serializer.is_valid():
             response.bad_request()
 
