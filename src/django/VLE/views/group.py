--- conflicted
+++ resolved
@@ -145,13 +145,8 @@
             return response.unauthorized()
 
         course_id, = utils.required_typed_params(kwargs, (int, 'pk'))
-<<<<<<< HEAD
-
         name, = utils.required_typed_params(request.query_params, (str, 'group_name'))
 
-=======
-        name = request.query_params['group_name']
->>>>>>> 26b28b27
         course = Course.objects.get(pk=course_id)
 
         request.user.check_permission('can_delete_course_user_group', course)
