--- conflicted
+++ resolved
@@ -127,14 +127,7 @@
             success -- with the new entry data
 
         """
-<<<<<<< HEAD
-        if not request.user.is_authenticated:
-            return response.unauthorized()
-
         published, content_list = utils.optional_params(request.data, 'published', 'content')
-=======
-        grade, published, content_list = utils.optional_params(request.data, "grade", "published", "content")
->>>>>>> 12d44b99
 
         entry_id, = utils.required_typed_params(kwargs, (int, 'pk'))
         entry = Entry.objects.get(pk=entry_id)
