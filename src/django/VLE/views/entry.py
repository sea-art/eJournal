"""
entry.py.

In this file are all the entry api requests.
"""
from rest_framework import viewsets
from django.utils.timezone import now
from datetime import datetime

from VLE.models import Journal, Node, Field, Template, Entry, Comment, Content
import VLE.views.responses as response
import VLE.factory as factory
import VLE.utils.generic_utils as utils
import VLE.utils.entry_utils as entry_utils
from VLE.utils import file_handling
import VLE.lti_grade_passback as lti_grade
import VLE.timeline as timeline
import VLE.permissions as permissions
import VLE.serializers as serialize
import VLE.validators as validators


class EntryView(viewsets.ViewSet):
    """Entry view.

    This class creates the following api paths:
    POST /entries/ -- create a new entry
    PATCH /entries/<pk> -- partially update an entry
    """

    def create(self, request):
        """Create a new entry.

        Deletes remaining temporary user files if successful.

        Arguments:
        request -- the request that was send with
            journal_id -- the journal id
            template_id -- the template id to create the entry with
            node_id -- optional: the node to bind the entry to (only for entrydeadlines)
            content -- the list of {tag, data} tuples to bind data to a template field.
        """
        if not request.user.is_authenticated:
            return response.unauthorized()

        journal_id, template_id, content_list = utils.required_params(
            request.data, "journal_id", "template_id", "content")
        node_id, = utils.optional_params(request.data, "node_id")

<<<<<<< HEAD
        validators.validate_entry_content(content_list)

        journal = Journal.objects.get(pk=journal_id, user=request.user)
        template = Template.objects.get(pk=template_id)
=======
        try:
            journal = Journal.objects.get(pk=journal_id, user=request.user)
            template = Template.objects.get(pk=template_id)
        except (Journal.DoesNotExist, Template.DoesNotExist):
            return response.not_found('Journal or Template does not exist.')
>>>>>>> f03b60a6

        if node_id:
            node = Node.objects.get(pk=node_id, journal=journal)

            if not (node.preset and node.preset.forced_template == template):
                return response.forbidden('Invalid template for preset node.')
        elif not journal.assignment.format.available_templates.all().filter(pk=template.pk).exists():
            return response.forbidden('Entry template is not available.')

        if not permissions.has_assignment_permission(request.user, journal.assignment, 'can_have_journal'):
            return response.forbidden('You are not allowed to create an entry for this journal.')

        if (journal.assignment.unlock_date and journal.assignment.unlock_date > datetime.now()) or \
           (journal.assignment.lock_date and journal.assignment.lock_date < datetime.now()):
            return response.forbidden('The assignment is locked, no entries can be added.')

        # If node id is passed, the entry should be attached to a pre-existing node (entrydeadline node)
        if node_id:
            if node.type != Node.ENTRYDEADLINE:
                return response.bad_request('Passed node is not an EntryDeadline node.')

            if node.entry:
                return response.bad_request('Passed node already contains an entry.')

            if node.preset.deadline < now() or \
               (journal.assignment.due_date and journal.assignment.due_date < datetime.now()):
                return response.bad_request('The deadline has already passed.')

            node.entry = factory.make_entry(template)
            node.save()
        else:
            entry = factory.make_entry(template)
            node = factory.make_node(journal, entry)

        if journal.sourcedid is not None and journal.grade_url is not None:
            lti_grade.needs_grading(journal, node.id)

        for content in content_list:
<<<<<<< HEAD
            field = Field.objects.get(pk=content['id'])
=======
            try:
                data, field_id = utils.required_params(content, 'data', 'id')
                field = Field.objects.get(pk=field_id)
                validators.validate_entry_content(data, field)
            except KeyError:
                return response.keyerror('content.data', 'content.id')
            except Field.DoesNotExist:
                return response.not_found('Field does not exist.')
            except ValidationError as e:
                return response.bad_request(e.args[0])

            created_content = factory.make_content(node.entry, data, field)
>>>>>>> f03b60a6

            if field.type in ['i', 'f', 'p']:
                user_file = file_handling.get_temp_user_file(request.user, journal.assignment, content['data'])
                if user_file is None:
                    node.entry.delete()
                    return response.bad_request('One of your files was not correctly uploaded, please try gain.')

                file_handling.make_permanent_file_content(user_file, created_content, node)

        file_handling.remove_temp_user_files(request.user)

        # Find the new index of the new node so that the client can automatically scroll to it.
        result = timeline.get_nodes(journal, request.user)
        added = -1
        for i, result_node in enumerate(result):
            if result_node['nID'] == node.id:
                added = i
                break

        return response.created({
            'added': added,
            'nodes': timeline.get_nodes(journal, request.user)
        })

    def partial_update(self, request, *args, **kwargs):
        """Update an existing entry.

        Arguments:
        request -- request data
            data -- the new data for the course
        pk -- assignment ID

        Returns:
        On failure:
            unauthorized -- when the user is not logged in
            not found -- when the entry does not exist
            forbidden -- User not allowed to edit this entry
            unauthorized -- when the user is unauthorized to edit the entry
            bad_request -- when there is invalid data in the request
        On success:
            success -- with the new entry data

        """
        if not request.user.is_authenticated:
            return response.unauthorized()

        pk = kwargs.get('pk')

        entry = Entry.objects.get(pk=pk)

        grade, published, content_list = utils.optional_params(request.data, "grade", "published", "content")

        journal = entry.node.journal

        if grade and \
           not permissions.has_assignment_permission(request.user, journal.assignment, 'can_grade'):
            return response.forbidden('You cannot grade or publish entries.')
        elif isinstance(grade, (int, float)) and grade < 0:
            return response.bad_request('Grade must be greater or equal to zero.')
        elif grade:
            entry.grade = grade

        if published is not None and \
           not permissions.has_assignment_permission(request.user, journal.assignment, 'can_publish_grades'):
            return response.forbidden('You cannot publish entries.')

        if ((journal.assignment.unlock_date and journal.assignment.unlock_date > datetime.now()) or
            (journal.assignment.lock_date and journal.assignment.lock_date < datetime.now())) and \
           not permissions.has_assignment_permission(request.user, journal.assignment,
                                                     'can_view_assignment_journals'):
            return response.bad_request('The assignment is locked and unavailable for students.')

        if published is not None:
            entry.published = published
            try:
                entry.save()
            except ValueError:
                return response.bad_request('Invalid grade or published state.')
            if published:
                Comment.objects.filter(entry=entry).update(published=True)

        # Attempt to edit the entries content.
        if content_list:
            if not (journal.user == request.user or request.user.is_superuser):
                response.forbidden('You are not allowed to edit someone else\'s entry.')

            if not permissions.has_assignment_permission(request.user, journal.assignment, 'can_have_journal'):
                return response.forbidden('You are not allowed to have a journal.')

            if entry.grade is not None:
                return response.bad_request('You are not allowed to edit graded entries.')

            if entry.node.type == Node.ENTRYDEADLINE and entry.node.preset.deadline < now() or \
               (journal.assignment.due_date and journal.assignment.due_date < datetime.now()):
                return response.bad_request('You are not allowed to edit entries past their due date.')

<<<<<<< HEAD
            validators.validate_entry_content(content_list)

            Content.objects.filter(entry=entry).all().delete()

            for content in content_list:
                field = Field.objects.get(pk=content['id'])

                if content['data']:
                    factory.make_content(entry, content['data'], field)
=======
            for content in content_list:
                try:
                    field_id, data, content_id = utils.required_params(content, 'id', 'data', 'contentID')
                    field = Field.objects.get(pk=int(field_id))
                    old_content = entry.content_set.get(pk=int(content_id))
                    validators.validate_entry_content(data, field)
                except KeyError:
                    return response.keyerror('content.id', 'content.data', 'content.contentID')
                except (Field.DoesNotExist, Content.DoesNotExist):
                    return response.not_found('Field or content does not exist.')
                except ValidationError as e:
                    return response.bad_request(e.args[0])

                if old_content.field.pk != int(field_id):
                    return response.bad_request('The given content does not match the accompanying field type.')

                if not data:
                    old_content.delete()
                    continue

                entry_utils.patch_entry_content(request.user, entry, old_content, field, data, journal.assignment)

            file_handling.remove_temp_user_files(request.user)
>>>>>>> f03b60a6

        req_data = request.data
        if 'content' in req_data:
            del req_data['content']
        if content_list:
            req_data['last_edited'] = datetime.now()
        serializer = serialize.EntrySerializer(entry, data=req_data, partial=True, context={'user': request.user})
        if not serializer.is_valid():
            response.bad_request()

        try:
            serializer.save()
        except ValueError:
            return response.bad_request('Invalid grade or published state.')
        if published and journal.sourcedid is not None and journal.grade_url is not None:
            payload = lti_grade.replace_result(journal)
        else:
            payload = dict()

        return response.success({'entry': serializer.data, 'lti': payload})

    def destroy(self, request, *args, **kwargs):
        """Delete an entry and the node it belongs to.

        Arguments:
        request -- request data
        pk -- entry ID

        Returns:
        On failure:
            not found -- when the course does not exist
            unauthorized -- when the user is not logged in
            forbidden -- when the user is not in the course
        On success:
            success -- with a message that the course was deleted
        """
        if not request.user.is_authenticated:
            return response.unauthorized()
        pk = kwargs.get('pk')

        entry = Entry.objects.get(pk=pk)
        journal = entry.node.journal

        if not (journal.user == request.user or request.user.is_superuser):
            return response.forbidden('You are not allowed to delete someone else\'s entry.')

        if entry.grade:
            return response.forbidden('You cannot delete graded entries.')

        if entry.node.type == Node.ENTRYDEADLINE and \
           permissions.has_assignment_permission(request.user, journal.assignment, 'can_have_journal'):
            return response.forbidden('You cannot delete deadlines.')

        if journal.assignment.due_date and journal.assignment.due_date < datetime.now() and \
           permissions.has_assignment_permission(request.user, journal.assignment, 'can_have_journal'):
            return response.forbidden('You cannot delete an entry whose deadline deadline has already passed.')

        if (journal.assignment.unlock_date and journal.assignment.unlock_date > datetime.now()) or \
           (journal.assignment.lock_date and journal.assignment.lock_date < datetime.now()) and \
           permissions.has_assignment_permission(request.user, journal.assignment, 'can_have_journal'):
            return response.forbidden('You cannot delete a locked entry.')

        entry.node.delete()
        entry.delete()
        return response.success(description='Sucesfully deleted entry.')<|MERGE_RESOLUTION|>--- conflicted
+++ resolved
@@ -47,18 +47,8 @@
             request.data, "journal_id", "template_id", "content")
         node_id, = utils.optional_params(request.data, "node_id")
 
-<<<<<<< HEAD
-        validators.validate_entry_content(content_list)
-
         journal = Journal.objects.get(pk=journal_id, user=request.user)
         template = Template.objects.get(pk=template_id)
-=======
-        try:
-            journal = Journal.objects.get(pk=journal_id, user=request.user)
-            template = Template.objects.get(pk=template_id)
-        except (Journal.DoesNotExist, Template.DoesNotExist):
-            return response.not_found('Journal or Template does not exist.')
->>>>>>> f03b60a6
 
         if node_id:
             node = Node.objects.get(pk=node_id, journal=journal)
@@ -97,22 +87,11 @@
             lti_grade.needs_grading(journal, node.id)
 
         for content in content_list:
-<<<<<<< HEAD
-            field = Field.objects.get(pk=content['id'])
-=======
-            try:
-                data, field_id = utils.required_params(content, 'data', 'id')
-                field = Field.objects.get(pk=field_id)
-                validators.validate_entry_content(data, field)
-            except KeyError:
-                return response.keyerror('content.data', 'content.id')
-            except Field.DoesNotExist:
-                return response.not_found('Field does not exist.')
-            except ValidationError as e:
-                return response.bad_request(e.args[0])
+            data, field_id = utils.required_params(content, 'data', 'id')
+            field = Field.objects.get(pk=field_id)
+            validators.validate_entry_content(data, field)
 
             created_content = factory.make_content(node.entry, data, field)
->>>>>>> f03b60a6
 
             if field.type in ['i', 'f', 'p']:
                 user_file = file_handling.get_temp_user_file(request.user, journal.assignment, content['data'])
@@ -209,29 +188,11 @@
                (journal.assignment.due_date and journal.assignment.due_date < datetime.now()):
                 return response.bad_request('You are not allowed to edit entries past their due date.')
 
-<<<<<<< HEAD
-            validators.validate_entry_content(content_list)
-
-            Content.objects.filter(entry=entry).all().delete()
-
             for content in content_list:
-                field = Field.objects.get(pk=content['id'])
-
-                if content['data']:
-                    factory.make_content(entry, content['data'], field)
-=======
-            for content in content_list:
-                try:
-                    field_id, data, content_id = utils.required_params(content, 'id', 'data', 'contentID')
-                    field = Field.objects.get(pk=int(field_id))
-                    old_content = entry.content_set.get(pk=int(content_id))
-                    validators.validate_entry_content(data, field)
-                except KeyError:
-                    return response.keyerror('content.id', 'content.data', 'content.contentID')
-                except (Field.DoesNotExist, Content.DoesNotExist):
-                    return response.not_found('Field or content does not exist.')
-                except ValidationError as e:
-                    return response.bad_request(e.args[0])
+                field_id, data, content_id = utils.required_params(content, 'id', 'data', 'contentID')
+                field = Field.objects.get(pk=int(field_id))
+                old_content = entry.content_set.get(pk=int(content_id))
+                validators.validate_entry_content(data, field)
 
                 if old_content.field.pk != int(field_id):
                     return response.bad_request('The given content does not match the accompanying field type.')
@@ -243,7 +204,6 @@
                 entry_utils.patch_entry_content(request.user, entry, old_content, field, data, journal.assignment)
 
             file_handling.remove_temp_user_files(request.user)
->>>>>>> f03b60a6
 
         req_data = request.data
         if 'content' in req_data:
