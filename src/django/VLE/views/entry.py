--- conflicted
+++ resolved
@@ -9,24 +9,17 @@
 from django.utils.timezone import now
 from rest_framework import viewsets
 
-<<<<<<< HEAD
 import VLE.factory as factory
-=======
 from VLE.models import Journal, Node, Field, Template, Entry, Comment, Content
 import VLE.views.responses as response
-import VLE.factory as factory
 import VLE.utils.generic_utils as utils
 import VLE.utils.entry_utils as entry_utils
 from VLE.utils import file_handling
->>>>>>> f03b60a6
 import VLE.lti_grade_passback as lti_grade
 import VLE.permissions as permissions
 import VLE.serializers as serialize
 import VLE.timeline as timeline
-import VLE.utils.generic_utils as utils
 import VLE.validators as validators
-import VLE.views.responses as response
-from VLE.models import Comment, Content, Entry, Field, Journal, Node, Template
 
 
 class EntryView(viewsets.ViewSet):
