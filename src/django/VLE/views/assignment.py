--- conflicted
+++ resolved
@@ -169,13 +169,7 @@
             success -- with the new assignment data
 
         """
-<<<<<<< HEAD
-        if not request.user.is_authenticated:
-            return response.unauthorized()
-
         # Get data
-=======
->>>>>>> 12d44b99
         pk, = utils.required_typed_params(kwargs, (int, 'pk'))
         assignment = Assignment.objects.get(pk=pk)
         published, = utils.optional_params(request.data, 'published')
