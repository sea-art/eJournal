"""
assignment.py.

In this file are all the assignment api requests.
"""
from rest_framework import viewsets
from rest_framework.decorators import action

<<<<<<< HEAD
from VLE.serializers import AssignmentSerializer, JournalSerializer
from VLE.models import Assignment, Course, Journal, Lti_ids
=======
from VLE.serializers import AssignmentSerializer
from VLE.models import Assignment, Course, Journal
>>>>>>> 4226e789
import VLE.views.responses as response
import VLE.permissions as permissions
import VLE.factory as factory
import VLE.utils.generic_utils as utils
import VLE.lti_grade_passback as lti_grade


class AssignmentView(viewsets.ViewSet):
    """Assignment view.

    This class creates the following api paths:
    GET /assignments/ -- gets all the assignments
    POST /assignments/ -- create a new assignment
    GET /assignments/<pk> -- gets a specific assignment
    PATCH /assignments/<pk> -- partially update an assignment
    DEL /assignments/<pk> -- delete an assignment
    GET /assignments/upcoming/ -- get the upcoming assignments of the logged in user
    """

    def list(self, request):
        """Get the assignments from a course for the user.

        Arguments:
        request -- request data
            course_id -- course ID

        Returns:
        On failure:
            unauthorized -- when the user is not logged in
            not found -- when the course does not exist
            forbidden -- when the user is not part of the course
        On succes:
            success -- with the assignment data

        """
        if not request.user.is_authenticated:
            return response.unauthorized()

        try:
            course_id = int(request.query_params['course_id'])
        except (KeyError, ValueError):
            course_id = None
        try:
            if course_id:
                course = Course.objects.get(pk=course_id)
        except Course.DoesNotExist:
            return response.not_found('Course does not exist.')

        if course_id:
            role = permissions.get_role(request.user, course)
            if role is None:
                return response.forbidden('You are not in this course.')

            if role.can_grade:
                queryset = course.assignment_set.all()
            else:
                queryset = Assignment.objects.filter(courses=course, journal__user=request.user)
            serializer = AssignmentSerializer(queryset, many=True, context={'user': request.user, 'course': course})
        else:
            return self.upcoming()

        return response.success({'assignments': serializer.data})

    def create(self, request):
        """Create a new assignment.

        Arguments:
        request -- request data
            name -- name of the assignment
            description -- description of the assignment
            course_id -- id of the course the assignment belongs to
            points_possible -- the possible amount of points for the assignment
            unlock_date -- (optional) date the assignment becomes available on
            due_date -- (optional) date the assignment is due for
            lock_date -- (optional) date the assignment becomes unavailable on
            lti_id -- id labeled link to LTI instance

        Returns:
        On failure:
            unauthorized -- when the user is not logged in
            not_found -- could not find the course with the given id
            key_error -- missing keys
            forbidden -- the user is not allowed to create assignments in this course

        On success:
            succes -- with the assignment data

        """
        if not request.user.is_authenticated:
            return response.unauthorized()

        try:
            name, description, course_id = utils.required_params(request.data, "name", "description", "course_id")
            points_possible, unlock_date, due_date, lock_date, lti_id = \
                utils.optional_params(request.data, "points_possible", "unlock_date", "due_date", "lock_date", "lti_id")
        except KeyError:
            return response.keyerror("name", "description", "course_id")

        try:
            course = Course.objects.get(pk=course_id)
        except Course.DoesNotExist:
            return response.not_found('Course does not exist.')

        role = permissions.get_role(request.user, course_id)
        if role is None:
            return response.forbidden("You have no access to this course.")
        elif not role.can_add_assignment:
            return response.forbidden('You have no permissions to create an assignment.')

        assignment = factory.make_assignment(name, description, courses=[course],
                                             author=request.user, lti_id=lti_id,
                                             points_possible=points_possible,
                                             unlock_date=unlock_date, due_date=due_date,
                                             lock_date=lock_date)

        for user in course.users.all():
            role = permissions.get_role(user, course_id)
            if role.can_have_journal:
                factory.make_journal(assignment, user)

        serializer = AssignmentSerializer(assignment, context={'user': request.user, 'course': course})
        return response.created({'assignment': serializer.data})

    def retrieve(self, request, pk=None):
        """Retrieve an assignment.

        Arguments:
        request -- request data
            lti -- if this is set, the pk is an lti_id, not a 'normal' id
            course_id -- get information about that course
        pk -- assignment ID

        Returns:
        On failure:
            unauthorized -- when the user is not logged in
            not_found -- could not find the course with the given id
            forbidden -- not allowed to retrieve assignments in this course

        On success:
            succes -- with the assignment data

        """
        if not request.user.is_authenticated:
            return response.unauthorized()

        try:
            if 'lti' in request.query_params:
                assignment = Lti_ids.objects.filter(lti_id=pk, for_model='Assignment')[0].assignment
            else:
                assignment = Assignment.objects.get(pk=pk)
        except (Assignment.DoesNotExist, IndexError):
            return response.not_found('Assignment does not exist.')

        try:
            course = Course.objects.get(id=request.query_params['course_id'])
        except (ValueError, KeyError):
            course = None
        except Course.DoesNotExist:
            return response.not_found('Course does not exist.')

        if not Assignment.objects.filter(courses__users=request.user, pk=assignment.pk):
            return response.forbidden("You cannot view this assignment.")

        get_journals = permissions.has_assignment_permission(request.user, assignment, 'can_grade')
        serializer = AssignmentSerializer(
            assignment,
            context={'user': request.user, 'course': course, 'journals': get_journals}
        )

        return response.success({'assignment': serializer.data})

    def partial_update(self, request, *args, **kwargs):
        """Update an existing assignment.

        Arguments:
        request -- request data
            data -- the new data for the assignment
        pk -- assignment ID

        Returns:
        On failure:
            unauthorized -- when the user is not logged in
            not found -- when the assignment does not exist
            forbidden -- User not allowed to edit this assignment
            unauthorized -- when the user is unauthorized to edit the assignment
            bad_request -- when there is invalid data in the request
        On success:
            success -- with the new assignment data

        """
        if not request.user.is_authenticated:
            return response.unauthorized()

        pk = kwargs.get('pk')

        try:
            assignment = Assignment.objects.get(pk=pk)
        except Assignment.DoesNotExist:
            return response.not_found('Assignment does not exist.')

        published, = utils.optional_params(request.data, 'published')
        published_response = None
        if published:
            published_response = self.publish(request, assignment)
            if published_response is False:
                return response.forbidden('You are not allowed to grade this assignment.')
        if permissions.has_assignment_permission(request.user, assignment, 'can_edit_assignment'):
            req_data = request.data
            if published is not None:
                del req_data['published']

            data = request.data
            if 'lti_id' in data:
                factory.make_lti_ids(lti_id=data['lti_id'], for_model='Assignment', assignment=assignment)

            serializer = AssignmentSerializer(assignment, data=data, context={'user': request.user}, partial=True)
            if not serializer.is_valid():
                response.bad_request()
            serializer.save()
        elif not published:
            return response.forbidden('You are not allowed to edit this assignment.')
        if published_response is not False:
            return response.success({'assignment': serializer.data, 'published': published_response})
        return response.success({'assignment': serializer.data})

    def destroy(self, request, *args, **kwargs):
        """Delete an existing assignment from a course.

        Arguments:
        request -- request data
            course_id -- the course ID of course this assignment belongs to
        pk -- assignment ID

        Returns:
        On failure:
            unauthorized -- when the user is not logged in
            not found -- when the assignment or course does not exist
            unauthorized -- when the user is not logged in
            forbidden -- when the user cannot delete the assignment
        On success:
            success -- with a message that the course was deleted

        """
        if not request.user.is_authenticated:
            return response.unauthorized()

        assignment_id = kwargs.get('pk')

        try:
            course_id = int(request.query_params['course_id'])
        except (KeyError, ValueError):
            return response.keyerror('course_id')

        try:
            assignment = Assignment.objects.get(pk=assignment_id)
            course = Course.objects.get(pk=course_id)
        except (Assignment.DoesNotExist, Course.DoesNotExist):
            return response.not_found('course or assignment does not exist.')

        # Assignments can only be deleted with can_delete_assignment permission.
        role = permissions.get_role(request.user, course)
        if not role:
            return response.forbidden(description="You have no access to this course")
        if not role.can_delete_assignment:
            return response.forbidden(description="You have no permissions to delete this assignment.")

        data = {
            'removed_completely': False,
            'removed_from_course': True
        }
        assignment.courses.remove(course)
        assignment.save()
        data['removed_from_course'] = True
        if assignment.courses.count() == 0:
            assignment.delete()
            data['removed_completely'] = True

        return response.success(data, description='Succesfully deleted the assignment.')

    @action(methods=['get'], detail=False)
    def upcoming(self, request):
        """Get upcoming deadlines for the requested user.

        Arguments:
        request -- request data
            course_id -- course ID

        Returns:
        On failure:
            unauthorized -- when the user is not logged in
            not found -- when the course does not exist
        On success:
            success -- upcoming assignments

        """
        if not request.user.is_authenticated:
            return response.unauthorized()

        try:
            courses = [Course.objects.get(pk=int(request.query_params['course_id']))]
        except KeyError:
            courses = request.user.participations.all()
        except Course.DoesNotExist:
            return response.not_found('Course does not exist.')

        deadline_list = []

        # TODO: change query to a query that selects all upcoming assignments connected to the user.
        for course in courses:
            if permissions.get_role(request.user, course):
                for assignment in Assignment.objects.filter(courses=course.id).all():
                    deadline_list.append(
                        AssignmentSerializer(assignment, context={'user': request.user, 'course': course}).data)

        return response.success({'upcoming': deadline_list})

    @action(methods=['patch'], detail=True)
    def published_state(self, request, *args, **kwargs):
        """Update the grade publish status for whole assignment.

        Arguments:
        request -- the request that was send with
            published -- new published state
            aID -- assignment ID

        Returns a json string if it was successful or not.
        """
        if not request.user.is_authenticated:
            return response.unauthorized()

        aID = kwargs.get('pk')
        published, = utils.required_params(request.data, 'published')

        try:
            assign = Assignment.objects.get(pk=aID)
        except Assignment.DoesNotExist:
            return response.not_found('Assignment does not exist.')

        if not permissions.has_assignment_permission(request.user, assign, 'can_publish_grades'):
            return response.forbidden('You cannot publish assignments.')

        utils.publish_all_assignment_grades(assign, published)

        for journ in Journal.objects.filter(assignment=assign):
            if journ.sourcedid is not None and journ.grade_url is not None:
                payload = lti_grade.replace_result(journ)
            else:
                payload = dict()

        payload['new_published'] = published
        return response.success(payload=payload)

    def publish(self, request, assignment, published=True):
        if permissions.has_assignment_permission(request.user, assignment, 'can_publish_grades'):
            utils.publish_all_assignment_grades(assignment, published)

            for journal in Journal.objects.filter(assignment=assignment):
                if journal.sourcedid is not None and journal.grade_url is not None:
                    payload = lti_grade.replace_result(journal)
                else:
                    payload = dict()

            return payload
        else:
            return False<|MERGE_RESOLUTION|>--- conflicted
+++ resolved
@@ -6,13 +6,8 @@
 from rest_framework import viewsets
 from rest_framework.decorators import action
 
-<<<<<<< HEAD
-from VLE.serializers import AssignmentSerializer, JournalSerializer
+from VLE.serializers import AssignmentSerializer
 from VLE.models import Assignment, Course, Journal, Lti_ids
-=======
-from VLE.serializers import AssignmentSerializer
-from VLE.models import Assignment, Course, Journal
->>>>>>> 4226e789
 import VLE.views.responses as response
 import VLE.permissions as permissions
 import VLE.factory as factory
