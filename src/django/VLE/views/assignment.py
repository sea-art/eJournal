--- conflicted
+++ resolved
@@ -198,14 +198,10 @@
             if published_response is False:
                 return response.forbidden('You are not allowed to grade this assignment.')
 
-<<<<<<< HEAD
         if not permissions.has_assignment_permission(request.user, assignment, 'can_edit_assignment'):
             if not published:
                 return response.forbidden('You are not allowed to edit this assignment.')
         else:
-=======
-        if permissions.has_assignment_permission(request.user, assignment, 'can_edit_assignment'):
->>>>>>> 5d84d74b
             req_data = request.data
             if published is not None:
                 del req_data['published']
