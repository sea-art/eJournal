--- conflicted
+++ resolved
@@ -283,13 +283,8 @@
 
         # TODO: change query to a query that selects all upcoming assignments connected to the user.
         for course in courses:
-<<<<<<< HEAD
-            if permissions.get_role(request.user, course):
+            if request.user.is_participant(course):
                 for assignment in Assignment.objects.filter(courses=course.id, is_published=True).all():
-=======
-            if request.user.is_participant(course):
-                for assignment in Assignment.objects.filter(courses=course.id).all():
->>>>>>> 26b28b27
                     deadline_list.append(
                         AssignmentSerializer(assignment, context={'user': request.user, 'course': course}).data)
 
