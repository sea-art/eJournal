--- conflicted
+++ resolved
@@ -9,13 +9,8 @@
 import VLE.factory as factory
 import VLE.lti_grade_passback as lti_grade
 import VLE.utils.generic_utils as utils
-<<<<<<< HEAD
-import VLE.views.responses as response
+import VLE.utils.responses as response
 from VLE.models import Assignment, Course, Lti_ids
-=======
-import VLE.utils.responses as response
-from VLE.models import Assignment, Course, Journal, Lti_ids
->>>>>>> deea2ffe
 from VLE.serializers import AssignmentSerializer
 from VLE.utils.error_handling import VLEMissingRequiredKey, VLEParamWrongType
 
