--- conflicted
+++ resolved
@@ -18,15 +18,6 @@
     """
     assignment = Assignment.objects.get(pk=assignment_pk)
 
-<<<<<<< HEAD
-    Entry.objects.filter(node__journal__assignment=assignment).exclude(grade=None).update(published=published)
-    if published:
-        Comment.objects.filter(entry__node__journal__assignment=assignment) \
-                       .exclude(entry__grade=None).update(published=True)
-        for journal in assignment.journal_set.all():
-            if journal.sourcedids is not None and journal.grade_url is not None:
-                lti_grade.replace_result(journal)
-=======
     entries = Entry.objects.filter(node__journal__assignment=assignment).exclude(grade=None)
 
     for entry in entries:
@@ -64,5 +55,4 @@
         Entry.objects.filter(grade__published=True, node__journal=journal).update(vle_coupling=Entry.LINK_COMPLETE)
         return "Journal {} grade was succesfully sent to the LMS".format(journal_pk)
 
-    return "Journal {} grade could not be sent to the LMS. Response was: {}".format(journal_pk, response)
->>>>>>> 30d9ab8e
+    return "Journal {} grade could not be sent to the LMS. Response was: {}".format(journal_pk, response)