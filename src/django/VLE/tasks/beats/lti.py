from __future__ import absolute_import, unicode_literals

from celery import shared_task

import VLE.lti_grade_passback as lti_grade
from VLE.models import Entry, Journal, Node
from VLE.tasks.lti import needs_grading as needs_grading_task


@shared_task
def check_if_need_VLE_publish():
    for node in Node.objects.filter(
        entry__vle_coupling=Entry.NEED_SUBMISSION,
        journal__sourcedids__isnull=False,
        journal__authors__participation__role__can_have_journal=True
    ):
        needs_grading_task(node.pk)
    for journal in Entry.objects.filter(
        vle_coupling=Entry.GRADING,
<<<<<<< HEAD
        published=True,
        node__journal__authors__participation__role__can_have_journal=True
=======
        grade__published=True,
        node__journal__user__participation__role__can_have_journal=True
>>>>>>> 30d9ab8e
    ).values('node__journal').distinct():
        lti_grade.replace_result(Journal.objects.get(pk=journal['node__journal']))<|MERGE_RESOLUTION|>--- conflicted
+++ resolved
@@ -17,12 +17,7 @@
         needs_grading_task(node.pk)
     for journal in Entry.objects.filter(
         vle_coupling=Entry.GRADING,
-<<<<<<< HEAD
-        published=True,
+        grade__published=True,
         node__journal__authors__participation__role__can_have_journal=True
-=======
-        grade__published=True,
-        node__journal__user__participation__role__can_have_journal=True
->>>>>>> 30d9ab8e
     ).values('node__journal').distinct():
         lti_grade.replace_result(Journal.objects.get(pk=journal['node__journal']))