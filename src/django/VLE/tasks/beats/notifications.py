from __future__ import absolute_import, unicode_literals

import datetime

from celery import shared_task
from django.conf import settings
from django.core.mail import EmailMultiAlternatives
from django.db.models import Q, Sum
from django.template.loader import render_to_string
from django.utils.html import strip_tags

from VLE.models import Entry, Journal, Node, PresetNode


def _send_deadline_mail(deadline, journal):
    assignment = journal.assignment
    for author in journal.authors.all():
        course = assignment.get_active_course(author.user)
        email_data = {}
        email_data['heading'] = 'Upcoming deadline'
        email_data['main_content'] = '''\
        You have an unfinished deadline coming up for {} in {}.'''.format(course.name, assignment.name)
        email_data['extra_content'] = 'Date: {}'.format(deadline['due_date'])
        email_data['button_url'] = '{}/Home/Course/{}/Assignment/{}/Journal/{}?nID={}'\
                                   .format(settings.BASELINK, course.id, assignment.id, journal.id, deadline['node'])
        email_data['button_text'] = 'View Deadline'
        email_data['profile_url'] = '{}/Profile'.format(settings.BASELINK)

        html_content = render_to_string('call_to_action.html', {'email_data': email_data})
        text_content = strip_tags(html_content)

        email = EmailMultiAlternatives(
            subject='Upcoming deadline in {}'.format(assignment.name),
            body=text_content,
            from_email='noreply@{}'.format(settings.EMAIL_SENDER_DOMAIN),
            headers={'Content-Type': 'text/plain'},
            to=[author.user.email]
        )

        email.attach_alternative(html_content, 'text/html')
        email.send()


def _send_deadline_mails(deadline_query):
    """_send_deadline_mails

    This sends mails to the users who are connected to the PresetNodes query that is send with.

    Arguments:
    deadline_query -- query of PresetNodes
    """
    emails_sent_to = []
    # Remove all filled entrydeadline, and remove where the user does not want to recieve an email.
    no_submissions = Q(type=Node.ENTRYDEADLINE, node__entry__isnull=True) | Q(type=Node.PROGRESS)
    notifications_enabled = Q(node__journal__authors__user__preferences__upcoming_deadline_notifications=True)
    verified_email = Q(node__journal__authors__user__verified_email=True)
    deadlines = deadline_query.filter(notifications_enabled & verified_email & no_submissions)\
                              .values('node', 'node__journal', 'due_date', 'type', 'target')
    for deadline in deadlines:
        # Only send to users who have a journal
<<<<<<< HEAD
        if not Participation.objects.filter(user__in=journal.authors.all(), course__in=journal.assignment.courses.all(),
                                            role__can_have_journal=True).exists():
=======
        try:
            journal = Journal.objects.get(pk=deadline['node__journal'])
        except Journal.DoesNotExist:
>>>>>>> e502766e
            continue

        # Dont send a mail when the target points is reached
        if deadline['type'] == Node.PROGRESS and \
           (Entry.objects.filter(node__journal=journal, creation_date__lt=deadline['due_date'],
                                 grade__published=True)
                         .aggregate(Sum('grade__grade'))['grade__grade__sum'] or 0) > deadline['target']:
            continue

        _send_deadline_mail(deadline, journal)
        for author in journal.authors.all():
            emails_sent_to.append(author.user.email)

    return emails_sent_to


@shared_task
def send_upcoming_deadlines():
    """send_upcoming_deadlines

    Sends reminder emails to users who have upcoming deadlines.
    Each user receives one a week before, and a day before a mail about the deadline.
    """
    upcoming_day_deadlines = PresetNode.objects.filter(
        due_date__range=(
            datetime.datetime.utcnow().date() + datetime.timedelta(days=1),
            datetime.datetime.utcnow().date() + datetime.timedelta(days=2)))
    _send_deadline_mails(upcoming_day_deadlines)
    upcoming_week_deadlines = PresetNode.objects.filter(
        due_date__range=(
            datetime.datetime.utcnow().date() + datetime.timedelta(days=7),
            datetime.datetime.utcnow().date() + datetime.timedelta(days=8)))
    emails_sent_to = _send_deadline_mails(upcoming_week_deadlines)
    return emails_sent_to<|MERGE_RESOLUTION|>--- conflicted
+++ resolved
@@ -58,14 +58,9 @@
                               .values('node', 'node__journal', 'due_date', 'type', 'target')
     for deadline in deadlines:
         # Only send to users who have a journal
-<<<<<<< HEAD
-        if not Participation.objects.filter(user__in=journal.authors.all(), course__in=journal.assignment.courses.all(),
-                                            role__can_have_journal=True).exists():
-=======
         try:
             journal = Journal.objects.get(pk=deadline['node__journal'])
         except Journal.DoesNotExist:
->>>>>>> e502766e
             continue
 
         # Dont send a mail when the target points is reached
