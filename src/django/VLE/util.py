from VLE.models import User
from VLE.models import Course
from VLE.models import Assignment
from VLE.models import Journal
<<<<<<< HEAD
from VLE.models import Participation
from VLE.models import Role


def hex_to_dec(hex):
    """Change hex string to int"""
    return int(hex, 16)


def dec_to_hex(dec):
    """Change int to hex value"""
    return hex(dec).split('x')[-1]


def check_permissions(user, cID, permissionList):
    """Check whether the user has the right permissions to access the given
    course functionality.

    Arguments:
    user -- user that did the request.
    cID -- course ID used to validate the request.
    """
    role = get_role(user, cID)

    for permission in permissionList:
        if not getattr(role, permission):
            print("*Permission test message*: \tInsufficient user permissions!", permissionList)
            return False

    return True


def get_role(user, cID):
    """Get the role and permissions of the given user in the given course.

    Arguments:
    user -- user that did the request.
    cID -- course ID used to validate the request.
    """
    assert not(user is None or cID is None)
    # First get the role ID of the user participation.
    roleID = Participation.objects.get(user=user, course=cID).id
    # Now get the role and its corresponding permissions.
    role = Role.objects.get(id=roleID)

    return role
=======
import random
>>>>>>> 31ad5c47


def make_user(username, password, profile_picture=None):
    user = User(username=username)
    user.save()
    user.set_password(password)
    user.profile_picture = profile_picture if profile_picture else '/static/oh_no/{}.png'.format(random.randint(1, 10))
    user.save()
    return user


def make_course(name, abbrev):
    course = Course(name=name, abbreviation=abbrev)
    course.save()
    return course


def make_assignment(name, description, author):
    assign = Assignment(name=name, description=description, author=author)
    assign.save()
    return assign


def make_journal(assignment, user):
    journal = Journal(assignment=assignment, user=user)
    journal.save()
    return journal<|MERGE_RESOLUTION|>--- conflicted
+++ resolved
@@ -2,9 +2,10 @@
 from VLE.models import Course
 from VLE.models import Assignment
 from VLE.models import Journal
-<<<<<<< HEAD
 from VLE.models import Participation
 from VLE.models import Role
+
+import random
 
 
 def hex_to_dec(hex):
@@ -49,9 +50,6 @@
     role = Role.objects.get(id=roleID)
 
     return role
-=======
-import random
->>>>>>> 31ad5c47
 
 
 def make_user(username, password, profile_picture=None):
