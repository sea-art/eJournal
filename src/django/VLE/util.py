<<<<<<< HEAD
from VLE.models import *
import random
import datetime
=======
import django.utils.timezone as timezone

from VLE.models import User
from VLE.models import Course
from VLE.models import Assignment
from VLE.models import Journal
from VLE.models import JournalFormat
from VLE.models import PresetNode
from VLE.models import Node
from VLE.models import Entry
from VLE.models import Content
>>>>>>> b7d1bdad


def make_user(username, password, email=None, lti_id=None, profile_picture=None):
    user = User(username=username, email=email, lti_id=lti_id)
    user.save()
    user.set_password(password)
    user.profile_picture = profile_picture if profile_picture else '/static/oh_no/{}.png'.format(random.randint(1, 10))
    user.save()
    return user


def make_course(name, abbrev, date=None):
    course = Course(name=name, abbreviation=abbrev, startdate=date)
    course.save()
    return course


<<<<<<< HEAD
def make_assignment(name, description, author=None):
    assign = Assignment(name=name, description=description, author=author)
=======
def make_assignment(name, description, author, format=None):
    if format is None:
        format = JournalFormat()
        format.save()
    assign = Assignment(name=name, description=description, author=author, format=format)
>>>>>>> b7d1bdad
    assign.save()
    return assign


def make_format(templates=[]):
    format = JournalFormat()
    format.save()
    format.available_templates.add(*templates)
    return format


def make_progress_node(format, deadline):
    node = PresetNode(type=Node.PROGRESS, deadline=deadline, format=format)
    node.save()
    return node


def make_entrydeadline_node(format, deadline, template):
    node = PresetNode(type=Node.ENTRYDEADLINE, deadline=deadline,
                      forced_template=template, format=format)
    node.save()
    return node


def make_node(journal, entry):
    node = Node(type=Node.ENTRY, entry=entry, journal=journal)
    node.save()
    return node


def make_journal(assignment, user):
    """
    Creates a new journal.
    First creates all nodes defined by the format.
    The deadlines and templates are the same object
    as those in the format, so any changes should
    be reflected in the Nodes as well.
    """
    preset_nodes = assignment.format.presetnode_set.all()
    journal = Journal(assignment=assignment, user=user)
    journal.save()
<<<<<<< HEAD
    return journal


def make_entry(journal, template=None, grade=False, late=False):
    entry = Entry(journal=journal, template=template, grade=grade, late=late)
    entry.save()
    return entry


def make_entry_template(name):
    entry_template = EntryTemplate(name=name)
    entry_template.save()
    return entry_template


def make_field(descrip, loc, template, type='t'):
    field = Field(type=type, description=descrip, location=loc, template=template)
    field.save()
    return field


def make_content(entry, data, field=None):
    content = Content(field=field, entry=entry, data=data)
    content.save()
    return content


def make_deadline(format, datetime=datetime.datetime.now()):
    deadline = Deadline(format=format, datetime=datetime)
    deadline.save()
    return deadline


def make_journal_format():
    journal_format = JournalFormat()
    journal_format.save()
    return journal_format
=======

    for preset_node in preset_nodes:
        Node(type=preset_node.type,
             journal=journal,
             preset=preset_node).save()

    return journal


def make_entry(template, content, posttime=timezone.now()):
    """
    Creates a new entry in a journal.
    Posts it at the specified moment, or when unset, now.
    -journal is the journal to post the entry in.
    -content is a list of tuples (tag, data) to attach to the entry.
    -posttime is the time of posting, defaults to current time.
    """
    # TODO: Too late logic.
    if posttime:
        entry = Entry(template=template, datetime=posttime, late=False)
    entry.save()

    for tag, data in content:
        field = Content(entry=entry, tag=tag, data=data)
        field.save()
    return entry
>>>>>>> b7d1bdad
<|MERGE_RESOLUTION|>--- conflicted
+++ resolved
@@ -1,20 +1,7 @@
-<<<<<<< HEAD
 from VLE.models import *
 import random
 import datetime
-=======
 import django.utils.timezone as timezone
-
-from VLE.models import User
-from VLE.models import Course
-from VLE.models import Assignment
-from VLE.models import Journal
-from VLE.models import JournalFormat
-from VLE.models import PresetNode
-from VLE.models import Node
-from VLE.models import Entry
-from VLE.models import Content
->>>>>>> b7d1bdad
 
 
 def make_user(username, password, email=None, lti_id=None, profile_picture=None):
@@ -32,16 +19,11 @@
     return course
 
 
-<<<<<<< HEAD
-def make_assignment(name, description, author=None):
-    assign = Assignment(name=name, description=description, author=author)
-=======
-def make_assignment(name, description, author, format=None):
+def make_assignment(name, description, author=None, format=None):
     if format is None:
         format = JournalFormat()
         format.save()
     assign = Assignment(name=name, description=description, author=author, format=format)
->>>>>>> b7d1bdad
     assign.save()
     return assign
 
@@ -83,13 +65,31 @@
     preset_nodes = assignment.format.presetnode_set.all()
     journal = Journal(assignment=assignment, user=user)
     journal.save()
-<<<<<<< HEAD
+
+    for preset_node in preset_nodes:
+        Node(type=preset_node.type,
+             journal=journal,
+             preset=preset_node).save()
+
     return journal
 
 
-def make_entry(journal, template=None, grade=False, late=False):
-    entry = Entry(journal=journal, template=template, grade=grade, late=late)
+def make_entry(template, content, posttime=timezone.now()):
+    """
+    Creates a new entry in a journal.
+    Posts it at the specified moment, or when unset, now.
+    -journal is the journal to post the entry in.
+    -content is a list of tuples (tag, data) to attach to the entry.
+    -posttime is the time of posting, defaults to current time.
+    """
+    # TODO: Too late logic.
+    if posttime:
+        entry = Entry(template=template, datetime=posttime, late=False)
     entry.save()
+
+    for tag, data in content:
+        field = Content(entry=entry, tag=tag, data=data)
+        field.save()
     return entry
 
 
@@ -120,32 +120,4 @@
 def make_journal_format():
     journal_format = JournalFormat()
     journal_format.save()
-    return journal_format
-=======
-
-    for preset_node in preset_nodes:
-        Node(type=preset_node.type,
-             journal=journal,
-             preset=preset_node).save()
-
-    return journal
-
-
-def make_entry(template, content, posttime=timezone.now()):
-    """
-    Creates a new entry in a journal.
-    Posts it at the specified moment, or when unset, now.
-    -journal is the journal to post the entry in.
-    -content is a list of tuples (tag, data) to attach to the entry.
-    -posttime is the time of posting, defaults to current time.
-    """
-    # TODO: Too late logic.
-    if posttime:
-        entry = Entry(template=template, datetime=posttime, late=False)
-    entry.save()
-
-    for tag, data in content:
-        field = Content(entry=entry, tag=tag, data=data)
-        field.save()
-    return entry
->>>>>>> b7d1bdad
+    return journal_format