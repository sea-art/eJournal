from django.core.exceptions import ValidationError
from django.conf import settings
from django.core.validators import URLValidator
import re


TEXT = 't'
RICH_TEXT = 'rt'
IMG = 'i'
FILE = 'f'
VIDEO = 'v'
PDF = 'p'
URL = 'u'


# Base 64 image is roughly 37% larger than a plain image
def validate_profile_picture_base64(urlData):
    """Checks if the original size does not exceed 2MB AFTER encoding."""
    if len(urlData) > settings.USER_MAX_FILE_SIZE_BYTES * 1.37:
        raise ValidationError("Max size of file is %s Bytes" % settings.USER_MAX_FILE_SIZE_BYTES)


def validate_user_file(inMemoryUploadedFile, user):
    """Checks if size does not exceed 2MB. Or the user has reached his maximum storage space."""
    if inMemoryUploadedFile.size > settings.USER_MAX_FILE_SIZE_BYTES:
        raise ValidationError("Max size of file is %s Bytes" % settings.USER_MAX_FILE_SIZE_BYTES)

    user_files = user.userfile_set.all()
    # Fast check for allowed user storage space
    if settings.USER_MAX_TOTAL_STORAGE_BYTES - len(user_files) * settings.USER_MAX_FILE_SIZE_BYTES <= \
       inMemoryUploadedFile.size:
        # Slow check for allowed user storage space
        file_size_sum = 0
        for user_file in user_files:
            file_size_sum += user_file.file.size
        if file_size_sum > settings.USER_MAX_TOTAL_STORAGE_BYTES:
            raise ValidationError('Unsufficient storage space.')


def validate_email_files(files):
    """Checks if total size does not exceed 10MB."""
    size = 0
    for file in files:
        size += file.size
        if size > settings.USER_MAX_EMAIL_ATTACHMENT_BYTES:
            raise ValidationError("Maximum email attachments size is %s Bytes." %
                                  settings.USER_MAX_EMAIL_ATTACHMENT_BYTES)


def validate_password(password):
    """Validates password by length, having a capital letter and a special character."""
    if len(password) < 8:
        raise ValidationError("Password needs to contain at least 8 characters.")
    if password == password.lower():
        raise ValidationError("Password needs to contain at least 1 capital letter.")
    if re.match(r'^\w+$', password):
        raise ValidationError("Password needs to contain a special character.")


<<<<<<< HEAD
def validate_entry_content(content_list):
    """Validates the given data based on its field type, any validation error will be raised."""
    for content in content_list:
        id, data = utils.required_params(content, "id", "data")

        if not data:
            continue

        field = Field.objects.get(pk=id)

        if field.type == URL:
            url_validate = URLValidator(schemes=('http', 'https', 'ftp', 'ftps'))
            url_validate(data)
=======
def validate_entry_content(data, field):
    """Validates the given data based on its field type, any validation error will be thrown."""
    if not data:
        return

    if field.type == URL:
        url_validate = URLValidator(schemes=('http', 'https', 'ftp', 'ftps'))
        url_validate(data)
>>>>>>> f03b60a6
<|MERGE_RESOLUTION|>--- conflicted
+++ resolved
@@ -57,21 +57,6 @@
         raise ValidationError("Password needs to contain a special character.")
 
 
-<<<<<<< HEAD
-def validate_entry_content(content_list):
-    """Validates the given data based on its field type, any validation error will be raised."""
-    for content in content_list:
-        id, data = utils.required_params(content, "id", "data")
-
-        if not data:
-            continue
-
-        field = Field.objects.get(pk=id)
-
-        if field.type == URL:
-            url_validate = URLValidator(schemes=('http', 'https', 'ftp', 'ftps'))
-            url_validate(data)
-=======
 def validate_entry_content(data, field):
     """Validates the given data based on its field type, any validation error will be thrown."""
     if not data:
@@ -79,5 +64,4 @@
 
     if field.type == URL:
         url_validate = URLValidator(schemes=('http', 'https', 'ftp', 'ftps'))
-        url_validate(data)
->>>>>>> f03b60a6
+        url_validate(data)