--- conflicted
+++ resolved
@@ -31,10 +31,6 @@
     profile_picture = models.TextField(
         null=True
     )
-<<<<<<< HEAD
-=======
-    is_superuser = models.BooleanField(default=False)
->>>>>>> 6760ff79
     is_teacher = models.BooleanField(default=False)
     grade_notifications = models.BooleanField(
         default=True
