# Database file
from django.db import models
from django.contrib.auth.models import AbstractUser


class User(AbstractUser):
    """
    User is an entity in the database with the following features:
    - email: email of the user.
    - USERNAME_FIELD: username of the username.
    - password: the hash of the password of the user.
    - lti_id: the DLO id of the user.
    """
<<<<<<< HEAD
=======
    SUPERUSER = 'SU'
    EXAMINATOR = 'EX'
    TEACHER = 'TE'
    TEACHER_ASSISTANT = 'TA'
    STUDENT = 'SD'
    USER_TYPES = (
        (SUPERUSER, 'Super User'),
        (EXAMINATOR, 'Examintor'),
        (TEACHER, 'Teacher'),
        (TEACHER_ASSISTANT, 'Teacher Assistant'),
        (STUDENT, 'Student'),
    )
    group = models.TextField(
        max_length=2,
        choices=USER_TYPES,
        default=STUDENT,
    )
>>>>>>> 6847be98
    email = models.EmailField(
        null=True,
        blank=True,
        unique=True,
    )
    lti_id = models.TextField(
        null=True,
        unique=True,
    )

    def __str__(self):
        return self.username


class Course(models.Model):
    """
    A Course entity has the following features:
    - name: name of the course.
    - author: the creator of the course.
    - abbrevation: a max three letter abbrevation of the course name.
    - startdate: the date that the course starts.
    """
    name = models.TextField()
    abbreviation = models.TextField(
        max_length=4,
        default='XXXX',
    )

    authors = models.ManyToManyField(User, related_name='authors')
    participations = models.ManyToManyField(
        User,
        related_name='participations',
        through='Participation',
        through_fields=('course', 'user'),
    )

    startdate = models.DateField(
        null=True,
    )

    def __str__(self):
        return self.name


class Role(models.Model):
    """
    A role defines the permissions of a user group within a course.
    - name: name of the role
    - list of permissions (can_...)
    """
    name = models.TextField()

    can_edit_grades = models.BooleanField(default=False)
    can_view_grades = models.BooleanField(default=False)
    can_edit_assignment = models.BooleanField(default=False)
    can_view_assignment = models.BooleanField(default=False)
    can_submit_assignment = models.BooleanField(default=False)


class Participation(models.Model):
    """
    A participation defines the way a user interacts within a certain course.
    The user is now linked to the course, and has a set of permissions
    associated with it's role.
    """
    user = models.ForeignKey(User, on_delete=models.CASCADE)
    course = models.ForeignKey(Course, on_delete=models.CASCADE)
    role = models.ForeignKey(
        Role,
        null=True,
        on_delete=models.SET_NULL,
        related_name='role',
    )


class Assignment(models.Model):
    """
    An Assignment entity has the following features:
    - name: name of the assignment.
    - description: description for the assignment.
    - courses: a foreign key linked to the courses this assignment
    is part of.
    """
    name = models.TextField()
    description = models.TextField(
        null=True,
    )
    author = models.ForeignKey(
        'User',
        on_delete=models.CASCADE,
        null=True
    )
    courses = models.ManyToManyField(Course)

    def __str__(self):
        return self.name


class Journal(models.Model):
    """
    A journal contains the following features:
    - assignment: a foreign key linked to an assignment.
    - user: a foreign key linked to a user.
    """
    assignment = models.ForeignKey(
        'Assignment',
        on_delete=models.CASCADE,
    )
    user = models.ForeignKey(
        'User',
        on_delete=models.CASCADE,
    )

    def __str__(self):
        return self.assignment.name + " from " + self.user.username


class Entry(models.Model):
    """
    An Entry has the following features:
    - journal: a foreign key linked to an Journal.
    - datetime: the date and time when the entry was posted.
    - late: if the entry was posted late or not.
    """
    journal = models.ForeignKey(
        'Journal',
        on_delete=models.CASCADE,
    )
    datetime = models.DateTimeField(
        auto_now_add=True,
    )
    late = models.BooleanField(
        default=False
    )
    graded = models.BooleanField(
        default=False
    )

    def __str__(self):
        return str(self.pk)<|MERGE_RESOLUTION|>--- conflicted
+++ resolved
@@ -11,26 +11,6 @@
     - password: the hash of the password of the user.
     - lti_id: the DLO id of the user.
     """
-<<<<<<< HEAD
-=======
-    SUPERUSER = 'SU'
-    EXAMINATOR = 'EX'
-    TEACHER = 'TE'
-    TEACHER_ASSISTANT = 'TA'
-    STUDENT = 'SD'
-    USER_TYPES = (
-        (SUPERUSER, 'Super User'),
-        (EXAMINATOR, 'Examintor'),
-        (TEACHER, 'Teacher'),
-        (TEACHER_ASSISTANT, 'Teacher Assistant'),
-        (STUDENT, 'Student'),
-    )
-    group = models.TextField(
-        max_length=2,
-        choices=USER_TYPES,
-        default=STUDENT,
-    )
->>>>>>> 6847be98
     email = models.EmailField(
         null=True,
         blank=True,
