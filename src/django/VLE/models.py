"""
models.py.

Database file
"""
import os

from django.conf import settings
from django.contrib.auth.models import AbstractUser
from django.contrib.postgres.fields import ArrayField, CIEmailField, CITextField
from django.core.exceptions import ValidationError
from django.db import models
<<<<<<< HEAD
from django.db.models import Q, Sum
=======
from django.db.models import F, Q, Sum
>>>>>>> 3d8126dc
from django.dispatch import receiver
from django.utils import timezone
from django.utils.timezone import now

import VLE.permissions as permissions
from VLE.utils import sanitization
from VLE.utils.error_handling import (VLEBadRequest, VLEParticipationError, VLEPermissionError, VLEProgrammingError,
                                      VLEUnverifiedEmailError)
from VLE.utils.file_handling import get_feedback_file_path, get_path


class Instance(models.Model):
    """Global settings for the running instance."""
    allow_standalone_registration = models.BooleanField(
        default=True
    )
    name = models.TextField(
        default='eJournal'
    )

    def to_string(self, user=None):
        return self.name


class UserFile(models.Model):
    """UserFile.

    UserFile is a file uploaded by the user stored in MEDIA_ROOT/uID/aID/<file>
    - author: The user who uploaded the file.
    - file_name: The name of the file (no parts of the path to the file included).
    - creation_date: The time and date the file was uploaded.
    - content_type: The content type supplied by the user (unvalidated).
    - assignment: The assignment that the UserFile is linked to.
    - node: The node that the UserFile is linked to.
    - entry: The entry that the UserFile is linked to.
    - content: The content that UserFile is linked to.

    Note that deleting the assignment, node or content will also delete the UserFile.
    UserFiles uploaded initially have no node or content set, and are considered temporary until the journal post
    is made and the corresponding node and content are set.
    """
    file = models.FileField(
        null=False,
        upload_to=get_path
    )
    file_name = models.TextField(
        null=False
    )
    author = models.ForeignKey(
        'User',
        on_delete=models.CASCADE,
        null=False
    )
    content_type = models.TextField(
        null=False
    )
    assignment = models.ForeignKey(
        'Assignment',
        on_delete=models.CASCADE,
        null=False
    )
    node = models.ForeignKey(
        'Node',
        on_delete=models.CASCADE,
        null=True
    )
    entry = models.ForeignKey(
        'Entry',
        on_delete=models.CASCADE,
        null=True
    )
    content = models.ForeignKey(
        'Content',
        on_delete=models.CASCADE,
        null=True
    )
    creation_date = models.DateTimeField(editable=False)
    last_edited = models.DateTimeField()

    def save(self, *args, **kwargs):
        if not self.pk:
            self.creation_date = timezone.now()
        self.last_edited = timezone.now()

        return super(UserFile, self).save(*args, **kwargs)

    def delete(self, *args, **kwargs):
        self.file.delete()
        super(UserFile, self).delete(*args, **kwargs)

    def to_string(self, user=None):
        return "UserFile"


@receiver(models.signals.post_delete, sender=UserFile)
def auto_delete_file_on_delete(sender, instance, **kwargs):
    """Deletes file from filesystem when corresponding `UserFile` object is deleted."""
    if instance.file:
        if os.path.isfile(instance.file.path):
            os.remove(instance.file.path)


class User(AbstractUser):
    """User.

    User is an entity in the database with the following features:
    - full_name: full name of the user
    - email: email of the user.
    - verified_email: Boolean to indicate if the user has validated their email address.
    - password: the hash of the password of the user.
    - lti_id: the DLO id of the user.
    """

    full_name = models.CharField(
        null=False,
        max_length=200
    )
    username = CITextField(
        unique=True,
        max_length=150,
    )
    email = CIEmailField(
        blank=True,
        unique=True,
        null=True,
    )
    verified_email = models.BooleanField(
        default=False
    )
    lti_id = models.TextField(
        null=True,
        unique=True,
        blank=True,
    )
    profile_picture = models.TextField(
        null=True
    )
    is_teacher = models.BooleanField(
        default=False
    )
    feedback_file = models.FileField(
        null=True,
        blank=True,
        upload_to=get_feedback_file_path
    )
    is_test_student = models.BooleanField(
        default=False
    )

    def check_permission(self, permission, obj=None, message=None):
        """
        Throws a VLEPermissionError when the user does not have the specified permission, as defined by
        has_permission.
        """
        if not self.has_permission(permission, obj):
            raise VLEPermissionError(permission, message)

    def has_permission(self, permission, obj=None):
        """
        Returns whether the user has the given permission.
        If obj is None, it tests the general permissions.
        If obj is a Course, it tests the course permissions.
        If obj is an Assignment, it tests the assignment permissions.
        Raises a VLEProgramming error when misused.
        """
        if obj is None:
            return permissions.has_general_permission(self, permission)
        if isinstance(obj, Course):
            return permissions.has_course_permission(self, permission, obj)
        if isinstance(obj, Assignment):
            return permissions.has_assignment_permission(self, permission, obj)
        raise VLEProgrammingError("Permission object must be of type None, Course or Assignment.")

    def check_verified_email(self):
        if not self.verified_email:
            raise VLEUnverifiedEmailError()

    def check_participation(self, obj):
        if not self.is_participant(obj):
            raise VLEParticipationError(obj, self)

    def is_participant(self, obj):
        if self.is_superuser:
            return True
        if isinstance(obj, Course):
            return Course.objects.filter(pk=obj.pk, users=self).exists()
        if isinstance(obj, Assignment):
            return Assignment.objects.filter(pk=obj.pk, courses__users=self).exists()
        raise VLEProgrammingError("Participant object must be of type Course or Assignment.")

    def check_can_view(self, obj):
        if not self.can_view(obj):
            raise VLEPermissionError(message='You are not allowed to view {}'.format(obj.to_string(user=self)))

    def can_view(self, obj):
        if self.is_superuser:
            return True

        if isinstance(obj, Course):
            return self.is_participant(obj)

        elif isinstance(obj, Assignment):
            if self.is_participant(obj):
                if self.has_permission('can_have_journal', obj) and obj.assigned_groups.exists() and \
                   not obj.assigned_groups.filter(participation__user=self).exists():
                    return False
                return obj.is_published or self.has_permission('can_view_unpublished_assignment', obj)
            return False
<<<<<<< HEAD
        elif isinstance(obj, Journal):
            if not obj.authors.filter(user=self).exists():
=======

        elif isinstance(obj, Journal):
            if obj.user != self:
>>>>>>> 3d8126dc
                return self.has_permission('can_view_all_journals', obj.assignment)
            else:
                return self.has_permission('can_have_journal', obj.assignment)

        elif isinstance(obj, Comment):
            if not self.can_view(obj.entry.node.journal):
                return False
            if obj.published:
                return True
            return self.has_permission('can_grade', obj.entry.node.journal.assignment)

        return False

    def check_can_edit(self, obj):
        if not permissions.can_edit(self, obj):
            raise VLEPermissionError(message='You are not allowed to edit {}'.format(str(obj)))

    def to_string(self, user=None):
        if user is None:
            return "User"
        if not (self.is_superuser or self == user or permissions.is_user_supervisor_of(user, self)):
            return "User"
        return self.username + " (" + str(self.pk) + ")"

    def save(self, *args, **kwargs):
        if not self.email and not self.is_test_student:
            raise ValidationError('A legitimate user requires an email adress.')

        if self._state.adding:
            if self.is_test_student and settings.LTI_TEST_STUDENT_FULL_NAME not in self.full_name:
                raise ValidationError('Test user\'s full name deviates on creation.')
        else:
            pre_save = User.objects.get(pk=self.pk)
            if pre_save.is_test_student and not self.is_test_student:
                raise ValidationError('A test user is expected to remain a test user.')

        # Enforce unique constraint
        if self.email == '':
            self.email = None

        if isinstance(self.email, str):
            self.email = self.email.lower()
        if isinstance(self.username, str):
            self.username = self.username.lower()

        super(User, self).save(*args, **kwargs)


@receiver(models.signals.post_save, sender=User)
def create_user_preferences(sender, instance, created, **kwargs):
    """Create matching preferences whenever a user object is created."""
    if created:
        Preferences.objects.create(user=instance)


@receiver(models.signals.post_delete, sender=User)
def auto_delete_feedback_file_on_user_delete(sender, instance, **kwargs):
    """Deletes feedback file from filesystem when corresponding `User` object is deleted."""
    if instance.feedback_file:
        if os.path.isfile(instance.feedback_file.path):
            os.remove(instance.feedback_file.path)


class Preferences(models.Model):
    """Preferences.

    Describes the preferences of a user:
    - show_format_tutorial: whether or not to show the assignment format tutorial.
    - grade_notifications: whether or not to receive grade notifications via email.
    - comment_notifications: whether or not to receive comment notifications via email.
    - upcoming_deadline_notifications: whether or not to receive upcoming deadline notifications via email.
    - hide_version_alert: latest version number for which a version alert has been dismissed.
    """
    user = models.OneToOneField(
        User,
        on_delete=models.CASCADE,
        primary_key=True
    )
    grade_notifications = models.BooleanField(
        default=True
    )
    comment_notifications = models.BooleanField(
        default=True
    )
    upcoming_deadline_notifications = models.BooleanField(
        default=True
    )
    show_format_tutorial = models.BooleanField(
        default=True
    )
    auto_select_ungraded_entry = models.BooleanField(
        default=True
    )
    auto_proceed_next_journal = models.BooleanField(
        default=False
    )
    hide_version_alert = models.TextField(
        max_length=10,
        null=True,
    )
    SAVE = 's'
    PUBLISH = 'p'
    GRADE_BUTTON_OPTIONS = (
        (SAVE, 's'),
        (PUBLISH, 'p'),
    )
    grade_button_setting = models.TextField(
        max_length=1,
        choices=GRADE_BUTTON_OPTIONS,
        default=PUBLISH,
    )
    PUBLISH_AND_PUBLISH_GRADE = 'g'
    COMMENT_SEND_BUTTON_OPTIONS = (
        (SAVE, 's'),
        (PUBLISH, 'p'),
        (PUBLISH_AND_PUBLISH_GRADE, 'g'),
    )
    comment_button_setting = models.TextField(
        max_length=2,
        choices=COMMENT_SEND_BUTTON_OPTIONS,
        default=SAVE,
    )

    def to_string(self, user=None):
        return "Preferences"


class Course(models.Model):
    """Course.

    A Course entity has the following features:
    - name: name of the course.
    - author: the creator of the course.
    - abbreviation: a max three letter abbreviation of the course name.
    - startdate: the date that the course starts.
    - active_lti_id: (optional) the active VLE id of the course linked through LTI which receives grade updates.
    - lti_id_set: (optional) the set of VLE lti_id_set which permit basic access.
    """

    name = models.TextField()
    abbreviation = models.TextField(
        max_length=10,
        default='XXXX',
    )

    author = models.ForeignKey(
        'User',
        on_delete=models.SET_NULL,
        null=True
    )

    users = models.ManyToManyField(
        'User',
        related_name='participations',
        through='Participation',
        through_fields=('course', 'user'),
    )

    startdate = models.DateField(
        null=True,
    )
    enddate = models.DateField(
        null=True,
    )

    active_lti_id = models.TextField(
        null=True,
        unique=True,
        blank=True,
    )

    # These LTI assignments belong to this course.
    assignment_lti_id_set = ArrayField(
        models.TextField(),
        default=list,
    )

    def add_assignment_lti_id(self, lti_id):
        if lti_id not in self.assignment_lti_id_set:
            self.assignment_lti_id_set.append(lti_id)

    def has_lti_link(self):
        return self.active_lti_id is not None

    def to_string(self, user=None):
        if user is None:
            return "Course"
        if not user.can_view(self):
            return "Course"

        return self.name + " (" + str(self.pk) + ")"


class Group(models.Model):
    """Group.

    A Group entity has the following features:
    - name: the name of the group
    - course: the course where the group belongs to
    """
    name = models.TextField()

    course = models.ForeignKey(
        Course,
        on_delete=models.CASCADE
    )

    lti_id = models.TextField(
        null=True,
    )

    class Meta:
        """Meta data for the model: unique_together."""
        unique_together = ('lti_id', 'course')

    def to_string(self, user=None):
        if user is None:
            return "Group"
        if not user.can_view(self.course):
            return "Group"
        return "{} ({})".format(self.name, self.pk)


class Role(models.Model):
    """Role.

    A complete overview of the role requirements can be found here:
    https://docs.google.com/spreadsheets/d/1M7KnEKL3cG9PMWfQi9HIpRJ5xUMou4Y2plnRgke--Tk

    A role defines the permissions of a user group within a course.
    - name: name of the role
    - list of permissions (can_...)
    """
    GENERAL_PERMISSIONS = [
        'can_edit_institute_details',
        'can_add_course'
    ]
    COURSE_PERMISSIONS = [
        'can_edit_course_details',
        'can_delete_course',

        'can_edit_course_roles',
        'can_view_course_users',
        'can_add_course_users',
        'can_delete_course_users',

        'can_add_course_user_group',
        'can_delete_course_user_group',
        'can_edit_course_user_group',

        'can_add_assignment',
        'can_delete_assignment',
    ]
    ASSIGNMENT_PERMISSIONS = [
        'can_edit_assignment',
        'can_grade',
        'can_publish_grades',

        'can_view_all_journals',
        'can_view_unpublished_assignment',
        'can_view_grade_history',

        'can_manage_journals',
        'can_have_journal',

        'can_comment',
        'can_edit_staff_comment',
    ]
    PERMISSIONS = COURSE_PERMISSIONS + ASSIGNMENT_PERMISSIONS

    name = models.TextField()

    course = models.ForeignKey(
        Course,
        on_delete=models.CASCADE
    )

    can_edit_course_details = models.BooleanField(default=False)
    can_delete_course = models.BooleanField(default=False)
    can_edit_course_roles = models.BooleanField(default=False)
    can_view_course_users = models.BooleanField(default=False)
    can_add_course_users = models.BooleanField(default=False)
    can_delete_course_users = models.BooleanField(default=False)
    can_add_course_user_group = models.BooleanField(default=False)
    can_delete_course_user_group = models.BooleanField(default=False)
    can_edit_course_user_group = models.BooleanField(default=False)
    can_add_assignment = models.BooleanField(default=False)
    can_delete_assignment = models.BooleanField(default=False)

    can_edit_assignment = models.BooleanField(default=False)
    can_manage_journals = models.BooleanField(default=False)
    can_view_all_journals = models.BooleanField(default=False)
    can_grade = models.BooleanField(default=False)
    can_publish_grades = models.BooleanField(default=False)
    can_view_grade_history = models.BooleanField(default=False)
    can_have_journal = models.BooleanField(default=False)
    can_comment = models.BooleanField(default=False)
    can_edit_staff_comment = models.BooleanField(default=False)
    can_view_unpublished_assignment = models.BooleanField(default=False)

    def save(self, *args, **kwargs):
        if self.can_add_course_users and not self.can_view_course_users:
            raise ValidationError('A user needs to be able to view course users in order to add them.')

        if self.can_delete_course_users and not self.can_view_course_users:
            raise ValidationError('A user needs to be able to view course users in order to remove them.')

        if self.can_edit_course_user_group and not self.can_view_course_users:
            raise ValidationError('A user needs to be able to view course users in order to manage user groups.')

        if self.can_view_all_journals and self.can_have_journal:
            raise ValidationError('Teaching staff is not allowed to have a journal in their own course.')

        if self.can_grade and not self.can_view_all_journals:
            raise ValidationError('A user needs to be able to view journals in order to grade them.')

        if self.can_publish_grades and not (self.can_view_all_journals and self.can_grade):
            raise ValidationError('A user needs to be able to view and grade journals in order to publish grades.')

        if self.can_view_grade_history and not (self.can_view_all_journals and self.can_grade):
            raise ValidationError('A user needs to be able to view and grade journals in order to see a history\
                                   of grades.')

        if self.can_comment and not (self.can_view_all_journals or self.can_have_journal):
            raise ValidationError('A user requires a journal to comment on.')

        if self.can_edit_staff_comment and self.can_have_journal:
            raise ValidationError('Users who can edit staff comments are not allowed to have a journal themselves.')

        if self.can_edit_staff_comment and not self.can_comment:
            raise ValidationError('A user needs to be able to comment in order to edit other comments.')

        super(Role, self).save(*args, **kwargs)

    def to_string(self, user=None):
        if user is None:
            return "Role"
        if not user.can_view(self.course):
            return "Role"

        return "{} ({})".format(self.name, self.pk)

    class Meta:
        """Meta data for the model: unique_together."""

        unique_together = ('name', 'course',)


class Participation(models.Model):
    """Participation.

    A participation defines the way a user interacts within a certain course.
    The user is now linked to the course, and has a set of permissions
    associated with its role.
    """

    user = models.ForeignKey(User, on_delete=models.CASCADE)
    course = models.ForeignKey(Course, on_delete=models.CASCADE)
    role = models.ForeignKey(
        Role,
        on_delete=models.CASCADE,
        related_name='role',
    )
    groups = models.ManyToManyField(
        Group,
        default=None,
    )

    def save(self, *args, **kwargs):
        is_new = self._state.adding
        super(Participation, self).save(*args, **kwargs)

        # Instance is being created (not modified)
        if is_new:
            existing = AssignmentParticipation.objects.filter(user=self.user).values('assignment')
            for assignment in Assignment.objects.filter(courses__in=[self.course]).exclude(pk__in=existing):
                AssignmentParticipation.objects.create(assignment=assignment, user=self.user)

    class Meta:
        """Meta data for the model: unique_together."""

        unique_together = ('user', 'course',)

    def to_string(self, user=None):
        if user is None:
            return "Participation"
        if not user.can_view(self.course):
            return "Participation"

        return "user: {}, course: {}, role: {}".format(
            self.user.to_string(user=user), self.course.to_string(user=user), self.role.to_string(user=user))


class Assignment(models.Model):
    """Assignment.

    An Assignment entity has the following features:
    - name: name of the assignment.
    - description: description for the assignment.
    - courses: a foreign key linked to the courses this assignment
    is part of.
    - format: a one-to-one key linked to the format this assignment
    holds. The format determines how a students' journal is structured.
    - active_lti_id: (optional) the active VLE id of the assignment linked through LTI which receives grade updates.
    - lti_id_set: (optional) the set of VLE assignment lti_id_set which permit basic access.
    """

    name = models.TextField()
    description = models.TextField(
        null=True,
    )
    author = models.ForeignKey(
        'User',
        on_delete=models.SET_NULL,
        null=True
    )
    is_published = models.BooleanField(default=False)
    points_possible = models.IntegerField(
        'points_possible',
        default=10
    )
    unlock_date = models.DateTimeField(
        'unlock_date',
        null=True,
        blank=True
    )
    due_date = models.DateTimeField(
        'due_date',
        null=True,
        blank=True
    )
    lock_date = models.DateTimeField(
        'lock_date',
        null=True,
        blank=True
    )
    courses = models.ManyToManyField(Course)
    assigned_groups = models.ManyToManyField(Group)

    format = models.OneToOneField(
        'Format',
        on_delete=models.CASCADE
    )

    active_lti_id = models.TextField(
        null=True,
        unique=True,
        blank=True,
    )
    lti_id_set = ArrayField(
        models.TextField(),
        default=list,
    )

    is_group_assignment = models.BooleanField(default=False)
    remove_grade_upon_leaving_group = models.BooleanField(default=False)
    can_set_journal_name = models.BooleanField(default=False)
    can_set_journal_image = models.BooleanField(default=False)
    can_lock_journal = models.BooleanField(default=False)

    def has_lti_link(self):
        return self.active_lti_id is not None

    def is_locked(self):
        return self.unlock_date and self.unlock_date > now() or self.lock_date and self.lock_date < now()

    def add_course(self, course):
        if not self.courses.filter(pk=course.pk).exists():
            self.courses.add(course)
            existing = AssignmentParticipation.objects.filter(assignment=self).values('user')
            for user in course.users.exclude(pk__in=existing):
                AssignmentParticipation.objects.create(assignment=self, user=user)

    def save(self, *args, **kwargs):
        self.description = sanitization.strip_script_tags(self.description)

        active_lti_id_modified = False
        type_changed = False

        # Instance is being created (not modified)
        if self._state.adding:
            active_lti_id_modified = self.active_lti_id is not None
        else:
            if self.pk:
                pre_save = Assignment.objects.get(pk=self.pk)
                active_lti_id_modified = pre_save.active_lti_id != self.active_lti_id

                if pre_save.is_published and not self.is_published and pre_save.has_entries():
                    raise ValidationError('Cannot unpublish an assignment that has entries.')
                if pre_save.is_group_assignment != self.is_group_assignment:
                    if pre_save.has_entries():
                        raise ValidationError('Cannot change the type of an assignment that has entries.')
                    else:
                        type_changed = True
            # A copy is being made of the original instance
            else:
                self.active_lti_id = None
                self.lti_id_set = []

        if active_lti_id_modified:
            # Reset all sourcedid if the active lti id is updated.
            AssignmentParticipation.objects.filter(assignment=self).update(sourcedid=None, grade_url=None)

            if self.active_lti_id is not None and self.active_lti_id not in self.lti_id_set:
                self.lti_id_set.append(self.active_lti_id)

            other_assignments_with_lti_id_set = Assignment.objects.filter(
                lti_id_set__contains=[self.active_lti_id]).exclude(pk=self.pk)
            if other_assignments_with_lti_id_set.exists():
                raise ValidationError(
                    "An lti_id should be unique, and only part of a single assignment's lti_id_set.")

        is_new = self._state.adding
        if not self._state.adding and self.pk:
            old_publish = Assignment.objects.get(pk=self.pk).is_published
        else:
            old_publish = self.is_published

        super(Assignment, self).save(*args, **kwargs)

        if type_changed:
            # Delete all journals if assignment type changes
            Journal.objects.filter(assignment=self).delete()

        if type_changed or not old_publish and self.is_published:
            # Create journals if it is changed to (or published as) a non group assignment
            if not self.is_group_assignment:
                users = self.courses.values('users').distinct()
                if is_new:
                    existing = []
                    for user in users:
                        AssignmentParticipation.objects.create(assignment=self, user=user['users'])
                else:
                    existing = Journal.objects.filter(assignment=self).values('authors__user')
                for user in users.exclude(pk__in=existing):
                    ap = AssignmentParticipation.objects.get(assignment=self, user=user['users'])
                    if not Journal.objects.filter(assignment=self, authors__in=[ap]).exists():
                        journal = Journal.objects.create(assignment=self)
                        journal.authors.add(ap)

    def get_active_lti_course(self):
        """"Query for retrieving the course which matches the active lti id of the assignment."""
        courses = self.courses.filter(assignment_lti_id_set__contains=[self.active_lti_id])
        return courses.first()

    def get_active_course(self, user):
        """"Query for retrieving the course which is most relevant to the assignment."""
        # Get matching LTI course if possible
        active_courses = self.courses.filter(assignment_lti_id_set__contains=[self.active_lti_id])
        for course in active_courses:
            if user.can_view(course):
                return course

        # Else get course that started the most recent
        most_recent_courses = self.courses.filter(startdate__lt=timezone.now()).order_by('-startdate')
        for course in most_recent_courses:
            if user.can_view(course):
                return course

        # Else get the course that starts the soonest
        starts_first_courses = self.courses.filter(startdate__gt=timezone.now()).order_by('startdate')
        for course in starts_first_courses:
            if user.can_view(course):
                return course

        return None

    def get_lti_id_from_course(self, course):
        """Gets the assignment lti_id that belongs to the course assignment pair if it exists."""
        if not isinstance(course, Course):
            raise VLEProgrammingError("Expected instance of type Course.")

        intersection = list(set(self.lti_id_set).intersection(course.assignment_lti_id_set))
        return intersection[0] if intersection else None

    def set_active_lti_course(self, course):
        active_lti_id = self.get_lti_id_from_course(course)
        if active_lti_id:
            self.active_lti_id = active_lti_id
            self.save()
        else:
            raise VLEBadRequest("This course is not connected to the assignment")

    def add_lti_id(self, lti_id, course):
        if self.get_lti_id_from_course(course) is not None:
            raise VLEBadRequest('Assignment already used in course.')
        # Update assignment
        self.active_lti_id = lti_id
        if not self.courses.filter(pk=course.pk).exists():
            self.courses.add(course)
        self.save()
        # Update course
        course.add_assignment_lti_id(lti_id)
        course.save()

    def has_entries(self):
        return Entry.objects.filter(node__journal__assignment=self).exists()

    def to_string(self, user=None):
        if user is None:
            return "Assignment"
        if not user.can_view(self):
            return "Assignment"

        return "{} ({})".format(self.name, self.pk)


<<<<<<< HEAD
class AssignmentParticipation(models.Model):
    """AssignmentParticipation

    A user that is connected to an assignment
    this can then be used as a participation for a journal
    """

    journal = models.ForeignKey(
        'Journal',
        on_delete=models.SET_NULL,
        related_name='authors',
        null=True,
    )

    user = models.ForeignKey(
        'User',
        on_delete=models.CASCADE,
    )

    assignment = models.ForeignKey(
        'Assignment',
        on_delete=models.CASCADE
    )

    sourcedid = models.TextField(null=True)
    grade_url = models.TextField(null=True)

    def needs_lti_link(self):
        return self.assignment.active_lti_id is not None and self.sourcedid is None

    def save(self, *args, **kwargs):
        is_new = self._state.adding
        super(AssignmentParticipation, self).save(*args, **kwargs)

        # Instance is being created (not modified)
        if is_new:
            if self.assignment.is_published and not self.assignment.is_group_assignment:
                journal = Journal.objects.create(assignment=self.assignment)
                journal.authors.add(self)

    def to_string(self, user=None):
        if user is None or not user.can_view(self.assignment):
            return "Participant"

        return "{0} in {1}".format(self.user.username, self.assignment.name)

    class Meta:
        """A class for meta data.

        - unique_together: assignment and author must be unique together.
        """
        unique_together = ('assignment', 'user',)
=======
class JournalManager(models.Manager):
    def get_queryset(self):
        """Filter on only journals with can_have_journal and that are in the assigned to groups"""
        query = super(JournalManager, self).get_queryset()
        q1 = query.annotate(
            p_user=F('assignment__courses__participation__user'),
            p_group=F('assignment__courses__participation__groups'),
            can_have_journal=F('assignment__courses__participation__role__can_have_journal')
        ).filter(
            # Filter on only can_have_journal
            p_user=F('user'), can_have_journal=True,
        ).filter(
            # Filter on only assigned groups
            Q(p_group__in=F('assignment__assigned_groups')) | Q(assignment__assigned_groups=None),
        ).annotate(
            # Reset group, as that could lead to distinct not working
            p_group=F('pk')
        ).distinct().order_by('pk')
        return q1
>>>>>>> 3d8126dc


class Journal(models.Model):
    """Journal.

    A journal is a collection of Nodes that holds the student's
    entries, deadlines and more. It contains the following:
    - assignment: a foreign key linked to an assignment.
    - user: a foreign key linked to a user.
    """
<<<<<<< HEAD
    UNLIMITED = 0
=======
    all_objects = models.Manager()
    objects = JournalManager()
>>>>>>> 3d8126dc

    assignment = models.ForeignKey(
        'Assignment',
        on_delete=models.CASCADE,
    )

    bonus_points = models.FloatField(
        default=0,
    )

    author_limit = models.IntegerField(
        default=1
    )

    name = models.TextField(
        null=True,
    )

    image = models.TextField(
        null=True,
    )

    locked = models.BooleanField(
        default=False,
    )

    LMS_grade = models.IntegerField(
        default=0,
    )

<<<<<<< HEAD
    # NOTE: Any suggestions for a clear warning msg for all cases?
    outdated_link_warning_msg = 'This journal has an outdated LMS uplink and can no longer be edited. Visit  ' \
        + 'eJournal from an updated LMS connection.'
=======
    def get_queryset(self):
        return super(Journal, self).get_queryset().filter(pk=1)
>>>>>>> 3d8126dc

    def get_grade(self):
        return self.bonus_points + (self.node_set.filter(entry__grade__published=True)
                                    .values('entry__grade__grade')
                                    .aggregate(Sum('entry__grade__grade'))['entry__grade__grade__sum'] or 0)

    def needs_lti_link(self):
        return any(author.needs_lti_link() for author in self.authors.all())

    def get_name(self):
        if self.name is not None:
            return self.name

        return self.get_full_names()

    def get_image(self):
        if self.image is None:
            user_with_pic = self.authors.all().exclude(user__profile_picture=settings.DEFAULT_PROFILE_PICTURE).first()
            if user_with_pic is not None:
                return user_with_pic.user.profile_picture

            return settings.DEFAULT_PROFILE_PICTURE
        return self.image

    def get_full_names(self):
        if self.authors.count() == 0:
            return None
        full_names = [author.user.full_name for author in self.authors.all()]
        return ', '.join(full_names[:-1]) + \
            (' and ' + full_names[-1]) if len(full_names) > 1 else full_names[0]

    def reset(self):
        Node.objects.filter(journal=self).delete()

        preset_nodes = self.assignment.format.presetnode_set.all()
        for preset_node in preset_nodes:
            Node.objects.create(type=preset_node.type, journal=self, preset=preset_node)

    def save(self, *args, **kwargs):
        is_new = self._state.adding
        if self.name is None:
            if self.assignment.is_group_assignment:
                self.name = 'Journal {}'.format(Journal.objects.filter(assignment=self.assignment).count() + 1)
        super(Journal, self).save(*args, **kwargs)
        # On create add preset nodes
        if is_new:
            preset_nodes = self.assignment.format.presetnode_set.all()
            for preset_node in preset_nodes:
                Node.objects.create(type=preset_node.type, journal=self, preset=preset_node)

    @property
    def published_nodes(self):
        return self.node_set.filter(entry__grade__published=True).order_by('entry__grade__creation_date')

    @property
    def unpublished_nodes(self):
        return self.node_set.filter(
            Q(entry__grade__isnull=True) | Q(entry__grade__published=False),
            entry__isnull=False).order_by('entry__last_edited')

    def to_string(self, user=None):
        if user is None:
            return "Journal"
        if not user.can_view(self):
            return "Journal"

        return "the {0} journal of {1}".format(self.assignment.name, self.get_full_names())


class Node(models.Model):
    """Node.

    The Node is an Timeline component.
    It can represent many things.
    There are three types of nodes:
    -Progress
        A node that merely is a deadline,
        and contains no entry. This deadline
        contains a 'target point amount'
        which should be reached before the
        due date has passed.
        This type of node has to be predefined in
        the Format. In the Format it is assigned a
        due date and a 'target point amount'.
    -Entry
        A node that is merely an entry,
        and contains no deadline. The entry
        can count toward a total
        'received point amount' which is deadlined
        by one or more Progress nodes.
        This type node can be created by the student
        an unlimited amount of times. It holds one
        of the by format predefined 'global templates'.
    -Entrydeadline
        A node that is both an entry and a deadline.
        This node is entirely separate from the
        Progress and Entry node.
        This type of node has to be predefined in
        the Format. In the Format it is assigned an
        unlock/lock date, a due date and a 'forced template'.
    """

    PROGRESS = 'p'
    ENTRY = 'e'
    ENTRYDEADLINE = 'd'
    ADDNODE = 'a'
    TYPES = (
        (PROGRESS, 'progress'),
        (ENTRY, 'entry'),
        (ENTRYDEADLINE, 'entrydeadline'),
    )

    type = models.TextField(
        max_length=4,
        choices=TYPES,
    )

    entry = models.OneToOneField(
        'Entry',
        null=True,
        on_delete=models.SET_NULL,
    )

    journal = models.ForeignKey(
        'Journal',
        on_delete=models.CASCADE,
    )

    preset = models.ForeignKey(
        'PresetNode',
        null=True,
        on_delete=models.SET_NULL,
    )

    def to_string(self, user=None):
        return "Node"


class Format(models.Model):
    """Format.

    Format of a journal.
    The format determines how a students' journal is structured.
    See PresetNodes for attached 'default' nodes.
    """

    def to_string(self, user=None):
        return "Format"


class PresetNode(models.Model):
    """PresetNode.

    A preset node is a node that has been pre-defined by the teacher.
    It contains the following features:
    - description: user defined text description of the preset node.
    - type: the type of the preset node (progress or entrydeadline node).
    - unlock_date: the date from which the preset node can be filled in.
    - due_date: the due date for this preset node.
    - lock_date: the date after which the preset node can no longer be fulfilled.
    - forced_template: the template for this preset node - null if PROGRESS node.
    - format: a foreign key linked to a format.
    """

    TYPES = (
        (Node.PROGRESS, 'progress'),
        (Node.ENTRYDEADLINE, 'entrydeadline'),
    )

    description = models.TextField(
        null=True,
    )

    type = models.TextField(
        max_length=4,
        choices=TYPES,
    )

    target = models.FloatField(
        null=True,
    )

    unlock_date = models.DateTimeField(
        null=True
    )

    due_date = models.DateTimeField()

    lock_date = models.DateTimeField(
        null=True
    )

    forced_template = models.ForeignKey(
        'Template',
        on_delete=models.SET_NULL,
        null=True,
    )

    format = models.ForeignKey(
        'Format',
        on_delete=models.CASCADE
    )

    def is_locked(self):
        return self.unlock_date is not None and self.unlock_date > now() or self.lock_date and self.lock_date < now()

    def to_string(self, user=None):
        return "PresetNode"


class Entry(models.Model):
    """Entry.

    An Entry has the following features:
    - creation_date: the date and time when the entry was posted.
    - last_edited: the date and time when the etry was last edited
    """
    NEEDS_SUBMISSION = 'Submission needs to be sent to VLE'
    SENT_SUBMISSION = 'Submission is successfully received by VLE'
    NEEDS_GRADE_PASSBACK = 'Grade needs to be sent to VLE'
    LINK_COMPLETE = 'Everything is sent to VLE'
    TYPES = (
        (NEEDS_SUBMISSION, 'entry_submission'),
        (SENT_SUBMISSION, 'entry_submitted'),
        (NEEDS_GRADE_PASSBACK, 'grade_submission'),
        (LINK_COMPLETE, 'done'),
    )

    # TODO Should not be nullable
    template = models.ForeignKey(
        'Template',
        on_delete=models.SET_NULL,
        null=True,
    )
    grade = models.ForeignKey(
        'Grade',
        on_delete=models.SET_NULL,
        related_name='+',
        null=True,
    )

    creation_date = models.DateTimeField(editable=False)
    author = models.ForeignKey(
        'User',
        on_delete=models.SET_NULL,
        related_name='entries',
        null=True,
    )

    last_edited = models.DateTimeField()
    last_edited_by = models.ForeignKey(
        'User',
        on_delete=models.SET_NULL,
        related_name='last_edited_entries',
        null=True,
    )

    vle_coupling = models.TextField(
        default=NEEDS_SUBMISSION,
        choices=TYPES,
    )

    def is_locked(self):
        return (self.node.preset and self.node.preset.is_locked()) or self.node.journal.assignment.is_locked()

    def is_editable(self):
        return not self.is_graded() and not self.is_locked()

    def is_graded(self):
        return not (self.grade is None or self.grade.grade is None)

    def save(self, *args, **kwargs):
        if not self.pk:
            now = timezone.now()
            self.creation_date = now
            self.last_edited = now

        return super(Entry, self).save(*args, **kwargs)

    def to_string(self, user=None):
        return "Entry"


class Grade(models.Model):
    """Grade.

    Used to keep a history of grades.
    """
    entry = models.ForeignKey(
        'Entry',
        editable=False,
        related_name='+',
        on_delete=models.CASCADE
    )
    grade = models.FloatField(
        null=True,
        editable=False
    )
    published = models.BooleanField(
        default=False,
        editable=False
    )
    creation_date = models.DateTimeField(
        editable=False,
        auto_now_add=True
    )
    author = models.ForeignKey(
        'User',
        null=True,
        editable=False,
        on_delete=models.SET_NULL
    )

    def save(self, *args, **kwargs):
        self.creation_date = timezone.now()
        return super(Grade, self).save(*args, **kwargs)

    def to_string(self, user=None):
        return "Grade"


class Counter(models.Model):
    """Counter.

    A single counter class which can be used to keep track of incremental values
    which do not belong to another object like the message ID for LTI messages.
    """

    name = models.TextField(
        null=False
    )
    count = models.IntegerField(
        default=0
    )

    def to_string(self, user=None):
        return self.name + " is on " + self.count


class Template(models.Model):
    """Template.

    A template for an Entry.
    """

    name = models.TextField()

    format = models.ForeignKey(
        'Format',
        on_delete=models.CASCADE
    )

    preset_only = models.BooleanField(
        default=False
    )

    archived = models.BooleanField(
        default=False
    )

    def to_string(self, user=None):
        return "Template"


class Field(models.Model):
    """Field.

    Defines the fields of an Template
    """

    TEXT = 't'
    RICH_TEXT = 'rt'
    IMG = 'i'
    FILE = 'f'
    VIDEO = 'v'
    PDF = 'p'
    URL = 'u'
    DATE = 'd'
    DATETIME = 'dt'
    SELECTION = 's'
    FILE_TYPES = [PDF, FILE, IMG]
    TYPES = (
        (TEXT, 'text'),
        (RICH_TEXT, 'rich text'),
        (IMG, 'img'),
        (PDF, 'pdf'),
        (FILE, 'file'),
        (VIDEO, 'vid'),
        (URL, 'url'),
        (DATE, 'date'),
        (DATETIME, 'datetime'),
        (SELECTION, 'selection')
    )
    type = models.TextField(
        max_length=4,
        choices=TYPES,
        default=TEXT,
    )
    title = models.TextField()
    description = models.TextField(
        null=True
    )
    options = models.TextField(
        null=True
    )
    location = models.IntegerField()
    template = models.ForeignKey(
        'Template',
        on_delete=models.CASCADE
    )
    required = models.BooleanField()

    def to_string(self, user=None):
        return "{} ({})".format(self.title, self.id)


class Content(models.Model):
    """Content.

    Defines the content of an Entry
    """

    entry = models.ForeignKey(
        'Entry',
        on_delete=models.CASCADE
    )
    # Question: Why can this be null?
    field = models.ForeignKey(
        'Field',
        on_delete=models.SET_NULL,
        null=True
    )
    data = models.TextField(
        null=True
    )

    def save(self, *args, **kwargs):
        self.data = sanitization.strip_script_tags(self.data)

        return super(Content, self).save(*args, **kwargs)

    def to_string(self, user=None):
        return "Content"


class Comment(models.Model):
    """Comment.

    Comments contain the comments given to the entries.
    It is linked to a single entry with a single author and the comment text.
    """

    entry = models.ForeignKey(
        'Entry',
        on_delete=models.CASCADE
    )
    author = models.ForeignKey(
        'User',
        on_delete=models.SET_NULL,
        null=True
    )
    text = models.TextField()
    published = models.BooleanField(
        default=True
    )
    creation_date = models.DateTimeField(editable=False)
    last_edited = models.DateTimeField()
    last_edited_by = models.ForeignKey(
        'User',
        related_name='last_edited_by',
        on_delete=models.SET_NULL,
        blank=True,
        null=True
    )

    def can_edit(self, user):
        """
        Returns whether the given user is allowed to edit the comment:
            - Has to be the author or super_user
            - Otheriwse has to have the permission 'can_edit_staff_comment' and edit a non journal author comment.
              Because staff members can't have a journal themselves, checking if the author is not the owner of the
              journal the comment is posted to suffices.
        Raises a VLEProgramming error when misused.
        """
        if not isinstance(user, User):
            raise VLEProgrammingError("Expected instance of type User.")

        if user == self.author or user.is_superuser:
            return True

        return user.has_permission('can_edit_staff_comment', self.entry.node.journal.assignment) and \
            not self.entry.node.journal.authors.filter(user=self.author).exists()

    def save(self, *args, **kwargs):
        if not self.pk:
            self.creation_date = timezone.now()
        self.last_edited = timezone.now()
        self.text = sanitization.strip_script_tags(self.text)
        return super(Comment, self).save(*args, **kwargs)

    def to_string(self, user=None):
        return "Comment"<|MERGE_RESOLUTION|>--- conflicted
+++ resolved
@@ -10,11 +10,7 @@
 from django.contrib.postgres.fields import ArrayField, CIEmailField, CITextField
 from django.core.exceptions import ValidationError
 from django.db import models
-<<<<<<< HEAD
-from django.db.models import Q, Sum
-=======
 from django.db.models import F, Q, Sum
->>>>>>> 3d8126dc
 from django.dispatch import receiver
 from django.utils import timezone
 from django.utils.timezone import now
@@ -223,14 +219,8 @@
                     return False
                 return obj.is_published or self.has_permission('can_view_unpublished_assignment', obj)
             return False
-<<<<<<< HEAD
         elif isinstance(obj, Journal):
             if not obj.authors.filter(user=self).exists():
-=======
-
-        elif isinstance(obj, Journal):
-            if obj.user != self:
->>>>>>> 3d8126dc
                 return self.has_permission('can_view_all_journals', obj.assignment)
             else:
                 return self.has_permission('can_have_journal', obj.assignment)
@@ -838,7 +828,6 @@
         return "{} ({})".format(self.name, self.pk)
 
 
-<<<<<<< HEAD
 class AssignmentParticipation(models.Model):
     """AssignmentParticipation
 
@@ -891,7 +880,8 @@
         - unique_together: assignment and author must be unique together.
         """
         unique_together = ('assignment', 'user',)
-=======
+
+
 class JournalManager(models.Manager):
     def get_queryset(self):
         """Filter on only journals with can_have_journal and that are in the assigned to groups"""
@@ -902,16 +892,15 @@
             can_have_journal=F('assignment__courses__participation__role__can_have_journal')
         ).filter(
             # Filter on only can_have_journal
-            p_user=F('user'), can_have_journal=True,
+            p_user__in=F('authors__user'), can_have_journal=True,
         ).filter(
             # Filter on only assigned groups
             Q(p_group__in=F('assignment__assigned_groups')) | Q(assignment__assigned_groups=None),
         ).annotate(
             # Reset group, as that could lead to distinct not working
-            p_group=F('pk')
+            p_group=F('pk'), p_user=F('pk')
         ).distinct().order_by('pk')
         return q1
->>>>>>> 3d8126dc
 
 
 class Journal(models.Model):
@@ -922,12 +911,9 @@
     - assignment: a foreign key linked to an assignment.
     - user: a foreign key linked to a user.
     """
-<<<<<<< HEAD
     UNLIMITED = 0
-=======
     all_objects = models.Manager()
     objects = JournalManager()
->>>>>>> 3d8126dc
 
     assignment = models.ForeignKey(
         'Assignment',
@@ -958,14 +944,9 @@
         default=0,
     )
 
-<<<<<<< HEAD
     # NOTE: Any suggestions for a clear warning msg for all cases?
     outdated_link_warning_msg = 'This journal has an outdated LMS uplink and can no longer be edited. Visit  ' \
         + 'eJournal from an updated LMS connection.'
-=======
-    def get_queryset(self):
-        return super(Journal, self).get_queryset().filter(pk=1)
->>>>>>> 3d8126dc
 
     def get_grade(self):
         return self.bonus_points + (self.node_set.filter(entry__grade__published=True)
