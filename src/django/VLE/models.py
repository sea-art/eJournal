"""
models.py.

Database file
"""
import os

from django.contrib.auth.models import AbstractUser
from django.core.exceptions import ValidationError
from django.db import models
from django.dispatch import receiver
from django.utils import timezone
from django.utils.timezone import now

import VLE.permissions as permissions
from VLE.utils import sanitization
from VLE.utils.error_handling import (VLEParticipationError,
                                      VLEPermissionError, VLEProgrammingError,
                                      VLEUnverifiedEmailError)
from VLE.utils.file_handling import get_path


class Instance(models.Model):
    """Global settings for the running instance."""
    allow_standalone_registration = models.BooleanField(
        default=True
    )
    name = models.TextField(
        default='eJournal'
    )

    def to_string(self, user=None):
        return self.name


class UserFile(models.Model):
    """UserFile.

    UserFile is a file uploaded by the user stored in MEDIA_ROOT/uID/aID/<file>
    - author: The user who uploaded the file.
    - file_name: The name of the file (no parts of the path to the file included).
    - creation_date: The time and date the file was uploaded.
    - content_type: The mimetype supplied by the user (unvalidated).
    - assignment: The assignment that the UserFile is linked to.
    - node: The node that the UserFile is linked to.
    - entry: The entry that the UserFile is linked to.
    - content: The content that UserFile is linked to.

    Note that deleting the assignment, node or content will also delete the UserFile.
    UserFiles uploaded initially have no node or content set, and are considered temporary untill the journal post
    is made and the corresponding node and content are set.
    """
    file = models.FileField(
        null=False,
        upload_to=get_path
    )
    file_name = models.TextField(
        null=False
    )
    author = models.ForeignKey(
        'User',
        on_delete=models.CASCADE,
        null=False
    )
    content_type = models.TextField(
        null=False
    )
    assignment = models.ForeignKey(
        'Assignment',
        on_delete=models.CASCADE,
        null=False
    )
    node = models.ForeignKey(
        'Node',
        on_delete=models.CASCADE,
        null=True
    )
    entry = models.ForeignKey(
        'Entry',
        on_delete=models.CASCADE,
        null=True
    )
    content = models.ForeignKey(
        'Content',
        on_delete=models.CASCADE,
        null=True
    )
    creation_date = models.DateTimeField(editable=False)
    last_edited = models.DateTimeField()

    def save(self, *args, **kwargs):
        if not self.pk:
            self.creation_date = timezone.now()
        self.last_edited = timezone.now()

        return super(UserFile, self).save(*args, **kwargs)

    def delete(self, *args, **kwargs):
        self.file.delete()
        super(UserFile, self).delete(*args, **kwargs)

    def to_string(self, user=None):
        return "UserFile"


@receiver(models.signals.post_delete, sender=UserFile)
def auto_delete_file_on_delete(sender, instance, **kwargs):
    """Deletes file from filesystem when corresponding `UserFile` object is deleted."""
    if instance.file:
        if os.path.isfile(instance.file.path):
            os.remove(instance.file.path)


class User(AbstractUser):
    """User.

    User is an entity in the database with the following features:
    - email: email of the user.
    - verified_email: Boolean to indicate if the user has validated their email adress.
    - USERNAME_FIELD: username of the username.
    - password: the hash of the password of the user.
    - lti_id: the DLO id of the user.
    """

    email = models.EmailField(
        unique=True,
    )
    verified_email = models.BooleanField(
        default=False
    )
    lti_id = models.TextField(
        null=True,
        unique=True,
        blank=True,
    )
    profile_picture = models.TextField(
        null=True
    )
    is_teacher = models.BooleanField(default=False)

    def check_permission(self, permission, obj=None, message=None):
        """
        Throws a VLEPermissionError when the user does not have the specified permission, as defined by
        has_permission.
        """
        if not self.has_permission(permission, obj):
            raise VLEPermissionError(permission, message)

    def has_permission(self, permission, obj=None):
        """
        Returns whether the user has the given permission.
        If obj is None, it tests the general permissions.
        If obj is a Course, it tests the course permissions.
        If obj is an Assignment, it tests the assignment permissions.
        Raises a VLEProgramming error when misused.
        """
        if obj is None:
            return permissions.has_general_permission(self, permission)
        if isinstance(obj, Course):
            return permissions.has_course_permission(self, permission, obj)
        if isinstance(obj, Assignment):
            return permissions.has_assignment_permission(self, permission, obj)
        raise VLEProgrammingError("Permission object must be of type None, Course or Assignment.")

    def check_participation(self, obj):
        if not self.is_participant(obj):
            raise VLEParticipationError(obj, self)

    def check_verified_email(self):
        if not self.verified_email:
            raise VLEUnverifiedEmailError()

    def is_participant(self, obj):
        if isinstance(obj, Course):
            return Course.objects.filter(pk=obj.pk, users=self).exists()
        if isinstance(obj, Assignment):
            return Assignment.objects.filter(pk=obj.pk, courses__users=self).exists()
        raise VLEProgrammingError("Participant object must be of type Course or Assignment.")

    def check_can_view(self, obj):
        if not self.can_view(obj):
            raise VLEPermissionError(message='You are not allowed to view {}'.format(str(obj)))

    def can_view(self, obj):
        if isinstance(obj, Journal):
            if obj.user != self:
                return self.has_permission('can_view_all_journals', obj.assignment)
            else:
                return self.has_permission('can_have_journal', obj.assignment)
        elif isinstance(obj, Assignment):
            if self.is_participant(obj):
                return obj.is_published or self.has_permission('can_view_unpublished_assignment', obj)
            else:
                return False

    def to_string(self, user=None):
        if user is None:
            return "User"
        if not (self.is_superuser or self == user or permissions.is_user_supervisor_of(user, self)):
            return "User"
        return self.username + " (" + str(self.pk) + ")"


<<<<<<< HEAD
class Preferences(models.Model):
    """Preferences.

    Describes the preferences of a user:
    - show_format_tutorial: whether or not to show the assignment format tutorial.
    - grade_notifications: whether or not to receive grade notifications via email.
    - comment_notifications: whether or not to receive comment notifications via email.
    """
    user = models.OneToOneField(
        User,
        on_delete=models.CASCADE,
        primary_key=True
    )
    grade_notifications = models.BooleanField(
        default=True
    )
    comment_notifications = models.BooleanField(
        default=True
    )

=======
@receiver(models.signals.post_save, sender=User)
def create_user_preferences(sender, instance, created, **kwargs):
    """Create matching preferences whenever a user object is created."""
    if created:
        UserPreferences.objects.create(user=instance)


class UserPreferences(models.Model):
    """UserPreferences

    - user: User whose preferences are listed.
    - show_format_editor_tutorial: Wether the format editor tutorial should be displayed or not.
    """

    user = models.OneToOneField(
        'User',
        related_name='preferences',
        on_delete=models.CASCADE
    )

    show_format_editor_tutorial = models.BooleanField(default=True)

>>>>>>> 9a023f86

class Course(models.Model):
    """Course.

    A Course entity has the following features:
    - name: name of the course.
    - author: the creator of the course.
    - abbrevation: a max three letter abbrevation of the course name.
    - startdate: the date that the course starts.
    - lti_ids: the ids of the course linked over LTI.
    """

    name = models.TextField()
    abbreviation = models.TextField(
        max_length=10,
        default='XXXX',
    )

    author = models.ForeignKey(
        'User',
        on_delete=models.SET_NULL,
        null=True
    )

    users = models.ManyToManyField(
        'User',
        related_name='participations',
        through='Participation',
        through_fields=('course', 'user'),
    )

    startdate = models.DateField(
        null=True,
    )
    enddate = models.DateField(
        null=True,
    )

    def to_string(self, user=None):
        if user is None:
            return "Course"
        if not user.can_view(self):
            return "Course"

        return self.name + " (" + str(self.pk) + ")"


class Group(models.Model):
    """Group.

    A Group entity has the following features:
    - name: the name of the group
    - course: the course where the group belongs to
    """
    name = models.TextField()

    course = models.ForeignKey(
        Course,
        on_delete=models.CASCADE
    )

    lti_id = models.TextField(
        null=True,
        unique=False,
    )

    class Meta:
        """Meta data for the model: unique_together."""
        unique_together = ('name', 'course')

    def to_string(self, user=None):
        if user is None:
            return "Group"
        if not user.can_view(self.course):
            return "Group"
        return self.name + " (" + str(self.pk) + ")"


class Role(models.Model):
    """Role.

    A complete overview of the role requirements can be found here:
    https://docs.google.com/spreadsheets/d/1M7KnEKL3cG9PMWfQi9HIpRJ5xUMou4Y2plnRgke--Tk

    A role defines the permissions of a user group within a course.
    - name: name of the role
    - list of permissions (can_...)
    """
    name = models.TextField()

    course = models.ForeignKey(
        Course,
        on_delete=models.CASCADE
    )

    can_edit_course_details = models.BooleanField(default=False)
    can_delete_course = models.BooleanField(default=False)
    can_edit_course_roles = models.BooleanField(default=False)
    can_view_course_users = models.BooleanField(default=False)
    can_add_course_users = models.BooleanField(default=False)
    can_delete_course_users = models.BooleanField(default=False)
    can_add_course_user_group = models.BooleanField(default=False)
    can_delete_course_user_group = models.BooleanField(default=False)
    can_edit_course_user_group = models.BooleanField(default=False)
    can_add_assignment = models.BooleanField(default=False)
    can_delete_assignment = models.BooleanField(default=False)

    can_edit_assignment = models.BooleanField(default=False)
    can_view_all_journals = models.BooleanField(default=False)
    can_grade = models.BooleanField(default=False)
    can_publish_grades = models.BooleanField(default=False)
    can_have_journal = models.BooleanField(default=False)
    can_comment = models.BooleanField(default=False)
    can_view_unpublished_assignment = models.BooleanField(default=False)

    def save(self, *args, **kwargs):
        if self.can_add_course_users and not self.can_view_course_users:
            raise ValidationError('A user needs to view course users in order to add them.')

        if self.can_delete_course_users and not self.can_view_course_users:
            raise ValidationError('A user needs to view course users in order to remove them.')

        if self.can_edit_course_user_group and not self.can_view_course_users:
            raise ValidationError('A user needs to view course users in order to manage user groups.')

        if self.can_view_all_journals and self.can_have_journal:
            raise ValidationError('An administrative user is not allowed to have a journal in the same course.')

        if self.can_grade and not self.can_view_all_journals:
            raise ValidationError('A user needs to be able to view journals in order to grade them.')

        if self.can_publish_grades and not (self.can_view_all_journals and self.can_grade):
            raise ValidationError('A user should not be able to publish grades without being able to view or grade \
                                  the journals.')

        if self.can_comment and not (self.can_view_all_journals or self.can_have_journal):
            raise ValidationError('A user requires a journal to comment on.')

        super(Role, self).save(*args, **kwargs)

    def to_string(self, user=None):
        if user is None:
            return "Role"
        if not user.can_view(self.course):
            return "Role"

        return self.name + " (" + str(self.pk) + ")"

    class Meta:
        """Meta data for the model: unique_together."""

        unique_together = ('name', 'course',)


class Participation(models.Model):
    """Participation.

    A participation defines the way a user interacts within a certain course.
    The user is now linked to the course, and has a set of permissions
    associated with its role.
    """

    user = models.ForeignKey(User, on_delete=models.CASCADE)
    course = models.ForeignKey(Course, on_delete=models.CASCADE)
    role = models.ForeignKey(
        Role,
        on_delete=models.CASCADE,
        related_name='role',
    )
    group = models.ForeignKey(
        Group,
        null=True,
        on_delete=models.SET_NULL,
        default=None,
    )

    class Meta:
        """Meta data for the model: unique_together."""

        unique_together = ('user', 'course',)

    def to_string(self, user=None):
        if user is None:
            return "Participation"
        if not user.can_view(self.course):
            return "Participation"

        return "user: {}, course: {}, role: {}".format(
            self.user.to_string(user), self.course.to_string(user), self.role.to_string(user))


class Assignment(models.Model):
    """Assignment.

    An Assignment entity has the following features:
    - name: name of the assignment.
    - description: description for the assignment.
    - courses: a foreign key linked to the courses this assignment
    is part of.
    - format: a one-to-one key linked to the format this assignment
    holds. The format determines how a students' journal is structured.
    - lti_ids: The lti ids of the assignment linked over lti.
    """

    name = models.TextField()
    description = models.TextField(
        null=True,
    )
    author = models.ForeignKey(
        'User',
        on_delete=models.SET_NULL,
        null=True
    )
    is_published = models.BooleanField(default=False)
    points_possible = models.IntegerField(
        'points_possible',
        default=10
    )
    unlock_date = models.DateTimeField(
        'unlock_date',
        null=True,
        blank=True
    )
    due_date = models.DateTimeField(
        'due_date',
        null=True,
        blank=True
    )
    lock_date = models.DateTimeField(
        'lock_date',
        null=True,
        blank=True
    )
    courses = models.ManyToManyField(Course)

    format = models.OneToOneField(
        'Format',
        on_delete=models.CASCADE
    )

    def is_locked(self):
        return self.unlock_date and self.unlock_date > now() or self.lock_date and self.lock_date < now()

    def is_due(self):
        return self.due_date and self.due_date < now()

    def save(self, *args, **kwargs):
        self.description = sanitization.strip_script_tags(self.description)

        return super(Assignment, self).save(*args, **kwargs)

    def to_string(self, user=None):
        if user is None:
            return "Assignment"
        if not user.can_view(self):
            return "Assignment"

        return self.name + " (" + str(self.pk) + ")"


class Journal(models.Model):
    """Journal.

    A journal is a collection of Nodes that holds the student's
    entries, deadlines and more. It contains the following:
    - assignment: a foreign key linked to an assignment.
    - user: a foreign key linked to a user.
    """

    assignment = models.ForeignKey(
        'Assignment',
        on_delete=models.CASCADE,
    )

    user = models.ForeignKey(
        'User',
        on_delete=models.CASCADE,
    )

    sourcedid = models.TextField(
        'sourcedid',
        null=True
    )

    grade_url = models.TextField(
        'grade_url',
        null=True
    )

    def to_string(self, user=None):
        if user is None:
            return "Journal"
        if not user.can_view(self):
            return "Journal"

        return "the {0} journal of {1}".format(self.assignment.name, self.user.username)

    class Meta:
        """A class for meta data.

        - unique_together: assignment and user must be unique together.
        """

        unique_together = ('assignment', 'user',)


class Node(models.Model):
    """Node.

    The Node is an Timeline component.
    It can represent many things.
    There are three types of nodes:
    -Progress
        A node that merely is a deadline,
        and contains no entry. This deadline
        contains a 'target point amount'
        which should be reached before the
        deadline has passed.
        This type of node has to be predefined in
        the Format. In the Format it is assigned a
        deadline and a 'target point amount'.
    -Entry
        A node that is merely an entry,
        and contains no deadline. The entry
        can count toward a total
        'received point amount' which is deadlined
        by one or more Progress nodes.
        This type node can be created by the student
        an unlimited amount of times. It holds one
        of the by format predefined 'global templates'.
    -Entrydeadline
        A node that is both an entry and a deadline.
        This node is entirely separate from the
        Progress and Entry node.
        This type of node has to be predefined in
        the Format. In the Format it is assigned a
        deadline and a 'forced template'.
    """

    PROGRESS = 'p'
    ENTRY = 'e'
    ENTRYDEADLINE = 'd'
    ADDNODE = 'a'
    TYPES = (
        (PROGRESS, 'progress'),
        (ENTRY, 'entry'),
        (ENTRYDEADLINE, 'entrydeadline'),
    )

    type = models.TextField(
        max_length=4,
        choices=TYPES,
    )

    entry = models.OneToOneField(
        'Entry',
        null=True,
        on_delete=models.SET_NULL,
    )

    journal = models.ForeignKey(
        'Journal',
        on_delete=models.CASCADE,
    )

    preset = models.ForeignKey(
        'PresetNode',
        null=True,
        on_delete=models.CASCADE,
    )

    def to_string(self, user=None):
        return "Node"


class Format(models.Model):
    """Format.

    Format of a journal.
    The format determines how a students' journal is structured.
    See PresetNodes for attached 'default' nodes.
    - available_templates are those available in 'Entry' nodes.
      'Entrydeadline' nodes hold their own forced template.
    """

    PERCENTAGE = 'PE'
    GRADE = 'GR'
    TYPES = (
        (PERCENTAGE, 'percentage'),
        (GRADE, 'from 0 to 10'),
    )
    grade_type = models.TextField(
        max_length=2,
        choices=TYPES,
        default=PERCENTAGE,
    )
    unused_templates = models.ManyToManyField(
        'Template',
        related_name='unused_templates',
    )

    available_templates = models.ManyToManyField(
        'Template',
        related_name='available_templates',
    )

    def to_string(self, user=None):
        return "Format"


class PresetNode(models.Model):
    """PresetNode.

    A preset node is a node that has been pre-defined by the teacher.
    It contains the following features:
    - description: user defined text description of the preset node.
    - type: the type of the preset node (progress or entrydeadline node).
    - deadline: the deadline for this preset node.
    - forced_template: the template for this preset node - null if PROGRESS node.
    - format: a foreign key linked to a format.
    """

    TYPES = (
        (Node.PROGRESS, 'progress'),
        (Node.ENTRYDEADLINE, 'entrydeadline'),
    )

    description = models.TextField(
        null=True,
    )

    type = models.TextField(
        max_length=4,
        choices=TYPES,
    )

    target = models.IntegerField(
        null=True,
    )

    deadline = models.DateTimeField()

    forced_template = models.ForeignKey(
        'Template',
        on_delete=models.SET_NULL,
        null=True,
    )

    format = models.ForeignKey(
        'Format',
        on_delete=models.CASCADE
    )

    def is_due(self):
        return self.deadline < now() or self.format.assignment.is_due()

    def to_string(self, user=None):
        return "PresetNode"


class Entry(models.Model):
    """Entry.

    An Entry has the following features:
    - journal: a foreign key linked to an Journal.
    - creation_date: the date and time when the entry was posted.
    - grade: grade the entry has
    - published: if its a published grade or not
    - last_edited: when the etry was last edited
    """
    NEED_SUBMISSION = 'Submission need to be send to VLE'
    SEND_SUBMISSION = 'Submission is successfully recieved by VLE'
    GRADING = 'Grade need to be send to VLE'
    LINK_COMPLETE = 'Everything is send to VLE'
    TYPES = (
        (NEED_SUBMISSION, 'entry_submission'),
        (SEND_SUBMISSION, 'entry_submitted'),
        (GRADING, 'grade_submission'),
        (LINK_COMPLETE, 'done'),
    )

    # TODO Should not be nullable
    template = models.ForeignKey(
        'Template',
        on_delete=models.SET_NULL,
        null=True,
    )
    grade = models.FloatField(
        default=None,
        null=True,
    )
    published = models.BooleanField(
        default=False
    )
    creation_date = models.DateTimeField(editable=False)
    last_edited = models.DateTimeField()

    vle_coupling = models.TextField(
        default=NEED_SUBMISSION,
        choices=TYPES,
    )

    def is_due(self):
        return (self.node.preset and self.node.preset.is_due()) or self.node.journal.assignment.is_due()

    def save(self, *args, **kwargs):
        if not self.pk:
            now = timezone.now()
            self.creation_date = now
            self.last_edited = now

        return super(Entry, self).save(*args, **kwargs)

    def to_string(self, user=None):
        return "Entry"


class Counter(models.Model):
    """Counter.

    A single counter class which can be used to keep track of incremental values
    which do not belong to another object like the message ID for LTI messages.
    """

    name = models.TextField(
        null=False
    )
    count = models.IntegerField(
        default=0
    )

    def to_string(self, user=None):
        return self.name + " is on " + self.count


class Template(models.Model):
    """Template.

    A template for an Entry.
    """

    name = models.TextField()
    max_grade = models.IntegerField(
        default=1,
    )

    def to_string(self, user=None):
        return "Template"


class Field(models.Model):
    """Field.

    Defines the fields of an Template
    """

    TEXT = 't'
    RICH_TEXT = 'rt'
    IMG = 'i'
    FILE = 'f'
    VIDEO = 'v'
    PDF = 'p'
    URL = 'u'
    DATE = 'd'
    SELECTION = 's'
    TYPES = (
        (TEXT, 'text'),
        (RICH_TEXT, 'rich text'),
        (IMG, 'img'),
        (PDF, 'pdf'),
        (FILE, 'file'),
        (VIDEO, 'vid'),
        (URL, 'url'),
        (DATE, 'date'),
        (SELECTION, 'selection')
    )
    type = models.TextField(
        max_length=4,
        choices=TYPES,
        default=TEXT,
    )
    title = models.TextField()
    description = models.TextField(
        null=True
    )
    options = models.TextField(
        null=True
    )
    location = models.IntegerField()
    template = models.ForeignKey(
        'Template',
        on_delete=models.CASCADE
    )
    required = models.BooleanField()

    def to_string(self, user=None):
        return "Field"


class Content(models.Model):
    """Content.

    Defines the content of an Entry
    """

    entry = models.ForeignKey(
        'Entry',
        on_delete=models.CASCADE
    )
    field = models.ForeignKey(
        'Field',
        on_delete=models.SET_NULL,
        null=True
    )
    data = models.TextField(
        null=True
    )

    def save(self, *args, **kwargs):
        self.data = sanitization.strip_script_tags(self.data)

        return super(Content, self).save(*args, **kwargs)

    def to_string(self, user=None):
        return "Content"


class Comment(models.Model):
    """Comment.

    Comments contain the comments given to the entries.
    It is linked to a single entry with a single author and the comment text.
    """

    entry = models.ForeignKey(
        'Entry',
        on_delete=models.CASCADE
    )
    author = models.ForeignKey(
        'User',
        on_delete=models.SET_NULL,
        null=True
    )
    text = models.TextField()
    published = models.BooleanField(
        default=True
    )
    creation_date = models.DateTimeField(editable=False)
    last_edited = models.DateTimeField()

    def save(self, *args, **kwargs):
        if not self.pk:
            self.creation_date = timezone.now()
        self.last_edited = timezone.now()
        self.text = sanitization.strip_script_tags(self.text)
        return super(Comment, self).save(*args, **kwargs)

    def to_string(self, user=None):
        return "Comment"


class Lti_ids(models.Model):
    """Lti ids

    Contains the lti ids for course and assignments as one course/assignment
    on our site needs to be able to link to multiple course/assignment in the
    linked VLE.
    """
    ASSIGNMENT = 'Assignment'
    COURSE = 'Course'
    TYPES = ((ASSIGNMENT, 'Assignment'), (COURSE, 'Course'))

    assignment = models.ForeignKey(
        'Assignment',
        on_delete=models.CASCADE,
        null=True
    )

    course = models.ForeignKey(
        'Course',
        on_delete=models.CASCADE,
        null=True
    )

    lti_id = models.TextField()
    for_model = models.TextField(
        choices=TYPES
    )

    def to_string(self, user=None):
        return "Lti_ids"

    class Meta:
        """A class for meta data.

        - unique_together: assignment and user must be unique together.
        """

        unique_together = ('lti_id', 'for_model',)<|MERGE_RESOLUTION|>--- conflicted
+++ resolved
@@ -201,7 +201,13 @@
         return self.username + " (" + str(self.pk) + ")"
 
 
-<<<<<<< HEAD
+@receiver(models.signals.post_save, sender=User)
+def create_user_preferences(sender, instance, created, **kwargs):
+    """Create matching preferences whenever a user object is created."""
+    if created:
+        Preferences.objects.create(user=instance)
+
+
 class Preferences(models.Model):
     """Preferences.
 
@@ -221,31 +227,10 @@
     comment_notifications = models.BooleanField(
         default=True
     )
-
-=======
-@receiver(models.signals.post_save, sender=User)
-def create_user_preferences(sender, instance, created, **kwargs):
-    """Create matching preferences whenever a user object is created."""
-    if created:
-        UserPreferences.objects.create(user=instance)
-
-
-class UserPreferences(models.Model):
-    """UserPreferences
-
-    - user: User whose preferences are listed.
-    - show_format_editor_tutorial: Wether the format editor tutorial should be displayed or not.
-    """
-
-    user = models.OneToOneField(
-        'User',
-        related_name='preferences',
-        on_delete=models.CASCADE
-    )
-
-    show_format_editor_tutorial = models.BooleanField(default=True)
-
->>>>>>> 9a023f86
+    show_format_tutorial = models.BooleanField(
+        default=True
+    )
+
 
 class Course(models.Model):
     """Course.
