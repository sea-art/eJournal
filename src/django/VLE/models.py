# Database file
from django.db import models
from django.contrib.auth.models import AbstractUser
<<<<<<< HEAD
from django.utils.timezone import now
=======
import django.utils.timezone as timezone
>>>>>>> b7d1bdad


class User(AbstractUser):
    """
    User is an entity in the database with the following features:
    - email: email of the user.
    - USERNAME_FIELD: username of the username.
    - password: the hash of the password of the user.
    - lti_id: the DLO id of the user.
    """
    email = models.EmailField(
        null=True,
        blank=True,
        unique=True,
    )
    lti_id = models.TextField(
        null=True,
        unique=True,
    )
    profile_picture = models.TextField(
        null=True
    )

    def __str__(self):
        return self.username


class Course(models.Model):
    """
    A Course entity has the following features:
    - name: name of the course.
    - author: the creator of the course.
    - abbrevation: a max three letter abbrevation of the course name.
    - startdate: the date that the course starts.
    """
    name = models.TextField()
    abbreviation = models.TextField(
        max_length=4,
        default='XXXX',
    )
    author = models.ForeignKey(
        'User',
        on_delete=models.SET_NULL,
        null=True
    )
    participations = models.ManyToManyField(
        User,
        related_name='participations',
        through='Participation',
        through_fields=('course', 'user'),
    )

    startdate = models.DateField(
        null=True,
    )

    def __str__(self):
        return self.name


class Role(models.Model):
    """
    A role defines the permissions of a user group within a course.
    - name: name of the role
    - list of permissions (can_...)
    """
    name = models.TextField()

    can_edit_grades = models.BooleanField(default=False)
    can_view_grades = models.BooleanField(default=False)
    can_edit_assignment = models.BooleanField(default=False)
    can_view_assignment = models.BooleanField(default=False)
    can_submit_assignment = models.BooleanField(default=False)


class Participation(models.Model):
    """
    A participation defines the way a user interacts within a certain course.
    The user is now linked to the course, and has a set of permissions
    associated with it's role.
    """
    user = models.ForeignKey(User, on_delete=models.CASCADE)
    course = models.ForeignKey(Course, on_delete=models.CASCADE)
    role = models.ForeignKey(
        Role,
        null=True,
        on_delete=models.SET_NULL,
        related_name='role',
    )


class Assignment(models.Model):
    """
    An Assignment entity has the following features:
    - name: name of the assignment.
    - description: description for the assignment.
    - courses: a foreign key linked to the courses this assignment
    is part of.
    - format: a one-to-one key linked to the format this assignment
    holds. The format determines how a students' journal is structured.
    """
    name = models.TextField()
    deadline = models.DateTimeField(
        auto_now_add=True
    )
    description = models.TextField(
        null=True,
    )
    author = models.ForeignKey(
        'User',
        on_delete=models.SET_NULL,
        null=True
    )
    courses = models.ManyToManyField(Course)

    format = models.OneToOneField(
        'JournalFormat',
        on_delete=models.CASCADE
    )

    def __str__(self):
        return self.name


class Journal(models.Model):
    """
    A journal is a collection of Nodes that holds the student's
    entries, deadlines and more. It contains the following:
    - assignment: a foreign key linked to an assignment.
    - user: a foreign key linked to a user.
    """
    assignment = models.ForeignKey(
        'Assignment',
        on_delete=models.CASCADE,
    )

    user = models.ForeignKey(
        'User',
        on_delete=models.CASCADE,
    )

    def __str__(self):
        return self.assignment.name + " from " + self.user.username

    class Meta:
        """
        A class for meta data.
        - unique_together: assignment and user must be unique together.
        """
        unique_together = ('assignment', 'user',)


<<<<<<< HEAD
class JournalFormat(models.Model):
    """Format of a journal"""
    templates = models.ManyToManyField(
=======
class Node(models.Model):
    """
    The Node is an EDAG component.
    It can represent many things.
    There are three types of nodes:
    -Progress
        A node that merely is a deadline,
        and contains no entry. This deadline
        contains a 'target point amount'
        which should be reached before the
        deadline has passed.
        This type of node has to be predefined in
        the Format. In the Format it is assigned a
        deadline and a 'target point amount'.
    -Entry
        A node that is merely an entry,
        and contains no deadline. The entry
        can count toward a total
        'received point amount' which is deadlined
        by one or more Progress nodes.
        This type node can be created by the student
        an unlimited amount of times. It holds one
        of the by format predefined 'global templates'.
    -Entrydeadline
        A node that is both an entry and a deadline.
        This node is entirely separate from the
        Progress and Entry node.
        This type of node has to be predefined in
        the Format. In the Format it is assigned a
        deadline and a 'forced template'.
    """
    PROGRESS = 'p'
    ENTRY = 'e'
    ENTRYDEADLINE = 'd'
    TYPES = (
        (PROGRESS, 'progress'),
        (ENTRY, 'entry'),
        (ENTRYDEADLINE, 'entrydeadline'),
    )

    type = models.TextField(
        max_length=4,
        choices=TYPES,
    )

    entry = models.OneToOneField(
        'Entry',
        null=True,
        on_delete=models.CASCADE,
    )

    journal = models.ForeignKey(
        'Journal',
        on_delete=models.CASCADE,
    )

    preset = models.ForeignKey(
        'PresetNode',
        null=True,
        on_delete=models.CASCADE,
    )


class JournalFormat(models.Model):
    """
    Format of a journal.
    The format determines how a students' journal is structured.
    See PresetNodes for attached 'default' nodes.
    - available_templates are those available in 'Entry' nodes.
      'Entrydeadline' nodes hold their own forced template.
    """
    available_templates = models.ManyToManyField(
>>>>>>> b7d1bdad
        'EntryTemplate',
    )

    def __str__(self):
        return str(self.pk)


<<<<<<< HEAD
class Deadline(models.Model):
    """Deadline"""
    format = models.ForeignKey(
        "JournalFormat",
        on_delete=models.CASCADE
    )
    datetime = models.DateTimeField(
        default=now
    )

    def __str__(self):
        return str(self.pk)


class EntryTemplate(models.Model):
    """Decides the template of an entry.
    """
    name = models.TextField()

    def __str__(self):
        return self.name


class Field(models.Model):
    """Defines the fields of an EntryTemplate
    """
    TEXT = 't'
    IMG = 'i'
    FILE = 'f'
    TYPES = (
        (TEXT, 'text'),
        (IMG, 'img'),
        (FILE, 'file'),
    )
    type = models.TextField(
        max_length=4,
        choices=TYPES,
        default=TEXT,
    )
    description = models.TextField()
    location = models.TextField()
    template = models.ForeignKey(
        'EntryTemplate',
        on_delete=models.CASCADE,
    )

    def __str__(self):
        return self.template.name + " field: " + self.location

    class Meta:
        """
        A class for meta data.
        - unique_together: template and location must be unique together.
        """
        unique_together = ('template', 'location',)
=======
class PresetNode(models.Model):
    """
    A preset node is a node that has been pre-defined by the teacher.
    It contains the following features:
    - type: the type of the preset node (progress or entrydeadline node).
    - deadline: the deadline for this preset node.
    - forced_template: the template for this preset node - null if PROGRESS node.
    - format: a foreign key linked to a format.
    """
    TYPES = (
        (Node.PROGRESS, 'progress'),
        (Node.ENTRYDEADLINE, 'entrydeadline'),
    )

    type = models.TextField(
        max_length=4,
        choices=TYPES,
    )

    deadline = models.OneToOneField(
        'Deadline',
        on_delete=models.CASCADE,
    )

    forced_template = models.ForeignKey(
        'EntryTemplate',
        on_delete=models.SET_NULL,
        null=True,
    )

    format = models.ForeignKey(
        'JournalFormat',
        on_delete=models.CASCADE
    )


class Deadline(models.Model):
    """A Deadline has the following features:
    - datetime: the date where the deadline closes
    - points: optionally the amount of points required for this deadline.
    """

    datetime = models.DateTimeField()
    points = models.IntegerField(
        null=True,
    )

    def __str__(self):
        return str(self.pk)
>>>>>>> b7d1bdad


class Entry(models.Model):
    """An Entry has the following features:
    - journal: a foreign key linked to an Journal.
    - datetime: the date and time when the entry was posted.
    - late: if the entry was posted late or not.
    - TODO: edited_at
    """
    template = models.ForeignKey(
        'EntryTemplate',
        on_delete=models.CASCADE,
    )
    template = models.ForeignKey(
        'EntryTemplate',
        on_delete=models.SET_NULL,
        null=True
    )
    datetime = models.DateTimeField(
        default=timezone.now,
    )
    grade = models.TextField(
        null=True
    )
<<<<<<< HEAD
    late = models.BooleanField(
        default=False
    )

    def __str__(self):
        return str(self.pk)

    def is_graded(self):
        return self.grade is not None


class Content(models.Model):
    field = models.ForeignKey(
        'Field',
        on_delete=models.SET_NULL,
        null=True
    )
=======
    grade = models.IntegerField(
        default=0
    )

    def __str__(self):
        return str(self.pk)


class EntryTemplate(models.Model):
    """
    A template for an Entry.
    """
    name = models.TextField()

    def __str__(self):
        return self.name


class Field(models.Model):
    """
    Defines the fields of an EntryTemplate
    """
    TEXT = 't'
    IMG = 'i'
    FILE = 'f'
    TYPES = (
        (TEXT, 'text'),
        (IMG, 'img'),
        (FILE, 'file'),
    )
    type = models.TextField(
        max_length=4,
        choices=TYPES,
        default=TEXT,
    )
    title = models.TextField()
    location = models.IntegerField()
    template = models.ForeignKey(
        'EntryTemplate',
        on_delete=models.CASCADE
    )

    def __str__(self):
        return self.template.name + " field: " + self.location


class Content(models.Model):
    """
    Defines the content of an Entry
    """
>>>>>>> b7d1bdad
    entry = models.ForeignKey(
        'Entry',
        on_delete=models.CASCADE
    )
<<<<<<< HEAD
=======

    tag = models.TextField()
>>>>>>> b7d1bdad
    data = models.TextField()<|MERGE_RESOLUTION|>--- conflicted
+++ resolved
@@ -1,11 +1,7 @@
 # Database file
 from django.db import models
 from django.contrib.auth.models import AbstractUser
-<<<<<<< HEAD
 from django.utils.timezone import now
-=======
-import django.utils.timezone as timezone
->>>>>>> b7d1bdad
 
 
 class User(AbstractUser):
@@ -158,11 +154,6 @@
         unique_together = ('assignment', 'user',)
 
 
-<<<<<<< HEAD
-class JournalFormat(models.Model):
-    """Format of a journal"""
-    templates = models.ManyToManyField(
-=======
 class Node(models.Model):
     """
     The Node is an EDAG component.
@@ -235,7 +226,6 @@
       'Entrydeadline' nodes hold their own forced template.
     """
     available_templates = models.ManyToManyField(
->>>>>>> b7d1bdad
         'EntryTemplate',
     )
 
@@ -243,23 +233,88 @@
         return str(self.pk)
 
 
-<<<<<<< HEAD
+class PresetNode(models.Model):
+    """
+    A preset node is a node that has been pre-defined by the teacher.
+    It contains the following features:
+    - type: the type of the preset node (progress or entrydeadline node).
+    - deadline: the deadline for this preset node.
+    - forced_template: the template for this preset node - null if PROGRESS node.
+    - format: a foreign key linked to a format.
+    """
+    TYPES = (
+        (Node.PROGRESS, 'progress'),
+        (Node.ENTRYDEADLINE, 'entrydeadline'),
+    )
+
+    type = models.TextField(
+        max_length=4,
+        choices=TYPES,
+    )
+
+    deadline = models.OneToOneField(
+        'Deadline',
+        on_delete=models.CASCADE,
+    )
+
+    forced_template = models.ForeignKey(
+        'EntryTemplate',
+        on_delete=models.SET_NULL,
+        null=True,
+    )
+
+    format = models.ForeignKey(
+        'JournalFormat',
+        on_delete=models.CASCADE
+    )
+
+
 class Deadline(models.Model):
-    """Deadline"""
-    format = models.ForeignKey(
-        "JournalFormat",
-        on_delete=models.CASCADE
-    )
+    """A Deadline has the following features:
+    - datetime: the date where the deadline closes
+    - points: optionally the amount of points required for this deadline.
+    """
+
     datetime = models.DateTimeField(
         default=now
     )
+    points = models.IntegerField(
+        null=True,
+    )
 
     def __str__(self):
         return str(self.pk)
 
 
+class Entry(models.Model):
+    """An Entry has the following features:
+    - journal: a foreign key linked to an Journal.
+    - datetime: the date and time when the entry was posted.
+    - late: if the entry was posted late or not.
+    - TODO: edited_at
+    """
+    template = models.ForeignKey(
+        'EntryTemplate',
+        on_delete=models.SET_NULL,
+        null=True
+    )
+    datetime = models.DateTimeField(
+        default=now,
+    )
+    grade = models.IntegerField(
+        default=0
+    )
+    late = models.BooleanField(
+        default=False
+    )
+
+    def __str__(self):
+        return str(self.pk)
+
+
 class EntryTemplate(models.Model):
-    """Decides the template of an entry.
+    """
+    A template for an Entry.
     """
     name = models.TextField()
 
@@ -268,7 +323,8 @@
 
 
 class Field(models.Model):
-    """Defines the fields of an EntryTemplate
+    """
+    Defines the fields of an EntryTemplate
     """
     TEXT = 't'
     IMG = 'i'
@@ -283,151 +339,6 @@
         choices=TYPES,
         default=TEXT,
     )
-    description = models.TextField()
-    location = models.TextField()
-    template = models.ForeignKey(
-        'EntryTemplate',
-        on_delete=models.CASCADE,
-    )
-
-    def __str__(self):
-        return self.template.name + " field: " + self.location
-
-    class Meta:
-        """
-        A class for meta data.
-        - unique_together: template and location must be unique together.
-        """
-        unique_together = ('template', 'location',)
-=======
-class PresetNode(models.Model):
-    """
-    A preset node is a node that has been pre-defined by the teacher.
-    It contains the following features:
-    - type: the type of the preset node (progress or entrydeadline node).
-    - deadline: the deadline for this preset node.
-    - forced_template: the template for this preset node - null if PROGRESS node.
-    - format: a foreign key linked to a format.
-    """
-    TYPES = (
-        (Node.PROGRESS, 'progress'),
-        (Node.ENTRYDEADLINE, 'entrydeadline'),
-    )
-
-    type = models.TextField(
-        max_length=4,
-        choices=TYPES,
-    )
-
-    deadline = models.OneToOneField(
-        'Deadline',
-        on_delete=models.CASCADE,
-    )
-
-    forced_template = models.ForeignKey(
-        'EntryTemplate',
-        on_delete=models.SET_NULL,
-        null=True,
-    )
-
-    format = models.ForeignKey(
-        'JournalFormat',
-        on_delete=models.CASCADE
-    )
-
-
-class Deadline(models.Model):
-    """A Deadline has the following features:
-    - datetime: the date where the deadline closes
-    - points: optionally the amount of points required for this deadline.
-    """
-
-    datetime = models.DateTimeField()
-    points = models.IntegerField(
-        null=True,
-    )
-
-    def __str__(self):
-        return str(self.pk)
->>>>>>> b7d1bdad
-
-
-class Entry(models.Model):
-    """An Entry has the following features:
-    - journal: a foreign key linked to an Journal.
-    - datetime: the date and time when the entry was posted.
-    - late: if the entry was posted late or not.
-    - TODO: edited_at
-    """
-    template = models.ForeignKey(
-        'EntryTemplate',
-        on_delete=models.CASCADE,
-    )
-    template = models.ForeignKey(
-        'EntryTemplate',
-        on_delete=models.SET_NULL,
-        null=True
-    )
-    datetime = models.DateTimeField(
-        default=timezone.now,
-    )
-    grade = models.TextField(
-        null=True
-    )
-<<<<<<< HEAD
-    late = models.BooleanField(
-        default=False
-    )
-
-    def __str__(self):
-        return str(self.pk)
-
-    def is_graded(self):
-        return self.grade is not None
-
-
-class Content(models.Model):
-    field = models.ForeignKey(
-        'Field',
-        on_delete=models.SET_NULL,
-        null=True
-    )
-=======
-    grade = models.IntegerField(
-        default=0
-    )
-
-    def __str__(self):
-        return str(self.pk)
-
-
-class EntryTemplate(models.Model):
-    """
-    A template for an Entry.
-    """
-    name = models.TextField()
-
-    def __str__(self):
-        return self.name
-
-
-class Field(models.Model):
-    """
-    Defines the fields of an EntryTemplate
-    """
-    TEXT = 't'
-    IMG = 'i'
-    FILE = 'f'
-    TYPES = (
-        (TEXT, 'text'),
-        (IMG, 'img'),
-        (FILE, 'file'),
-    )
-    type = models.TextField(
-        max_length=4,
-        choices=TYPES,
-        default=TEXT,
-    )
     title = models.TextField()
     location = models.IntegerField()
     template = models.ForeignKey(
@@ -443,14 +354,13 @@
     """
     Defines the content of an Entry
     """
->>>>>>> b7d1bdad
     entry = models.ForeignKey(
         'Entry',
         on_delete=models.CASCADE
     )
-<<<<<<< HEAD
-=======
-
-    tag = models.TextField()
->>>>>>> b7d1bdad
+    field = models.ForeignKey(
+        'Field',
+        on_delete=models.SET_NULL,
+        null=True
+    )
     data = models.TextField()