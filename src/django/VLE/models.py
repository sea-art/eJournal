"""
models.py.

Database file
"""
import os

from django.conf import settings
from django.contrib.auth.models import AbstractUser
from django.contrib.postgres.fields import ArrayField, CIEmailField, CITextField
from django.core.exceptions import ValidationError
from django.db import models
from django.db.models import Sum
from django.dispatch import receiver
from django.utils import timezone
from django.utils.timezone import now

import VLE.permissions as permissions
from VLE.utils import sanitization
from VLE.utils.error_handling import (VLEBadRequest, VLEParticipationError, VLEPermissionError, VLEProgrammingError,
                                      VLEUnverifiedEmailError)
from VLE.utils.file_handling import get_feedback_file_path, get_path


class Instance(models.Model):
    """Global settings for the running instance."""
    allow_standalone_registration = models.BooleanField(
        default=True
    )
    name = models.TextField(
        default='eJournal'
    )

    def to_string(self, user=None):
        return self.name


class UserFile(models.Model):
    """UserFile.

    UserFile is a file uploaded by the user stored in MEDIA_ROOT/uID/aID/<file>
    - author: The user who uploaded the file.
    - file_name: The name of the file (no parts of the path to the file included).
    - creation_date: The time and date the file was uploaded.
    - content_type: The content type supplied by the user (unvalidated).
    - assignment: The assignment that the UserFile is linked to.
    - node: The node that the UserFile is linked to.
    - entry: The entry that the UserFile is linked to.
    - content: The content that UserFile is linked to.

    Note that deleting the assignment, node or content will also delete the UserFile.
    UserFiles uploaded initially have no node or content set, and are considered temporary until the journal post
    is made and the corresponding node and content are set.
    """
    file = models.FileField(
        null=False,
        upload_to=get_path
    )
    file_name = models.TextField(
        null=False
    )
    author = models.ForeignKey(
        'User',
        on_delete=models.CASCADE,
        null=False
    )
    content_type = models.TextField(
        null=False
    )
    assignment = models.ForeignKey(
        'Assignment',
        on_delete=models.CASCADE,
        null=False
    )
    node = models.ForeignKey(
        'Node',
        on_delete=models.CASCADE,
        null=True
    )
    entry = models.ForeignKey(
        'Entry',
        on_delete=models.CASCADE,
        null=True
    )
    content = models.ForeignKey(
        'Content',
        on_delete=models.CASCADE,
        null=True
    )
    creation_date = models.DateTimeField(editable=False)
    last_edited = models.DateTimeField()

    def save(self, *args, **kwargs):
        if not self.pk:
            self.creation_date = timezone.now()
        self.last_edited = timezone.now()

        return super(UserFile, self).save(*args, **kwargs)

    def delete(self, *args, **kwargs):
        self.file.delete()
        super(UserFile, self).delete(*args, **kwargs)

    def to_string(self, user=None):
        return "UserFile"


@receiver(models.signals.post_delete, sender=UserFile)
def auto_delete_file_on_delete(sender, instance, **kwargs):
    """Deletes file from filesystem when corresponding `UserFile` object is deleted."""
    if instance.file:
        if os.path.isfile(instance.file.path):
            os.remove(instance.file.path)


class User(AbstractUser):
    """User.

    User is an entity in the database with the following features:
    - full_name: full name of the user
    - email: email of the user.
    - verified_email: Boolean to indicate if the user has validated their email address.
    - password: the hash of the password of the user.
    - lti_id: the DLO id of the user.
    """

    full_name = models.CharField(
        null=False,
        max_length=200
    )
    username = CITextField(
        unique=True,
        max_length=150,
    )
    email = CIEmailField(
        blank=True,
        unique=True,
        null=True,
    )
    verified_email = models.BooleanField(
        default=False
    )
    lti_id = models.TextField(
        null=True,
        unique=True,
        blank=True,
    )
    profile_picture = models.TextField(
        null=True
    )
    is_teacher = models.BooleanField(
        default=False
    )
    feedback_file = models.FileField(
        null=True,
        blank=True,
        upload_to=get_feedback_file_path
    )
    is_test_student = models.BooleanField(
        default=False
    )

    def check_permission(self, permission, obj=None, message=None):
        """
        Throws a VLEPermissionError when the user does not have the specified permission, as defined by
        has_permission.
        """
        if not self.has_permission(permission, obj):
            raise VLEPermissionError(permission, message)

    def has_permission(self, permission, obj=None):
        """
        Returns whether the user has the given permission.
        If obj is None, it tests the general permissions.
        If obj is a Course, it tests the course permissions.
        If obj is an Assignment, it tests the assignment permissions.
        Raises a VLEProgramming error when misused.
        """
        if obj is None:
            return permissions.has_general_permission(self, permission)
        if isinstance(obj, Course):
            return permissions.has_course_permission(self, permission, obj)
        if isinstance(obj, Assignment):
            return permissions.has_assignment_permission(self, permission, obj)
        raise VLEProgrammingError("Permission object must be of type None, Course or Assignment.")

    def check_verified_email(self):
        if not self.verified_email:
            raise VLEUnverifiedEmailError()

    def check_participation(self, obj):
        if not self.is_participant(obj):
            raise VLEParticipationError(obj, self)

    def is_participant(self, obj):
        if self.is_superuser:
            return True
        if isinstance(obj, Course):
            return Course.objects.filter(pk=obj.pk, users=self).exists()
        if isinstance(obj, Assignment):
            return Assignment.objects.filter(pk=obj.pk, courses__users=self).exists()
        raise VLEProgrammingError("Participant object must be of type Course or Assignment.")

    def check_can_view(self, obj):
        if not self.can_view(obj):
            raise VLEPermissionError(message='You are not allowed to view {}'.format(obj.to_string(user=self)))

    def can_view(self, obj):
        if self.is_superuser:
            return True

        if isinstance(obj, Course):
            return self.is_participant(obj)

        elif isinstance(obj, Assignment):
            if self.is_participant(obj):
                return obj.is_published or self.has_permission('can_view_unpublished_assignment', obj)
            return False
        elif isinstance(obj, Journal):
            if not obj.authors.filter(user=self).exists():
                return self.has_permission('can_view_all_journals', obj.assignment)
            else:
                return self.has_permission('can_have_journal', obj.assignment)

        elif isinstance(obj, Comment):
            if not self.can_view(obj.entry.node.journal):
                return False
            if obj.published:
                return True
            return self.has_permission('can_grade', obj.entry.node.journal.assignment)

        return False

    def check_can_edit(self, obj):
        if not permissions.can_edit(self, obj):
            raise VLEPermissionError(message='You are not allowed to edit {}'.format(str(obj)))

    def to_string(self, user=None):
        if user is None:
            return "User"
        if not (self.is_superuser or self == user or permissions.is_user_supervisor_of(user, self)):
            return "User"
        return self.username + " (" + str(self.pk) + ")"

    def save(self, *args, **kwargs):
        if not self.email and not self.is_test_student:
            raise ValidationError('A legitimate user requires an email adress.')

        if self._state.adding:
            if self.is_test_student and settings.LTI_TEST_STUDENT_FULL_NAME not in self.full_name:
                raise ValidationError('Test user\'s full name deviates on creation.')
        else:
            pre_save = User.objects.get(pk=self.pk)
            if pre_save.is_test_student and not self.is_test_student:
                raise ValidationError('A test user is expected to remain a test user.')

        # Enforce unique constraint
        if self.email == '':
            self.email = None

<<<<<<< HEAD
        return super(User, self).save(*args, **kwargs)
=======
        if isinstance(self.email, str):
            self.email = self.email.lower()
        if isinstance(self.username, str):
            self.username = self.username.lower()

        super(User, self).save(*args, **kwargs)
>>>>>>> 0dc1a3b7


@receiver(models.signals.post_save, sender=User)
def create_user_preferences(sender, instance, created, **kwargs):
    """Create matching preferences whenever a user object is created."""
    if created:
        Preferences.objects.create(user=instance)


@receiver(models.signals.post_delete, sender=User)
def auto_delete_feedback_file_on_user_delete(sender, instance, **kwargs):
    """Deletes feedback file from filesystem when corresponding `User` object is deleted."""
    if instance.feedback_file:
        if os.path.isfile(instance.feedback_file.path):
            os.remove(instance.feedback_file.path)


class Preferences(models.Model):
    """Preferences.

    Describes the preferences of a user:
    - show_format_tutorial: whether or not to show the assignment format tutorial.
    - grade_notifications: whether or not to receive grade notifications via email.
    - comment_notifications: whether or not to receive comment notifications via email.
    - upcoming_deadline_notifications: whether or not to receive upcoming deadline notifications via email.
    - hide_version_alert: latest version number for which a version alert has been dismissed.
    """
    user = models.OneToOneField(
        User,
        on_delete=models.CASCADE,
        primary_key=True
    )
    grade_notifications = models.BooleanField(
        default=True
    )
    comment_notifications = models.BooleanField(
        default=True
    )
    upcoming_deadline_notifications = models.BooleanField(
        default=True
    )
    show_format_tutorial = models.BooleanField(
        default=True
    )
    auto_select_ungraded_entry = models.BooleanField(
        default=True
    )
    auto_proceed_next_journal = models.BooleanField(
        default=False
    )
    hide_version_alert = models.TextField(
        max_length=10,
        null=True,
    )
    SAVE = 's'
    PUBLISH = 'p'
    GRADE_BUTTON_OPTIONS = (
        (SAVE, 's'),
        (PUBLISH, 'p'),
    )
    grade_button_setting = models.TextField(
        max_length=1,
        choices=GRADE_BUTTON_OPTIONS,
        default=PUBLISH,
    )
    PUBLISH_AND_PUBLISH_GRADE = 'g'
    COMMENT_SEND_BUTTON_OPTIONS = (
        (SAVE, 's'),
        (PUBLISH, 'p'),
        (PUBLISH_AND_PUBLISH_GRADE, 'g'),
    )
    comment_button_setting = models.TextField(
        max_length=2,
        choices=COMMENT_SEND_BUTTON_OPTIONS,
        default=SAVE,
    )

    def to_string(self, user=None):
        return "Preferences"


class Course(models.Model):
    """Course.

    A Course entity has the following features:
    - name: name of the course.
    - author: the creator of the course.
    - abbreviation: a max three letter abbreviation of the course name.
    - startdate: the date that the course starts.
    - active_lti_id: (optional) the active VLE id of the course linked through LTI which receives grade updates.
    - lti_id_set: (optional) the set of VLE lti_id_set which permit basic access.
    """

    name = models.TextField()
    abbreviation = models.TextField(
        max_length=10,
        default='XXXX',
    )

    author = models.ForeignKey(
        'User',
        on_delete=models.SET_NULL,
        null=True
    )

    users = models.ManyToManyField(
        'User',
        related_name='participations',
        through='Participation',
        through_fields=('course', 'user'),
    )

    startdate = models.DateField(
        null=True,
    )
    enddate = models.DateField(
        null=True,
    )

    active_lti_id = models.TextField(
        null=True,
        unique=True,
        blank=True,
    )

    # These LTI assignments belong to this course.
    assignment_lti_id_set = ArrayField(
        models.TextField(),
        default=list,
    )

    def add_assignment_lti_id(self, lti_id):
        if lti_id not in self.assignment_lti_id_set:
            self.assignment_lti_id_set.append(lti_id)

    def has_lti_link(self):
        return self.active_lti_id is not None

    def to_string(self, user=None):
        if user is None:
            return "Course"
        if not user.can_view(self):
            return "Course"

        return self.name + " (" + str(self.pk) + ")"


class Group(models.Model):
    """Group.

    A Group entity has the following features:
    - name: the name of the group
    - course: the course where the group belongs to
    """
    name = models.TextField()

    course = models.ForeignKey(
        Course,
        on_delete=models.CASCADE
    )

    lti_id = models.TextField(
        null=True,
    )

    class Meta:
        """Meta data for the model: unique_together."""
        unique_together = ('lti_id', 'course')

    def to_string(self, user=None):
        if user is None:
            return "Group"
        if not user.can_view(self.course):
            return "Group"
        return "{} ({})".format(self.name, self.pk)


class Role(models.Model):
    """Role.

    A complete overview of the role requirements can be found here:
    https://docs.google.com/spreadsheets/d/1M7KnEKL3cG9PMWfQi9HIpRJ5xUMou4Y2plnRgke--Tk

    A role defines the permissions of a user group within a course.
    - name: name of the role
    - list of permissions (can_...)
    """
    GENERAL_PERMISSIONS = [
        'can_edit_institute_details',
        'can_add_course'
    ]
    COURSE_PERMISSIONS = [
        'can_edit_course_details',
        'can_delete_course',

        'can_edit_course_roles',
        'can_view_course_users',
        'can_add_course_users',
        'can_delete_course_users',

        'can_add_course_user_group',
        'can_delete_course_user_group',
        'can_edit_course_user_group',

        'can_add_assignment',
        'can_delete_assignment',
    ]
    ASSIGNMENT_PERMISSIONS = [
        'can_edit_assignment',
        'can_grade',
        'can_publish_grades',

        'can_view_all_journals',
        'can_view_unpublished_assignment',
        'can_view_grade_history',

        'can_manage_journals',
        'can_have_journal',

        'can_comment',
        'can_edit_staff_comment',
    ]
    PERMISSIONS = COURSE_PERMISSIONS + ASSIGNMENT_PERMISSIONS

    name = models.TextField()

    course = models.ForeignKey(
        Course,
        on_delete=models.CASCADE
    )

    can_edit_course_details = models.BooleanField(default=False)
    can_delete_course = models.BooleanField(default=False)
    can_edit_course_roles = models.BooleanField(default=False)
    can_view_course_users = models.BooleanField(default=False)
    can_add_course_users = models.BooleanField(default=False)
    can_delete_course_users = models.BooleanField(default=False)
    can_add_course_user_group = models.BooleanField(default=False)
    can_delete_course_user_group = models.BooleanField(default=False)
    can_edit_course_user_group = models.BooleanField(default=False)
    can_add_assignment = models.BooleanField(default=False)
    can_delete_assignment = models.BooleanField(default=False)

    can_edit_assignment = models.BooleanField(default=False)
    can_manage_journals = models.BooleanField(default=False)
    can_view_all_journals = models.BooleanField(default=False)
    can_grade = models.BooleanField(default=False)
    can_publish_grades = models.BooleanField(default=False)
    can_view_grade_history = models.BooleanField(default=False)
    can_have_journal = models.BooleanField(default=False)
    can_comment = models.BooleanField(default=False)
    can_edit_staff_comment = models.BooleanField(default=False)
    can_view_unpublished_assignment = models.BooleanField(default=False)

    def save(self, *args, **kwargs):
        if self.can_add_course_users and not self.can_view_course_users:
            raise ValidationError('A user needs to be able to view course users in order to add them.')

        if self.can_delete_course_users and not self.can_view_course_users:
            raise ValidationError('A user needs to be able to view course users in order to remove them.')

        if self.can_edit_course_user_group and not self.can_view_course_users:
            raise ValidationError('A user needs to be able to view course users in order to manage user groups.')

        if self.can_view_all_journals and self.can_have_journal:
            raise ValidationError('Teaching staff is not allowed to have a journal in their own course.')

        if self.can_grade and not self.can_view_all_journals:
            raise ValidationError('A user needs to be able to view journals in order to grade them.')

        if self.can_publish_grades and not (self.can_view_all_journals and self.can_grade):
            raise ValidationError('A user needs to be able to view and grade journals in order to publish grades.')

        if self.can_view_grade_history and not (self.can_view_all_journals and self.can_grade):
            raise ValidationError('A user needs to be able to view and grade journals in order to see a history\
                                   of grades.')

        if self.can_comment and not (self.can_view_all_journals or self.can_have_journal):
            raise ValidationError('A user requires a journal to comment on.')

        if self.can_edit_staff_comment and self.can_have_journal:
            raise ValidationError('Users who can edit staff comments are not allowed to have a journal themselves.')

        if self.can_edit_staff_comment and not self.can_comment:
            raise ValidationError('A user needs to be able to comment in order to edit other comments.')

        super(Role, self).save(*args, **kwargs)

    def to_string(self, user=None):
        if user is None:
            return "Role"
        if not user.can_view(self.course):
            return "Role"

        return "{} ({})".format(self.name, self.pk)

    class Meta:
        """Meta data for the model: unique_together."""

        unique_together = ('name', 'course',)


class Participation(models.Model):
    """Participation.

    A participation defines the way a user interacts within a certain course.
    The user is now linked to the course, and has a set of permissions
    associated with its role.
    """

    user = models.ForeignKey(User, on_delete=models.CASCADE)
    course = models.ForeignKey(Course, on_delete=models.CASCADE)
    role = models.ForeignKey(
        Role,
        on_delete=models.CASCADE,
        related_name='role',
    )
    groups = models.ManyToManyField(
        Group,
        default=None,
    )

    def save(self, *args, **kwargs):
        is_new = self._state.adding
        super(Participation, self).save(*args, **kwargs)

        # Instance is being created (not modified)
        if is_new:
            existing = AssignmentParticipation.objects.filter(user=self.user).values('assignment')
            for assignment in Assignment.objects.filter(courses__in=[self.course]).exclude(pk__in=existing):
                AssignmentParticipation.objects.create(assignment=assignment, user=self.user)

    class Meta:
        """Meta data for the model: unique_together."""

        unique_together = ('user', 'course',)

    def to_string(self, user=None):
        if user is None:
            return "Participation"
        if not user.can_view(self.course):
            return "Participation"

        return "user: {}, course: {}, role: {}".format(
            self.user.to_string(user=user), self.course.to_string(user=user), self.role.to_string(user=user))


class Assignment(models.Model):
    """Assignment.

    An Assignment entity has the following features:
    - name: name of the assignment.
    - description: description for the assignment.
    - courses: a foreign key linked to the courses this assignment
    is part of.
    - format: a one-to-one key linked to the format this assignment
    holds. The format determines how a students' journal is structured.
    - active_lti_id: (optional) the active VLE id of the assignment linked through LTI which receives grade updates.
    - lti_id_set: (optional) the set of VLE assignment lti_id_set which permit basic access.
    """

    name = models.TextField()
    description = models.TextField(
        null=True,
    )
    author = models.ForeignKey(
        'User',
        on_delete=models.SET_NULL,
        null=True
    )
    is_published = models.BooleanField(default=False)
    points_possible = models.IntegerField(
        'points_possible',
        default=10
    )
    unlock_date = models.DateTimeField(
        'unlock_date',
        null=True,
        blank=True
    )
    due_date = models.DateTimeField(
        'due_date',
        null=True,
        blank=True
    )
    lock_date = models.DateTimeField(
        'lock_date',
        null=True,
        blank=True
    )
    courses = models.ManyToManyField(Course)

    format = models.OneToOneField(
        'Format',
        on_delete=models.CASCADE
    )

    active_lti_id = models.TextField(
        null=True,
        unique=True,
        blank=True,
    )
    lti_id_set = ArrayField(
        models.TextField(),
        default=list,
    )

    is_group_assignment = models.BooleanField(default=False)
    remove_grade_upon_leaving_group = models.BooleanField(default=False)
    can_set_journal_name = models.BooleanField(default=False)
    can_set_journal_image = models.BooleanField(default=False)
    can_lock_journal = models.BooleanField(default=False)

    def has_lti_link(self):
        return self.active_lti_id is not None

    def is_locked(self):
        return self.unlock_date and self.unlock_date > now() or self.lock_date and self.lock_date < now()

    def add_course(self, course, *args, **kwargs):
        if not self.courses.filter(pk=course.pk).exists():
            self.courses.add(course)
            existing = AssignmentParticipation.objects.filter(assignment=self).values('user')
            for user in course.users.exclude(pk__in=existing):
                AssignmentParticipation.objects.create(assignment=self, user=user)

    def save(self, *args, **kwargs):
        self.description = sanitization.strip_script_tags(self.description)

        active_lti_id_modified = False
        delete_journals = False

        # Instance is being created (not modified)
        if self._state.adding:
            active_lti_id_modified = self.active_lti_id is not None
        else:
            if self.pk:
                pre_save = Assignment.objects.get(pk=self.pk)
                active_lti_id_modified = pre_save.active_lti_id != self.active_lti_id

                if pre_save.is_published and not self.is_published:
                    if pre_save.has_entries():
                        raise ValidationError('Cannot unpublish an assignment that has entries.')
                if pre_save.is_group_assignment != self.is_group_assignment:
                    if pre_save.has_entries():
                        raise ValidationError('Cannot change the type of an assignment that has entries.')
                    else:
                        delete_journals = True
            # A copy is being made of the original instance
            else:
                self.active_lti_id = None
                self.lti_id_set = []

        if active_lti_id_modified:
            # Reset all sourcedid if the active lti id is updated.
            AssignmentParticipation.objects.filter(assignment=self).update(sourcedid=None, grade_url=None)

            if self.active_lti_id is not None and self.active_lti_id not in self.lti_id_set:
                self.lti_id_set.append(self.active_lti_id)

            other_assignments_with_lti_id_set = Assignment.objects.filter(
                lti_id_set__contains=[self.active_lti_id]).exclude(pk=self.pk)
            if other_assignments_with_lti_id_set.exists():
                raise ValidationError(
                    "An lti_id should be unique, and only part of a single assignment's lti_id_set.")

        is_new = self._state.adding
        if not self._state.adding and self.pk:
            old_publish = Assignment.objects.get(pk=self.pk).is_published
        else:
            old_publish = self.is_published

        super(Assignment, self).save(*args, **kwargs)

        # When changing the published state, create journals if it is no group assignment
        if is_new or not old_publish:
            if self.is_published and not self.is_group_assignment:
                users = self.courses.values('users').distinct()
                if is_new:
                    existing = []
                    for user in users:
                        AssignmentParticipation.objects.create(assignment=self, user=user['users'])
                else:
                    existing = Journal.objects.filter(assignment=self).values('authors__user')
                for user in users.exclude(pk__in=existing):
                    ap = AssignmentParticipation.objects.get(assignment=self, user=user['users'])
                    if not Journal.objects.filter(assignment=self, authors__in=[ap]).exists():
                        journal = Journal.objects.create(assignment=self)
                        journal.authors.add(ap)

        # Delete all journals if assignment type changes
        if delete_journals:
            Journal.objects.filter(assignment=self).delete()

    def get_active_lti_course(self):
        """"Query for retrieving the course which matches the active lti id of the assignment."""
        courses = self.courses.filter(assignment_lti_id_set__contains=[self.active_lti_id])
        return courses.first()

    def get_active_course(self, user):
        """"Query for retrieving the course which is most relevant to the assignment."""
        # Get matching LTI course if possible
        active_courses = self.courses.filter(assignment_lti_id_set__contains=[self.active_lti_id])
        for course in active_courses:
            if user.can_view(course):
                return course

        # Else get course that started the most recent
        most_recent_courses = self.courses.filter(startdate__lt=timezone.now()).order_by('-startdate')
        for course in most_recent_courses:
            if user.can_view(course):
                return course

        # Else get the course that starts the soonest
        starts_first_courses = self.courses.filter(startdate__gt=timezone.now()).order_by('startdate')
        for course in starts_first_courses:
            if user.can_view(course):
                return course

        return None

    def get_lti_id_from_course(self, course):
        """Gets the assignment lti_id that belongs to the course assignment pair if it exists."""
        if not isinstance(course, Course):
            raise VLEProgrammingError("Expected instance of type Course.")

        intersection = list(set(self.lti_id_set).intersection(course.assignment_lti_id_set))
        return intersection[0] if intersection else None

    def set_active_lti_course(self, course):
        active_lti_id = self.get_lti_id_from_course(course)
        if active_lti_id:
            self.active_lti_id = active_lti_id
            self.save()
        else:
            raise VLEBadRequest("This course is not connected to the assignment")

    def add_lti_id(self, lti_id, course):
        if self.get_lti_id_from_course(course) is not None:
            raise VLEBadRequest('Assignment already used in course.')
        # Update assignment
        self.active_lti_id = lti_id
        if not self.courses.filter(pk=course.pk).exists():
            self.courses.add(course)
        self.save()
        # Update course
        course.add_assignment_lti_id(lti_id)
        course.save()

    def has_entries(self):
        return Entry.objects.filter(node__journal__assignment=self).exists()

    def to_string(self, user=None):
        if user is None:
            return "Assignment"
        if not user.can_view(self):
            return "Assignment"

        return "{} ({})".format(self.name, self.pk)


class AssignmentParticipation(models.Model):
    """AssignmentParticipation

    A user that is connected to an assignment
    this can then be used as a participation for a journal
    """

    journal = models.ForeignKey(
        'Journal',
        on_delete=models.SET_NULL,
        related_name='authors',
        null=True,
    )

    user = models.ForeignKey(
        'User',
        on_delete=models.CASCADE,
    )

    assignment = models.ForeignKey(
        'Assignment',
        on_delete=models.CASCADE
    )

    sourcedid = models.TextField(null=True)
    grade_url = models.TextField(null=True)

    def needs_lti_link(self):
        return self.assignment.active_lti_id is not None and self.sourcedid is None

    def save(self, *args, **kwargs):
        is_new = self._state.adding
        super(AssignmentParticipation, self).save(*args, **kwargs)

        # Instance is being created (not modified)
        if is_new:
            if self.assignment.is_published and not self.assignment.is_group_assignment:
                journal = Journal.objects.create(assignment=self.assignment)
                journal.authors.add(self)

    def to_string(self, user=None):
        if user is None or not user.can_view(self.assignment):
            return "Participant"

        return "{0} in {1}".format(self.user.username, self.assignment.name)

    class Meta:
        """A class for meta data.

        - unique_together: assignment and author must be unique together.
        """
        unique_together = ('assignment', 'user',)


class Journal(models.Model):
    """Journal.

    A journal is a collection of Nodes that holds the student's
    entries, deadlines and more. It contains the following:
    - assignment: a foreign key linked to an assignment.
    - user: a foreign key linked to a user.
    """

    assignment = models.ForeignKey(
        'Assignment',
        on_delete=models.CASCADE,
    )

    bonus_points = models.FloatField(
        default=0,
    )

    author_limit = models.IntegerField(
        default=1
    )

    name = models.TextField(
        null=True,
    )

    locked = models.BooleanField(
        default=False,
    )

    # NOTE: Any suggestions for a clear warning msg for all cases?
    outdated_link_warning_msg = 'This journal has an outdated LMS uplink and can no longer be edited. Visit  ' \
        + 'eJournal from an updated LMS connection.'

    def get_grade(self):
        return self.bonus_points + (self.node_set.filter(entry__grade__published=True)
                                    .values('entry__grade__grade')
                                    .aggregate(Sum('entry__grade__grade'))['entry__grade__grade__sum'] or 0)

    def needs_lti_link(self):
        return any(author.needs_lti_link() for author in self.authors.all())

    def get_name(self):
        if self.name is not None:
            return self.name

        return self.get_full_names()

    def get_image(self):
        for author in self.authors.all():
            if author.user.profile_picture != settings.DEFAULT_PROFILE_PICTURE:
                return author.user.profile_picture

        return settings.DEFAULT_PROFILE_PICTURE

    def get_full_names(self):
        if self.authors.count() == 0:
            return None
        full_names = [author.user.full_name for author in self.authors.all()]
        return ', '.join(full_names[:-1]) + \
            (' and ' + full_names[-1]) if len(full_names) > 1 else full_names[0]

    def reset(self):
        Node.objects.filter(journal=self).delete()

        preset_nodes = self.assignment.format.presetnode_set.all()
        for preset_node in preset_nodes:
            Node.objects.create(type=preset_node.type, journal=self, preset=preset_node)

    def save(self, *args, **kwargs):
        is_new = self._state.adding
        if self.name is None:
            if self.assignment.is_group_assignment:
                self.name = 'Journal {}'.format(Journal.objects.filter(assignment=self.assignment).count() + 1)
        super(Journal, self).save(*args, **kwargs)
        # On create add preset nodes
        if is_new:
            preset_nodes = self.assignment.format.presetnode_set.all()
            for preset_node in preset_nodes:
                Node.objects.create(type=preset_node.type, journal=self, preset=preset_node)

    def to_string(self, user=None):
        if user is None:
            return "Journal"
        if not user.can_view(self):
            return "Journal"

        return "the {0} journal of {1}".format(self.assignment.name, self.get_name())


class Node(models.Model):
    """Node.

    The Node is an Timeline component.
    It can represent many things.
    There are three types of nodes:
    -Progress
        A node that merely is a deadline,
        and contains no entry. This deadline
        contains a 'target point amount'
        which should be reached before the
        due date has passed.
        This type of node has to be predefined in
        the Format. In the Format it is assigned a
        due date and a 'target point amount'.
    -Entry
        A node that is merely an entry,
        and contains no deadline. The entry
        can count toward a total
        'received point amount' which is deadlined
        by one or more Progress nodes.
        This type node can be created by the student
        an unlimited amount of times. It holds one
        of the by format predefined 'global templates'.
    -Entrydeadline
        A node that is both an entry and a deadline.
        This node is entirely separate from the
        Progress and Entry node.
        This type of node has to be predefined in
        the Format. In the Format it is assigned an
        unlock/lock date, a due date and a 'forced template'.
    """

    PROGRESS = 'p'
    ENTRY = 'e'
    ENTRYDEADLINE = 'd'
    ADDNODE = 'a'
    TYPES = (
        (PROGRESS, 'progress'),
        (ENTRY, 'entry'),
        (ENTRYDEADLINE, 'entrydeadline'),
    )

    type = models.TextField(
        max_length=4,
        choices=TYPES,
    )

    entry = models.OneToOneField(
        'Entry',
        null=True,
        on_delete=models.SET_NULL,
    )

    journal = models.ForeignKey(
        'Journal',
        on_delete=models.CASCADE,
    )

    preset = models.ForeignKey(
        'PresetNode',
        null=True,
        on_delete=models.SET_NULL,
    )

    def to_string(self, user=None):
        return "Node"


class Format(models.Model):
    """Format.

    Format of a journal.
    The format determines how a students' journal is structured.
    See PresetNodes for attached 'default' nodes.
    """

    def to_string(self, user=None):
        return "Format"


class PresetNode(models.Model):
    """PresetNode.

    A preset node is a node that has been pre-defined by the teacher.
    It contains the following features:
    - description: user defined text description of the preset node.
    - type: the type of the preset node (progress or entrydeadline node).
    - unlock_date: the date from which the preset node can be filled in.
    - due_date: the due date for this preset node.
    - lock_date: the date after which the preset node can no longer be fulfilled.
    - forced_template: the template for this preset node - null if PROGRESS node.
    - format: a foreign key linked to a format.
    """

    TYPES = (
        (Node.PROGRESS, 'progress'),
        (Node.ENTRYDEADLINE, 'entrydeadline'),
    )

    description = models.TextField(
        null=True,
    )

    type = models.TextField(
        max_length=4,
        choices=TYPES,
    )

    target = models.FloatField(
        null=True,
    )

    unlock_date = models.DateTimeField(
        null=True
    )

    due_date = models.DateTimeField()

    lock_date = models.DateTimeField(
        null=True
    )

    forced_template = models.ForeignKey(
        'Template',
        on_delete=models.SET_NULL,
        null=True,
    )

    format = models.ForeignKey(
        'Format',
        on_delete=models.CASCADE
    )

    def is_locked(self):
        return self.unlock_date is not None and self.unlock_date > now() or self.lock_date and self.lock_date < now()

    def to_string(self, user=None):
        return "PresetNode"


class Entry(models.Model):
    """Entry.

    An Entry has the following features:
    - creation_date: the date and time when the entry was posted.
    - last_edited: the date and time when the etry was last edited
    """
    NEED_SUBMISSION = 'Submission needs to be sent to VLE'
    SEND_SUBMISSION = 'Submission is successfully received by VLE'
    GRADING = 'Grade needs to be sent to VLE'
    LINK_COMPLETE = 'Everything is sent to VLE'
    TYPES = (
        (NEED_SUBMISSION, 'entry_submission'),
        (SEND_SUBMISSION, 'entry_submitted'),
        (GRADING, 'grade_submission'),
        (LINK_COMPLETE, 'done'),
    )

    # TODO Should not be nullable
    template = models.ForeignKey(
        'Template',
        on_delete=models.SET_NULL,
        null=True,
    )
    grade = models.ForeignKey(
        'Grade',
        on_delete=models.SET_NULL,
        related_name='+',
        null=True,
    )

    creation_date = models.DateTimeField(editable=False)
    author = models.ForeignKey(
        'User',
        on_delete=models.SET_NULL,
        related_name='entries',
        null=True,
    )

    last_edited = models.DateTimeField()
    last_edited_by = models.ForeignKey(
        'User',
        on_delete=models.SET_NULL,
        related_name='last_edited_entries',
        null=True,
    )

    vle_coupling = models.TextField(
        default=NEED_SUBMISSION,
        choices=TYPES,
    )

    def is_locked(self):
        return (self.node.preset and self.node.preset.is_locked()) or self.node.journal.assignment.is_locked()

    def is_editable(self):
        return not self.is_graded() and not self.is_locked()

    def is_graded(self):
        return not (self.grade is None or self.grade.grade is None)

    def save(self, *args, **kwargs):
        if not self.pk:
            now = timezone.now()
            self.creation_date = now
            self.last_edited = now

        return super(Entry, self).save(*args, **kwargs)

    def to_string(self, user=None):
        return "Entry"


class Grade(models.Model):
    """Grade.

    Used to keep a history of grades.
    """
    entry = models.ForeignKey(
        'Entry',
        editable=False,
        related_name='+',
        on_delete=models.CASCADE
    )
    grade = models.FloatField(
        null=True,
        editable=False
    )
    published = models.BooleanField(
        default=False,
        editable=False
    )
    creation_date = models.DateTimeField(
        editable=False,
        auto_now_add=True
    )
    author = models.ForeignKey(
        'User',
        null=True,
        editable=False,
        on_delete=models.SET_NULL
    )

    def save(self, *args, **kwargs):
        self.creation_date = timezone.now()
        return super(Grade, self).save(*args, **kwargs)

    def to_string(self, user=None):
        return "Grade"


class Counter(models.Model):
    """Counter.

    A single counter class which can be used to keep track of incremental values
    which do not belong to another object like the message ID for LTI messages.
    """

    name = models.TextField(
        null=False
    )
    count = models.IntegerField(
        default=0
    )

    def to_string(self, user=None):
        return self.name + " is on " + self.count


class Template(models.Model):
    """Template.

    A template for an Entry.
    """

    name = models.TextField()

    format = models.ForeignKey(
        'Format',
        on_delete=models.CASCADE
    )

    preset_only = models.BooleanField(
        default=False
    )

    archived = models.BooleanField(
        default=False
    )

    def to_string(self, user=None):
        return "Template"


class Field(models.Model):
    """Field.

    Defines the fields of an Template
    """

    TEXT = 't'
    RICH_TEXT = 'rt'
    IMG = 'i'
    FILE = 'f'
    VIDEO = 'v'
    PDF = 'p'
    URL = 'u'
    DATE = 'd'
    DATETIME = 'dt'
    SELECTION = 's'
    FILE_TYPES = [PDF, FILE, IMG]
    TYPES = (
        (TEXT, 'text'),
        (RICH_TEXT, 'rich text'),
        (IMG, 'img'),
        (PDF, 'pdf'),
        (FILE, 'file'),
        (VIDEO, 'vid'),
        (URL, 'url'),
        (DATE, 'date'),
        (DATETIME, 'datetime'),
        (SELECTION, 'selection')
    )
    type = models.TextField(
        max_length=4,
        choices=TYPES,
        default=TEXT,
    )
    title = models.TextField()
    description = models.TextField(
        null=True
    )
    options = models.TextField(
        null=True
    )
    location = models.IntegerField()
    template = models.ForeignKey(
        'Template',
        on_delete=models.CASCADE
    )
    required = models.BooleanField()

    def to_string(self, user=None):
        return "{} ({})".format(self.title, self.id)


class Content(models.Model):
    """Content.

    Defines the content of an Entry
    """

    entry = models.ForeignKey(
        'Entry',
        on_delete=models.CASCADE
    )
    # Question: Why can this be null?
    field = models.ForeignKey(
        'Field',
        on_delete=models.SET_NULL,
        null=True
    )
    data = models.TextField(
        null=True
    )

    def save(self, *args, **kwargs):
        self.data = sanitization.strip_script_tags(self.data)

        return super(Content, self).save(*args, **kwargs)

    def to_string(self, user=None):
        return "Content"


class Comment(models.Model):
    """Comment.

    Comments contain the comments given to the entries.
    It is linked to a single entry with a single author and the comment text.
    """

    entry = models.ForeignKey(
        'Entry',
        on_delete=models.CASCADE
    )
    author = models.ForeignKey(
        'User',
        on_delete=models.SET_NULL,
        null=True
    )
    text = models.TextField()
    published = models.BooleanField(
        default=True
    )
    creation_date = models.DateTimeField(editable=False)
    last_edited = models.DateTimeField()
    last_edited_by = models.ForeignKey(
        'User',
        related_name='last_edited_by',
        on_delete=models.SET_NULL,
        blank=True,
        null=True
    )

    def can_edit(self, user):
        """
        Returns whether the given user is allowed to edit the comment:
            - Has to be the author or super_user
            - Otheriwse has to have the permission 'can_edit_staff_comment' and edit a non journal author comment.
              Because staff members can't have a journal themselves, checking if the author is not the owner of the
              journal the comment is posted to suffices.
        Raises a VLEProgramming error when misused.
        """
        if not isinstance(user, User):
            raise VLEProgrammingError("Expected instance of type User.")

        if user == self.author or user.is_superuser:
            return True

        return user.has_permission('can_edit_staff_comment', self.entry.node.journal.assignment) and \
            not self.entry.node.journal.authors.filter(user=self.author).exists()

    def save(self, *args, **kwargs):
        if not self.pk:
            self.creation_date = timezone.now()
        self.last_edited = timezone.now()
        self.text = sanitization.strip_script_tags(self.text)
        return super(Comment, self).save(*args, **kwargs)

    def to_string(self, user=None):
        return "Comment"<|MERGE_RESOLUTION|>--- conflicted
+++ resolved
@@ -258,16 +258,12 @@
         if self.email == '':
             self.email = None
 
-<<<<<<< HEAD
-        return super(User, self).save(*args, **kwargs)
-=======
         if isinstance(self.email, str):
             self.email = self.email.lower()
         if isinstance(self.username, str):
             self.username = self.username.lower()
 
         super(User, self).save(*args, **kwargs)
->>>>>>> 0dc1a3b7
 
 
 @receiver(models.signals.post_save, sender=User)
