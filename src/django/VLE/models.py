--- conflicted
+++ resolved
@@ -9,12 +9,8 @@
 from django.utils.timezone import now
 
 from VLE.utils.file_handling import get_path
-<<<<<<< HEAD
-=======
-from django.core.exceptions import ValidationError
 from django.dispatch import receiver
 import os
->>>>>>> f03b60a6
 
 
 class UserFile(models.Model):
