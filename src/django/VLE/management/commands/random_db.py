"""
Generate test data.

Generate an extensive set of data and save it to the database.
"""
from django.core.management.base import BaseCommand
from VLE.models import Entry, User, Role, Course, Participation, JournalFormat, Assignment, Journal
import VLE.factory as factory
from faker import Faker
import random
faker = Faker()


class Command(BaseCommand):
    """Generates data for the database."""

    help = 'Generates data for the database.'

    def gen_random_content(self):
        """Generate random content."""
        entries = Entry.objects.all()
        for i, entry in enumerate(entries):
            for field in entry.template.field_set.all():
                # Randomly miss content fields for testing.
                if random.randint(0, 20) == 0:
                    continue

                content = factory.make_content(entry, faker.catch_phrase(), field)
                content.save()

    def gen_random_users(self, amount):
        """Generate random users."""
        used_email = [email['email'] for email in User.objects.all().values('email')]
        used_names = [email['username'] for email in User.objects.all().values('username')]
        used_lti = [email['lti_id'] for email in User.objects.all().values('lti_id')]

        for _ in range(amount):
            user = User()
            # Generate unique email or exit.
            user.email = faker.ascii_safe_email()
            counter = 0
            while(user.email in used_email and counter < 10000):
                user.email = faker.ascii_safe_email()
                counter += 1
            if counter == 10000:
                print("Could not find unique email")
                exit()

            # Generate unique name or exit.
            user.username = faker.name()
            counter = 0
            while(user.username in used_names and counter < 10000):
                user.username = faker.name()
                counter += 1
            if counter == 10000:
                print("Could not find unique username")
                exit()

            user.set_password(faker.password())
            user.profile_picture = '/static/oh_no/{}.png'.format(random.randint(1, 10))

            # Generate unique lti_id.
            user.lti_id = faker.name()
            counter = 0
            while(user.lti_id in used_lti and counter < 10000):
                user.lti_id = faker.name()
                counter += 1
            if counter == 10000:
                print("Could not find unique lti_id")
                exit()

            user.save()
            used_email.append(user.email)
            used_names.append(user.username)
            used_lti.append(user.lti_id)

    def gen_random_courses(self, amount):
        """Generate random courses."""
        for _ in range(amount):
            course = Course()
            course.name = faker.company()
            course.save()

            teachers = User.objects.all()
            if len(teachers) > 0:
                course.author = random.choice(teachers)

            course.abbrevation = random.choices(course.name, k=4)
            course.startdate = faker.date_this_decade(before_today=True)
            course.save()

    def gen_roles(self):
<<<<<<< HEAD
        """
        Generate roles for participation in courses.
        """
        course = factory.make_course(faker.company(), 'TEST', faker.date_this_decade(before_today=True))
=======
        """Generate roles for participation in courses."""
>>>>>>> 04c57c43
        ta = Role()
        ta.name = "TA"

        ta.can_edit_grades = True
        ta.can_view_grades = True
        ta.can_edit_assignment = True
        ta.can_view_assignment = True
        ta.can_submit_assignment = True
        ta.save()

        student = Role()
        student.name = "student"

        student.can_edit_grades = False
        student.can_view_grades = False
        student.can_edit_assignment = False
        student.can_view_assignment = True
        student.can_submit_assignment = True
        student.save()

    def gen_random_participation_for_each_user(self):
        """Generate participants to link students to courses with a role."""
        courses = Course.objects.all()
        participation_list = list()
        if courses.count() > 0:
            for user in User.objects.all():
                participation = Participation()
                participation.user = user
                participation.course = courses[random.randint(0, len(courses) - 1)]
                participation.role = random.choice(Role.objects.all())
                try:
                    Participation.objects.get(course=participation.course, user=participation.user)
                except Exception:
                    participation_list.append(participation)

        # Using a bulk create speeds the process up.
        Participation.objects.bulk_create(participation_list)

    def gen_random_assignments(self, amount):
        """Generate random assignments."""
        for _ in range(amount):
            if Course.objects.all().count() == 0:
                continue
            format = JournalFormat()
            format.save()
            assignment = Assignment(format=format)
            assignment.save()
            assignment.name = faker.catch_phrase()
            assignment.deadline = faker.date_time_between(start_date="now", end_date="+1y", tzinfo=None)
            assignment.author = User.objects.get(pk=1)
            assignment.description = faker.paragraph()
            courses = Course.objects.all()
            course_list = list()
            for course in random.choices(courses, k=3):
                if assignment.courses.count():
                    course_list.append(course)
                else:
                    if random.randint(1, 101) > 70:
                        course_list.append(course)

            assignment.courses.add(*(course_list))
            assignment.save()

    def gen_random_journals(self):
        """Generate random journals."""
        for assignment in Assignment.objects.all():
            for user in User.objects.all():
                if Journal.objects.filter(assignment=assignment, user=user).count() > 0:
                    continue
                factory.make_journal(assignment, user)

    def handle(self, *args, **options):
        """Generate randomly created data to create a more real life example."""
        amount = 4
        # Random users
        self.gen_random_users(amount)
        # Random course
        self.gen_random_courses(amount * 10)
        # Create the roles
        self.gen_roles()
        # Random participation
        self.gen_random_participation_for_each_user()
        # Random assignments
        self.gen_random_assignments(amount)
        # Random journals
        self.gen_random_journals()<|MERGE_RESOLUTION|>--- conflicted
+++ resolved
@@ -90,14 +90,10 @@
             course.save()
 
     def gen_roles(self):
-<<<<<<< HEAD
         """
         Generate roles for participation in courses.
         """
         course = factory.make_course(faker.company(), 'TEST', faker.date_this_decade(before_today=True))
-=======
-        """Generate roles for participation in courses."""
->>>>>>> 04c57c43
         ta = Role()
         ta.name = "TA"
 
