from datetime import datetime, timezone

import oauth2
from django.conf import settings

import VLE.factory as factory
<<<<<<< HEAD
from datetime import datetime, timezone
import json
=======
from VLE.models import Journal, Lti_ids, Role, User
>>>>>>> 09464ce5


class OAuthRequestValidater(object):
    """OAuth request validater class for Django Requests"""

    def __init__(self, key, secret):
        """
        Constructor which creates a consumer object with the given key and
        secret.
        """
        super(OAuthRequestValidater, self).__init__()
        self.consumer_key = key
        self.consumer_secret = secret

        self.oauth_server = oauth2.Server()
        signature_method = oauth2.SignatureMethod_HMAC_SHA1()
        self.oauth_server.add_signature_method(signature_method)
        self.oauth_consumer = oauth2.Consumer(
            self.consumer_key, self.consumer_secret
        )

    def parse_request(self, request):
        """
        Parses a django request to return the method, url, header and post data.
        """
        return request.method, request.build_absolute_uri(), request.META, \
            request.POST.dict()

    def is_valid(self, request):
        """
        Checks if the signature of the given request is valid based on the
        consumers secret en key
        """
        try:
            method, url, head, param = self.parse_request(request)

            oauth_request = oauth2.Request.from_request(
                method, url, headers=head, parameters=param)

            self.oauth_server.verify_request(oauth_request,
                                             self.oauth_consumer, {})

        except (oauth2.Error, ValueError) as err:
            return False, err
        # Signature was valid
        return True, None

    @classmethod
    def check_signature(cls, key, secret, request):
        """Validate OAuth request using the python-oauth2 library.

        https://github.com/simplegeo/python-oauth2.
        """
        validator = OAuthRequestValidater(key, secret)
        return validator.is_valid(request)


def roles_to_list(params):
    roles = list()
    for role in params['roles'].split(','):
        roles.append(role.split('/')[-1].lower())
    return roles


def check_user_lti(request, roles):
    """Check is an user with the lti_id exists"""
    lti_user_id = request['user_id']

    users = User.objects.filter(lti_id=lti_user_id)
    if users.count() > 0:
        user = users[0]
        if 'custom_user_image' in request:
            user.profile_picture = request['custom_user_image']
            user.save()

        if 'roles' in request and roles['Teacher'] in roles_to_list(request):
            user.is_teacher = True
            user.save()
        return user
    return None


def create_lti_query_link(query):
    """
    Creates link to lti page with the given parameters

    Arguments
    query -- QueryDict of the query variables

    returns the link
    """
    link = settings.BASELINK
    link += '/LtiLogin'
    link += '?'
    link += query.urlencode()
    return link


def check_course_lti(request, user, role):
    """Check is an course with the lti_id exists"""
    course_id = request['custom_course_id']
    lti_couples = Lti_ids.objects.filter(lti_id=course_id, for_model=Lti_ids.COURSE)

    if lti_couples.count() > 0:
        course = lti_couples[0].course
        if user not in course.users.all():
            for r in json.load(open(settings.LTI_ROLE_CONFIG_PATH)):
                if r in role or r == 'Student':
                    factory.make_participation(user, course, Role.objects.get(name=r, course=course))
                    break
        return course
    return None


def check_assignment_lti(request):
    """Check is an assignment with the lti_id exists"""
    assign_id = request['custom_assignment_id']
    lti_couples = Lti_ids.objects.filter(lti_id=assign_id, for_model=Lti_ids.ASSIGNMENT)
    if lti_couples.count() > 0:
        return lti_couples[0].assignment
    return None


def select_create_journal(request, user, assignment, roles):
    """
    Select or create the requested journal.
    """
    if assignment is not None and user is not None:
        journals = Journal.objects.filter(user=user, assignment=assignment)
        if journals.count() > 0:
            journal = journals[0]
        else:
            journal = factory.make_journal(assignment, user)

        within_assignment_timeframe = False
        try:
            begin = datetime.strptime(request['custom_assignment_unlock'], '%Y-%m-%d %X %z')
            end = datetime.strptime(request['custom_assignment_due'], '%Y-%m-%d %X %z')
            now = datetime.now(timezone.utc)
            within_assignment_timeframe = begin < now < end
        except (ValueError, KeyError):
            pass

        if (journal.grade_url is None or within_assignment_timeframe) and 'lis_outcome_service_url' in request:
            journal.grade_url = request['lis_outcome_service_url']
            journal.save()
        if (journal.sourcedid is None or within_assignment_timeframe) and 'lis_result_sourcedid' in request:
            journal.sourcedid = request['lis_result_sourcedid']
            journal.save()
    else:
        journal = None
    return journal<|MERGE_RESOLUTION|>--- conflicted
+++ resolved
@@ -4,12 +4,9 @@
 from django.conf import settings
 
 import VLE.factory as factory
-<<<<<<< HEAD
-from datetime import datetime, timezone
+from VLE.models import Journal, Lti_ids, Role, User
+
 import json
-=======
-from VLE.models import Journal, Lti_ids, Role, User
->>>>>>> 09464ce5
 
 
 class OAuthRequestValidater(object):
