"""
factory.py.

The factory has all kinds of functions to create entries in the database.
Sometimes this also supports extra functionallity like adding courses to assignments.
"""
import requests
from django.conf import settings
from django.utils import timezone

<<<<<<< HEAD
from VLE.models import (Assignment, AssignmentParticipation, Comment, Content, Course, Entry, Field, Format, Grade,
                        Group, Instance, Journal, Node, Participation, PresetNode, Role, Template, User, UserFile)
=======
import VLE.validators as validators
from VLE.models import (Assignment, Comment, Content, Course, Entry, Field, Format, Grade, Group, Instance, Journal,
                        Node, Participation, PresetNode, Role, Template, User, UserFile)
>>>>>>> 431f5417


def make_instance(allow_standalone_registration=None):
    if allow_standalone_registration is not None:
        instance = Instance(allow_standalone_registration=allow_standalone_registration)
    else:
        instance = Instance()
    instance.save()
    return instance


def make_user(username, password=None, email=None, lti_id=None, profile_picture='/unknown-profile.png',
              is_superuser=False, is_teacher=False, full_name=None, verified_email=False, is_staff=False,
              is_test_student=False):
    """Create a user.

    Arguments:
    username -- username (is the user came from the UvA canvas, this will be its studentID)
    password -- password of the user to login
    email -- mail of the user (default: none)
    lti_id -- to link the user to canvas (default: none)
    profile_picture -- profile picture of the user (default: none)
    is_superuser -- if the user needs all permissions, set this true (default: False)
    """
    user = User(
        username=username, email=email, lti_id=lti_id, is_superuser=is_superuser, is_teacher=is_teacher,
        verified_email=verified_email, is_staff=is_staff, full_name=full_name, profile_picture=profile_picture,
        is_test_student=is_test_student)

    if is_test_student:
        user.set_unusable_password()
    else:
        validators.validate_password(password)
        user.set_password(password)

    user.full_clean()
    user.save()
    return user


def make_participation(user=None, course=None, role=None, groups=None):
    """Create a participation.

    Arguments:
    user -- user that participates
    course -- course the user participates in
    role -- role the user has on the course
    groups -- groups the user belongs to
    """
    participation = Participation.objects.create(user=user, course=course, role=role)
    if groups:
        participation.groups.set(groups)
        participation.save()

    for assignment in course.assignment_set.filter(is_published=True):
        if not Journal.objects.filter(assignment=assignment, authors__user=user).exists():
            make_journal(assignment, user)
    return participation


def make_course(name, abbrev, startdate=None, enddate=None, author=None, active_lti_id=None):
    """Create a course.

    Arguments:
    name -- name of the course
    abbrev -- abbreviation of the course
    startdate -- startdate of the course
    author -- author of the course, this will also get the teacher role as participation
    active_lti_id -- (optional) lti_id, this links an eJournal course to a VLE course, only the active id receives
        grade passback.
    """
    course = Course(name=name, abbreviation=abbrev, startdate=startdate, enddate=enddate,
                    author=author, active_lti_id=active_lti_id)
    course.save()

    if course.has_lti_link():
        make_lti_groups(course)

    # Student, TA and Teacher role are created on course creation as is saves check for lti.
    make_role_student('Student', course)
    make_role_ta('TA', course)
    role = make_role_teacher('Teacher', course)
    if author is not None:
        make_participation(author, course, role)
    return course


def make_course_group(name, course, lti_id=None):
    """Make a new course group.

    Arguments:
    name -- name of course group
    course -- course the group belongs to
    lti_id -- potential lti_id, this is to link the canvas course to the VLE course.
    """
    if name is None:
        return None
    course_group = Group(name=name, course=course, lti_id=lti_id)
    course_group.save()
    return course_group


def make_assignment(name, description, author=None, format=None, active_lti_id=None,
                    points_possible=10, is_published=None, unlock_date=None, due_date=None,
                    lock_date=None, course_ids=None, courses=None, group_size=None):
    """Make a new assignment.

    Arguments:
    name -- name of assignment
    description -- description of the assignment
    author -- author of assignment
    format -- format of assignment
    courseIDs -- ID of the courses the assignment belongs to
    courses -- courses it belongs to
    active_lti_id -- (optional) lti_id, this links an eJournal course to a VLE course, only the active id receives
        grade passback.

    On success, returns a new assignment.
    """
    if format is None:
        if due_date:
            format = make_default_format(due_date, points_possible)
        else:
            format = make_default_format(timezone.now(), points_possible)

    assign = Assignment(name=name, description=description, author=author, format=format, group_size=group_size,
                        active_lti_id=active_lti_id)
    assign.save()
    if course_ids:
        for course_id in course_ids:
            assign.courses.add(Course.objects.get(pk=course_id))
    if courses:
        for course in courses:
            assign.courses.add(course)
    if points_possible is not None:
        assign.points_possible = points_possible
    if is_published is not None:
        assign.is_published = is_published
    if unlock_date is not None:
        if len(unlock_date.split(' ')) > 2:
            unlock_date = unlock_date[:-1-len(unlock_date.split(' ')[2])]
        assign.unlock_date = unlock_date
    if due_date is not None:
        if len(due_date.split(' ')) > 2:
            due_date = due_date[:-1-len(due_date.split(' ')[2])]
        assign.due_date = due_date
    if lock_date is not None:
        if len(lock_date.split(' ')) > 2:
            lock_date = lock_date[:-1-len(lock_date.split(' ')[2])]
        assign.lock_date = lock_date
    assign.save()

    if assign.is_published:
        for user in User.objects.filter(participation__course__in=assign.courses.all()).distinct():
            if not Journal.objects.filter(assignment=assign, authors__user=user).exists():
                make_journal(assign, user)

    return assign


def make_lti_groups(course):
    groups = requests.get(settings.GROUP_API.format(course.active_lti_id)).json()
    if isinstance(groups, list):
        for group in groups:
            try:
                name = group['Name']
                lti_id = int(group['CanvasSectionID'])
                if not Group.objects.filter(course=course, lti_id=lti_id).exists():
                    make_course_group(name, course, lti_id)
            except (ValueError, KeyError):
                continue


def make_default_format(due_date=None, points_possible=10):
    format = Format()
    format.save()
    template = make_entry_template('Entry', format)
    make_field(template, 'Content', 0, Field.RICH_TEXT, True)
    if due_date and points_possible and int(points_possible) > 0:
        make_progress_node(format, due_date, points_possible)
    return format


def make_progress_node(format, due_date, target):
    """Make a progress node.

    Arguments:
    format -- format the node belongs to.
    due_date -- due_date of the node.
    """
    node = PresetNode(type=Node.PROGRESS, due_date=due_date, target=target, format=format)
    node.save()
    return node


def make_entrydeadline_node(format, due_date, template, unlock_date=None, lock_date=None):
    """Make entry deadline.

    Arguments:
    format -- format of the entry deadline.
    unlock_date -- unlock date of the entry deadline.
    due_date -- due date of the entry deadline.
    lock_date -- lock date of the entry deadline.
    template -- template of the entrydeadline.
    """
    node = PresetNode(type=Node.ENTRYDEADLINE, unlock_date=unlock_date, due_date=due_date,
                      lock_date=lock_date, forced_template=template, format=format)
    node.save()

    return node


def make_node(journal, entry=None, type=Node.ENTRY, preset=None):
    """Make a node.

    Arguments:
    journal -- journal the node belongs to.
    entry -- entry the node belongs to.
    """
    node = Node(type=type, entry=entry, preset=preset, journal=journal)
    node.save()
    return node


def make_journal(assignment, author):
    """Make a new journal.

    First creates all nodes defined by the format.
    The deadlines and templates are the same object
    as those in the format, so any changes should
    be reflected in the Nodes as well.
    """
    if Journal.objects.filter(assignment=assignment, authors__user=author).exists():
        return Journal.objects.get(assignment=assignment, authors__user=author)
    preset_nodes = assignment.format.presetnode_set.all()
    journal = Journal.objects.create(assignment=assignment)
    journal.authors.add(make_assignment_participation(assignment, author))
    journal.save()

    for preset_node in preset_nodes:
        Node(type=preset_node.type,
             journal=journal,
             preset=preset_node).save()
    return journal


def make_assignment_participation(assignment, author):
    """Make a new assignment participation.

    returns the assignment_participation if it already exists, as there should always only be one
    """
    assignment_participation = AssignmentParticipation.objects.filter(assignment=assignment, user=author)
    if assignment_participation.exists():
        return assignment_participation.first()

    return AssignmentParticipation.objects.create(assignment=assignment, user=author)


def make_entry(template):
    """Create a new entry in a journal.

    Posts it at the specified moment, or when unset, now.
    Arguments:
    journal -- is the journal to post the entry in.
    posttime -- is the time of posting (defaults: now).
    """
    # TODO: Too late logic.

    entry = Entry(template=template)
    entry.save()
    return entry


def make_entry_template(name, format, preset_only=False):
    """Make an entry template."""
    entry_template = Template(name=name, format=format, preset_only=preset_only)
    entry_template.save()
    return entry_template


def make_field(template, title, loc, type=Field.TEXT, required=True, description=None, options=None):
    """Make a field."""
    field = Field(type=type,
                  title=title,
                  location=loc,
                  template=template,
                  required=required,
                  description=description,
                  options=options)
    field.save()
    return field


def make_content(entry, data, field=None):
    """Make content."""
    content = Content(field=field, entry=entry, data=data)
    content.save()
    return content


def make_role_default_no_perms(name, course, can_edit_course_details=False, can_delete_course=False,
                               can_edit_course_roles=False, can_view_course_users=False, can_add_course_users=False,
                               can_delete_course_users=False, can_add_course_user_group=False,
                               can_delete_course_user_group=False, can_edit_course_user_group=False,
                               can_add_assignment=False, can_delete_assignment=False, can_edit_assignment=False,
                               can_view_all_journals=False, can_grade=False, can_publish_grades=False,
                               can_view_grade_history=False, can_have_journal=False, can_comment=False,
                               can_edit_staff_comment=False, can_view_unpublished_assignment=False):
    """Make a role with all permissions set to false.

    Arguments:
    name -- name of the role (needs to be unique)
    can_... -- permission
    """
    role = Role(
        name=name,
        course=course,

        can_edit_course_details=can_edit_course_details,
        can_delete_course=can_delete_course,
        can_edit_course_roles=can_edit_course_roles,
        can_view_course_users=can_view_course_users,
        can_add_course_users=can_add_course_users,
        can_delete_course_users=can_delete_course_users,
        can_add_course_user_group=can_add_course_user_group,
        can_delete_course_user_group=can_delete_course_user_group,
        can_edit_course_user_group=can_edit_course_user_group,
        can_add_assignment=can_add_assignment,
        can_delete_assignment=can_delete_assignment,

        can_edit_assignment=can_edit_assignment,
        can_view_unpublished_assignment=can_view_unpublished_assignment,
        can_view_all_journals=can_view_all_journals,
        can_grade=can_grade,
        can_publish_grades=can_publish_grades,
        can_view_grade_history=can_view_grade_history,
        can_have_journal=can_have_journal,
        can_comment=can_comment,
        can_edit_staff_comment=can_edit_staff_comment
    )
    role.save()
    return role


def make_role_default_all_perms(name, course, can_edit_course_details=True, can_delete_course=True,
                                can_edit_course_roles=True, can_view_course_users=True, can_add_course_users=True,
                                can_delete_course_users=True, can_add_course_user_group=True,
                                can_delete_course_user_group=True, can_edit_course_user_group=True,
                                can_add_assignment=True, can_delete_assignment=True, can_edit_assignment=True,
                                can_view_all_journals=True, can_grade=True, can_publish_grades=True,
                                can_view_grade_history=True, can_have_journal=True, can_comment=True,
                                can_edit_staff_comment=True, can_view_unpublished_assignment=True):
    """Makes a role with all permissions set to true."""
    return make_role_default_no_perms(name, course, can_edit_course_details, can_delete_course, can_edit_course_roles,
                                      can_view_course_users, can_add_course_users, can_delete_course_users,
                                      can_add_course_user_group, can_delete_course_user_group,
                                      can_edit_course_user_group, can_add_assignment, can_delete_assignment,
                                      can_edit_assignment, can_view_all_journals, can_grade, can_publish_grades,
                                      can_view_grade_history, can_have_journal, can_comment, can_edit_staff_comment,
                                      can_view_unpublished_assignment)


def make_role_student(name, course):
    """Make a default student role."""
    return make_role_default_no_perms(name, course, can_have_journal=True, can_comment=True)


def make_role_ta(name, course):
    """Make a default teacher assitant role."""
    return make_role_default_no_perms(name, course, can_view_course_users=True, can_edit_course_user_group=True,
                                      can_view_all_journals=True, can_grade=True, can_publish_grades=True,
                                      can_comment=True, can_view_unpublished_assignment=True)


def make_role_observer(name, course):
    """"Make a default observer role."""
    return make_role_default_no_perms(name, course, can_view_course_users=True,
                                      can_view_all_journals=True)


def make_role_teacher(name, course):
    """Make a default teacher role."""
    return make_role_default_all_perms(name, course, can_have_journal=False)


def make_comment(entry, author, text, published):
    """Make an Entry Comment.

    Make an Entry Comment for an entry based on its ID.
    With the author and the given text.
    Arguments:
    entry -- entry where the comment belongs to
    author -- author of the comment
    text -- content of the comment
    published -- publishment state of the comment
    """
    return Comment.objects.create(
        entry=entry,
        author=author,
        text=text,
        published=published
    )


def make_grade(entry, author, grade, published=False):
    """Make a new grade record for an entry.

    Make a grade record for an entry based on its ID.
    Arguments:
    entry -- entry that the grade belongs to
    author -- uID of the author of the grade
    grade -- the new grade
    published -- publishment state of the grade
    """
    grade = Grade.objects.create(
        entry=entry,
        author=User.objects.filter(pk=author).first(),
        grade=grade,
        published=published
    )

    entry.grade = grade
    entry.save()

    return grade


def make_user_file(uploaded_file, author, assignment, entry=None, node=None, content=None):
    """Make a user file from an UploadedFile in memory.

    At the time of creation, the UserFile is uploaded but not attached to an entry yet. This UserFile be treated
    as temporary untill the actual entry is created. And the node, entry, and content are updated."""
    return UserFile.objects.create(
        file=uploaded_file,
        file_name=uploaded_file.name,
        author=author,
        content_type=uploaded_file.content_type,
        assignment=assignment,
        entry=entry,
        node=node,
        content=content
    )<|MERGE_RESOLUTION|>--- conflicted
+++ resolved
@@ -8,14 +8,9 @@
 from django.conf import settings
 from django.utils import timezone
 
-<<<<<<< HEAD
+import VLE.validators as validators
 from VLE.models import (Assignment, AssignmentParticipation, Comment, Content, Course, Entry, Field, Format, Grade,
                         Group, Instance, Journal, Node, Participation, PresetNode, Role, Template, User, UserFile)
-=======
-import VLE.validators as validators
-from VLE.models import (Assignment, Comment, Content, Course, Entry, Field, Format, Grade, Group, Instance, Journal,
-                        Node, Participation, PresetNode, Role, Template, User, UserFile)
->>>>>>> 431f5417
 
 
 def make_instance(allow_standalone_registration=None):
