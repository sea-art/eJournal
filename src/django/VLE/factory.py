--- conflicted
+++ resolved
@@ -17,23 +17,6 @@
 
 
 def make_course(name, abbrev, startdate=None, author=None):
-<<<<<<< HEAD
-    course = Course.objects.create(
-        name=name,
-        abbreviation=abbrev,
-        startdate=startdate,
-        author=author
-    )
-    return course
-
-
-def make_assignment(name, description, author=None):
-    assign = Assignment.objects.create(
-        name=name,
-        description=description,
-        author=author
-    )
-=======
     course = Course(name=name, abbreviation=abbrev, startdate=startdate, author=author)
     course.save()
     if author:
@@ -54,7 +37,6 @@
     if courseID:
         assign.courses.add(Course.objects.get(pk=courseID))
         assign.save()
->>>>>>> eb3535a6
     return assign
 
 
@@ -85,13 +67,14 @@
 
 
 def make_journal(assignment, user):
-<<<<<<< HEAD
+
+
+<< << << < HEAD
     journal = Journal.objects.create(
         assignment=assignment,
         user=user
     )
-    return journal
-=======
+== == == =
     """
     Creates a new journal.
     First creates all nodes defined by the format.
@@ -108,6 +91,7 @@
              journal=journal,
              preset=preset_node).save()
 
+>>>>>> > eb3535a6fd44cacd54621477cdda92ce144f10f4
     return journal
 
 
@@ -152,5 +136,4 @@
 def make_journal_format():
     journal_format = JournalFormat()
     journal_format.save()
-    return journal_format
->>>>>>> eb3535a6
+    return journal_format