"""
factory.py.

The facory has all kinds of functions to create entries in the database.
Sometimes this also supports extra functionallity like adding courses to assignments.
"""
from VLE.models import User, Participation, Course, Assignment, Role, Format, PresetNode, Node, Comment, \
<<<<<<< HEAD
    Entry, Template, Field, Content, Journal, UserFile, Lti_ids
=======
    Entry, Template, Field, Content, Journal, UserFile, Group
>>>>>>> e04da4e6
import django.utils.timezone as timezone


def make_user(username, password, email, lti_id=None, profile_picture=None,
              is_superuser=False, is_teacher=False, first_name=None, last_name=None, verified_email=False):
    """Create a user.

    Arguments:
    username -- username (is the user came from the UvA canvas, this will be its studentID)
    password -- password of the user to login
    email -- mail of the user (default: none)
    lti_id -- to link the user to canvas (default: none)
    profile_picture -- profile picture of the user (default: none)
    is_superuser -- if the user needs all permissions, set this true (default: False)
    """
    user = User(username=username, email=email, lti_id=lti_id, is_superuser=is_superuser,
                is_teacher=is_teacher, verified_email=verified_email)

    if first_name:
        user.first_name = first_name
    if last_name:
        user.last_name = last_name

    user.save()
    user.set_password(password)
    if profile_picture:
        user.profile_picture = profile_picture
    else:
        user.profile_picture = '/static/unknown-profile.png'
    user.save()
    return user


def make_participation(user=None, course=None, role=None, group=None):
    """Create a participation.

    Arguments:
    user -- user that participates
    course -- course the user participates in
    role -- role the user has on the course
    group -- group the user belongs to
    """
    participation = Participation(user=user, course=course, role=role, group=group)
    participation.save()
    return participation


def make_course(name, abbrev, startdate=None, enddate=None, author=None, lti_id=None):
    """Create a course.

    Arguments:
    name -- name of the course
    abbrev -- abbreviation of the course
    startdate -- startdate of the course
    author -- author of the course, this will also get the teacher role as participation
    lti_id -- potential lti_id, this is to link the canvas course to the VLE course.
    """
    course = Course(name=name, abbreviation=abbrev, startdate=startdate, enddate=enddate,
                    author=author)
    course.save()

    if lti_id is not None:
        make_lti_ids(lti_id=lti_id, for_model='Course', course=course)

    # Student, TA and Teacher role are created on course creation as is saves check for lti.
    make_role_student("Student", course)
    make_role_ta("TA", course)
    role = make_role_teacher("Teacher", course)
    if author is not None:
        make_participation(author, course, role)
    return course


def make_course_group(name, course, lti_id=None):
    """Make a new course group.

    Arguments:
    name -- name of course group
    course -- course the group belongs to
    lti_id -- potential lti_id, this is to link the canvas course to the VLE course.
    """
    course_group = Group(name=name, course=course, lti_id=lti_id)
    course_group.save()
    return course_group


def make_assignment(name, description, author=None, format=None, lti_id=None,
                    points_possible=None, course_ids=None, courses=None):
    """Make a new assignment.

    Arguments:
    name -- name of assignment
    description -- description of the assignment
    author -- author of assignment
    format -- format of assignment
    courseIDs -- ID of the courses the assignment belongs to
    courses -- courses it belongs to

    On success, returns a new assignment.
    """
    if format is None:
        # TODO: Use deadline from assignment - currently insane defaults
        if courses:
            deadline = courses[0].enddate
        else:
            deadline = timezone.now()
        # END TODO

        format = make_default_format(deadline, points_possible)
    assign = Assignment(name=name, description=description, author=author, format=format)
    assign.save()
    if course_ids:
        for course_id in course_ids:
            assign.courses.add(Course.objects.get(pk=course_id))
    if courses:
        for course in courses:
            assign.courses.add(course)
    if lti_id is not None:
        make_lti_ids(lti_id=lti_id, for_model='Assignment', assignment=assign)
    if points_possible is not None:
        assign.points_possible = points_possible
    assign.save()

    return assign


def make_lti_ids(lti_id, for_model, course=None, assignment=None):
    lti_id_couple = Lti_ids(lti_id=lti_id, for_model=for_model, assignment=assignment, course=course)
    lti_id_couple.save()
    return lti_id_couple


def make_format(templates=[], max_points=10):
    """Make a format.

    Arguments:
    templates -- list of all the templates to add to the format.
    max-points -- maximum points of the format (default: 10)

    Returns the format
    """
    format = Format(max_points=max_points)
    format.save()
    format.available_templates.add(*templates)
    return format


def make_default_format(due_date, points_possible):
    template = make_entry_template("Default Template")
    make_field(template, "Submission", 0, Field.RICH_TEXT, True)

    if not points_possible:
        format = make_format([template])
    else:
        format = make_format([template], points_possible)

    make_progress_node(format, due_date, format.max_points)
    return format


def make_progress_node(format, deadline, target):
    """Make a progress node.

    Arguments:
    format -- format the node belongs to.
    deadline -- deadline of the node.
    """
    node = PresetNode(type=Node.PROGRESS, deadline=deadline, target=target, format=format)
    node.save()
    return node


def make_entrydeadline_node(format, deadline, template):
    """Make entry deadline.

    Arguments:
    format -- format of the entry deadline.
    deadline -- deadline en the entry deadline.
    template -- template of the entrydeadline.
    """
    node = PresetNode(type=Node.ENTRYDEADLINE, deadline=deadline,
                      forced_template=template, format=format)
    node.save()

    return node


def make_node(journal, entry=None, type=Node.ENTRY, preset=None):
    """Make a node.

    Arguments:
    journal -- journal the node belongs to.
    entry -- entry the node belongs to.
    """
    node = Node(type=type, entry=entry, preset=preset, journal=journal)
    node.save()
    return node


def make_journal(assignment, user):
    """Make a new journal.

    First creates all nodes defined by the format.
    The deadlines and templates are the same object
    as those in the format, so any changes should
    be reflected in the Nodes as well.
    """
    preset_nodes = assignment.format.presetnode_set.all()
    journal = Journal(assignment=assignment, user=user)
    journal.save()

    for preset_node in preset_nodes:
        Node(type=preset_node.type,
             journal=journal,
             preset=preset_node).save()
    return journal


def make_entry(template, posttime=timezone.now()):
    """Create a new entry in a journal.

    Posts it at the specified moment, or when unset, now.
    Arguments:
    journal -- is the journal to post the entry in.
    posttime -- is the time of posting (defaults: now).
    """
    # TODO: Too late logic.

    entry = Entry(template=template, createdate=posttime)
    entry.save()
    return entry


def make_entry_template(name):
    """Make an entry template."""
    entry_template = Template(name=name)
    entry_template.save()
    return entry_template


def make_field(template, descrip, loc, type=Field.TEXT, required=True):
    """Make a field."""
    field = Field(type=type, title=descrip, location=loc, template=template, required=required)
    field.save()
    return field


def make_content(entry, data, field=None):
    """Make content."""
    content = Content(field=field, entry=entry, data=data)
    content.save()
    return content


def make_role_default_no_perms(name, course, can_add_course=False,
                               can_edit_course_details=False, can_delete_course=False, can_edit_course_roles=False,
                               can_view_course_users=False, can_add_course_users=False, can_delete_course_users=False,
                               can_add_course_user_group=False, can_delete_course_user_group=False,
                               can_edit_course_user_group=False, can_add_assignment=False, can_delete_assignment=False,
                               can_edit_assignment=False, can_view_assignment_journals=False, can_grade=False,
                               can_publish_grades=False, can_have_journal=False, can_comment=False):
    """Make a role with all permissions set to false.

    Arguments:
    name -- name of the role (needs to be unique)
    can_... -- permission
    """
    role = Role(
        name=name,
        course=course,

        can_add_course=can_add_course,

        can_edit_course_details=can_edit_course_details,
        can_delete_course=can_delete_course,
        can_edit_course_roles=can_edit_course_roles,
        can_view_course_users=can_view_course_users,
        can_add_course_users=can_add_course_users,
        can_delete_course_users=can_delete_course_users,
        can_add_course_user_group=can_add_course_user_group,
        can_delete_course_user_group=can_delete_course_user_group,
        can_edit_course_user_group=can_edit_course_user_group,
        can_add_assignment=can_add_assignment,
        can_delete_assignment=can_delete_assignment,

        can_edit_assignment=can_edit_assignment,
        can_view_assignment_journals=can_view_assignment_journals,
        can_grade=can_grade,
        can_publish_grades=can_publish_grades,
        can_have_journal=can_have_journal,
        can_comment=can_comment
    )
    role.save()
    return role


def make_role_default_all_perms(name, course, can_add_course=True,
                                can_edit_course_details=True, can_delete_course=True, can_edit_course_roles=True,
                                can_view_course_users=True, can_add_course_users=True, can_delete_course_users=True,
                                can_add_course_user_group=True, can_delete_course_user_group=True,
                                can_edit_course_user_group=True, can_add_assignment=True, can_delete_assignment=True,
                                can_edit_assignment=True, can_view_assignment_journals=True, can_grade=True,
                                can_publish_grades=True, can_have_journal=True, can_comment=True):
    """Makes a role with all permissions set to true."""
    return make_role_default_no_perms(name, course, can_add_course,
                                      can_edit_course_details, can_delete_course, can_edit_course_roles,
                                      can_view_course_users, can_add_course_users, can_delete_course_users,
                                      can_add_course_user_group, can_delete_course_user_group,
                                      can_edit_course_user_group, can_add_assignment, can_delete_assignment,
                                      can_edit_assignment, can_view_assignment_journals, can_grade, can_publish_grades,
                                      can_have_journal, can_comment)


def make_role_student(name, course):
    """Make a default student role."""
    return make_role_default_no_perms(name, course, can_have_journal=True, can_comment=True)


def make_role_ta(name, course):
    """Make a default teacher assitant role."""
    return make_role_default_no_perms(name, course, can_view_course_users=True, can_edit_course_user_group=True,
                                      can_view_assignment_journals=True, can_grade=True, can_publish_grades=True,
                                      can_comment=True)


def make_role_observer(name, course):
    """"Make a default observer role."""
    return make_role_default_no_perms(name, course, can_view_course_users=True,
                                      can_view_assignment_journals=True)


def make_role_teacher(name, course):
    """Make a default teacher role."""
    return make_role_default_all_perms(name, course, can_have_journal=False)


def make_comment(entry, author, text, published):
    """Make an Entry Comment.

    Make an Entry Comment for an entry based on its ID.
    With the author and the given text.
    Arguments:
    entry -- entry where the comment belongs to
    author -- author of the comment
    text -- content of the comment
    published -- publishment state of the comment
    """
    return Comment.objects.create(
        entry=entry,
        author=author,
        text=text,
        published=published
    )


def make_user_file(uploaded_file, author, assignment):
    """Make a user file from an UploadedFile in memory."""
    return UserFile.objects.create(
        file=uploaded_file,
        file_name=uploaded_file.name,
        author=author,
        content_type=uploaded_file.content_type,
        assignment=assignment
    )<|MERGE_RESOLUTION|>--- conflicted
+++ resolved
@@ -5,11 +5,7 @@
 Sometimes this also supports extra functionallity like adding courses to assignments.
 """
 from VLE.models import User, Participation, Course, Assignment, Role, Format, PresetNode, Node, Comment, \
-<<<<<<< HEAD
-    Entry, Template, Field, Content, Journal, UserFile, Lti_ids
-=======
-    Entry, Template, Field, Content, Journal, UserFile, Group
->>>>>>> e04da4e6
+    Entry, Template, Field, Content, Journal, UserFile, Group, Lti_ids
 import django.utils.timezone as timezone
 
 
