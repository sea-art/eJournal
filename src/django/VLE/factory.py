--- conflicted
+++ resolved
@@ -1,20 +1,9 @@
-<<<<<<< HEAD
-from VLE.models import User
-from VLE.models import Course
-from VLE.models import Assignment
-from VLE.models import Journal
-from VLE.models import Participation
-from VLE.models import Role
-
-=======
 from VLE.models import *
->>>>>>> 1fa44192
 import random
 import datetime
 import django.utils.timezone as timezone
 
 
-<<<<<<< HEAD
 def hex_to_dec(hex):
     """Change hex string to int"""
     return int(hex, 16)
@@ -87,12 +76,8 @@
     return is_admin
 
 
-def make_user(username, password, profile_picture=None):
-    user = User(username=username)
-=======
 def make_user(username, password, email=None, lti_id=None, profile_picture=None):
     user = User(username=username, email=email, lti_id=lti_id)
->>>>>>> 1fa44192
     user.save()
     user.set_password(password)
     if profile_picture:
