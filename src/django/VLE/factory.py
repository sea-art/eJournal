"""
factory.py.

The factory has all kinds of functions to create entries in the database.
Sometimes this also supports extra functionallity like adding courses to assignments.
"""
import requests
from django.conf import settings
from django.utils import timezone

import VLE.validators as validators
from VLE.models import (Assignment, AssignmentParticipation, Comment, Content, Course, Entry, Field, Format, Grade,
                        Group, Instance, Journal, Node, Participation, PresetNode, Role, Template, User, UserFile)
from VLE.utils.error_handling import VLEBadRequest


def make_instance(allow_standalone_registration=None):
    if allow_standalone_registration is not None:
        instance = Instance(allow_standalone_registration=allow_standalone_registration)
    else:
        instance = Instance()
    instance.save()
    return instance


def make_user(username, password=None, email=None, lti_id=None, profile_picture=settings.DEFAULT_PROFILE_PICTURE,
              is_superuser=False, is_teacher=False, full_name=None, verified_email=False, is_staff=False,
              is_test_student=False):
    """Create a user.

    Arguments:
    username -- username (is the user came from the UvA canvas, this will be its studentID)
    password -- password of the user to login
    email -- mail of the user (default: none)
    lti_id -- to link the user to canvas (default: none)
    profile_picture -- profile picture of the user (default: none)
    is_superuser -- if the user needs all permissions, set this true (default: False)
    """
    user = User(
        username=username, email=email, lti_id=lti_id, is_superuser=is_superuser, is_teacher=is_teacher,
        verified_email=verified_email, is_staff=is_staff, full_name=full_name, profile_picture=profile_picture,
        is_test_student=is_test_student)

    if is_test_student:
        user.set_unusable_password()
    else:
        validators.validate_password(password)
        user.set_password(password)

    user.full_clean()
    user.save()
    return user


def make_participation(user=None, course=None, role=None, groups=None):
    """Create a participation.

    Arguments:
    user -- user that participates
    course -- course the user participates in
    role -- role the user has on the course
    groups -- groups the user belongs to
    """
    participation = Participation.objects.create(user=user, course=course, role=role)
    if groups:
        participation.groups.set(groups)
        participation.save()

    return participation


def make_course(name, abbrev, startdate=None, enddate=None, author=None, active_lti_id=None):
    """Create a course.

    Arguments:
    name -- name of the course
    abbrev -- abbreviation of the course
    startdate -- startdate of the course
    author -- author of the course, this will also get the teacher role as participation
    active_lti_id -- (optional) lti_id, this links an eJournal course to a VLE course, only the active id receives
        grade passback.
    """
    course = Course(name=name, abbreviation=abbrev, startdate=startdate, enddate=enddate,
                    author=author, active_lti_id=active_lti_id)
    course.save()

    if course.has_lti_link():
        make_lti_groups(course)

    # Student, TA and Teacher role are created on course creation as is saves check for lti.
    make_role_student('Student', course)
    make_role_ta('TA', course)
    role = make_role_teacher('Teacher', course)
    if author is not None:
        make_participation(author, course, role)
    return course


def make_course_group(name, course, lti_id=None):
    """Make a new course group.

    Arguments:
    name -- name of course group
    course -- course the group belongs to
    lti_id -- potential lti_id, this is to link the canvas course to the VLE course.
    """
    if name is None:
        return None
    course_group = Group(name=name, course=course, lti_id=lti_id)
    course_group.save()
    return course_group


def make_assignment(name, description, author=None, format=None, active_lti_id=None,
                    points_possible=10, is_published=None, unlock_date=None, due_date=None,
                    lock_date=None, courses=[], is_group_assignment=False,
                    can_set_journal_name=False, can_set_journal_image=False, can_lock_journal=False):
    """Make a new assignment.

    Arguments:
    name -- name of assignment
    description -- description of the assignment
    author -- author of assignment
    format -- format of assignment
    courseIDs -- ID of the courses the assignment belongs to
    courses -- courses it belongs to
    active_lti_id -- (optional) lti_id, this links an eJournal course to a VLE course, only the active id receives
        grade passback.

    On success, returns a new assignment.
    """
    if format is None:
        if due_date:
            format = make_default_format(due_date, points_possible)
        else:
            format = make_default_format(timezone.now(), points_possible)

    assign = Assignment(name=name, description=description, author=author, format=format,
                        is_group_assignment=is_group_assignment, active_lti_id=active_lti_id,
                        can_set_journal_name=can_set_journal_name, can_set_journal_image=can_set_journal_image,
                        can_lock_journal=can_lock_journal)
    if points_possible is not None:
        assign.points_possible = points_possible
    if is_published is not None:
        assign.is_published = is_published
    if unlock_date is not None:
        if len(unlock_date.split(' ')) > 2:
            unlock_date = unlock_date[:-1-len(unlock_date.split(' ')[2])]
        assign.unlock_date = unlock_date
    if due_date is not None:
        if len(due_date.split(' ')) > 2:
            due_date = due_date[:-1-len(due_date.split(' ')[2])]
        assign.due_date = due_date
    if lock_date is not None:
        if len(lock_date.split(' ')) > 2:
            lock_date = lock_date[:-1-len(lock_date.split(' ')[2])]
        assign.lock_date = lock_date
    assign.save()

    for course in courses:
        assign.add_course(course)

    return assign


def make_lti_groups(course):
    groups = requests.get(settings.GROUP_API.format(course.active_lti_id)).json()
    if isinstance(groups, list):
        for group in groups:
            try:
                name = group['Name']
                lti_id = int(group['CanvasSectionID'])
                if not Group.objects.filter(course=course, lti_id=lti_id).exists():
                    make_course_group(name, course, lti_id)
            except (ValueError, KeyError):
                continue


def make_default_format(due_date=None, points_possible=10):
    format = Format()
    format.save()
    template = make_entry_template('Entry', format)
    make_field(template, 'Content', 0, Field.RICH_TEXT, True)
    if due_date and points_possible and int(points_possible) > 0:
        make_progress_node(format, due_date, points_possible)
    return format


def make_progress_node(format, due_date, target):
    """Make a progress node.

    Arguments:
    format -- format the node belongs to.
    due_date -- due_date of the node.
    """
    node = PresetNode(type=Node.PROGRESS, due_date=due_date, target=target, format=format)
    node.save()
    return node


def make_entrydeadline_node(format, due_date, template, unlock_date=None, lock_date=None):
    """Make entry deadline.

    Arguments:
    format -- format of the entry deadline.
    unlock_date -- unlock date of the entry deadline.
    due_date -- due date of the entry deadline.
    lock_date -- lock date of the entry deadline.
    template -- template of the entrydeadline.
    """
    node = PresetNode(type=Node.ENTRYDEADLINE, unlock_date=unlock_date, due_date=due_date,
                      lock_date=lock_date, forced_template=template, format=format)
    node.save()

    return node


def make_node(journal, entry=None, type=Node.ENTRY, preset=None):
    """Make a node.

    Arguments:
    journal -- journal the node belongs to.
    entry -- entry the node belongs to.
    """
    return Node.objects.get_or_create(type=type, entry=entry, preset=preset, journal=journal)[0]


def make_journal(assignment, author=None, author_limit=None):
    """Make a new journal.

    First creates all nodes defined by the format.
    The deadlines and templates are the same object
    as those in the format, so any changes should
    be reflected in the Nodes as well.
    """
<<<<<<< HEAD
    if assignment.is_group_assignment:
        if author is not None:
            raise VLEBadRequest('Group journals should not be initialized with an author')
        journal = Journal.objects.create(assignment=assignment, author_limit=author_limit)

    else:
        if author_limit is not None:
            raise VLEBadRequest('Non group-journals should not be initialized with an author_limit')
        if Journal.objects.filter(assignment=assignment, authors__user=author).exists():
            return Journal.objects.get(assignment=assignment, authors__user=author)

        ap = AssignmentParticipation.objects.filter(assignment=assignment, user=author).first()
        if ap is None:
            ap = AssignmentParticipation.objects.create(assignment=assignment, user=author)
            journal = Journal.objects.get(assignment=assignment, authors__in=[ap])
        else:
            journal = Journal.objects.create(assignment=assignment)
            journal.authors.add(ap)

=======
    if Journal.all_objects.filter(assignment=assignment, user=user).exists():
        return Journal.all_objects.get(assignment=assignment, user=user)
    preset_nodes = assignment.format.presetnode_set.all()
    journal = Journal(assignment=assignment, user=user)
    journal.save()

    for preset_node in preset_nodes:
        Node(type=preset_node.type,
             journal=journal,
             preset=preset_node).save()
>>>>>>> 3d8126dc
    return journal


def make_assignment_participation(assignment, author):
    """Make a new assignment participation."""
    return AssignmentParticipation.objects.create(assignment=assignment, user=author)


def make_entry(template, author):
    entry = Entry(template=template, author=author)
    entry.save()
    return entry


def make_entry_template(name, format, preset_only=False):
    """Make an entry template."""
    entry_template = Template(name=name, format=format, preset_only=preset_only)
    entry_template.save()
    return entry_template


def make_field(template, title, loc, type=Field.TEXT, required=True, description=None, options=None):
    """Make a field."""
    field = Field(type=type,
                  title=title,
                  location=loc,
                  template=template,
                  required=required,
                  description=description,
                  options=options)
    field.save()
    return field


def make_content(entry, data, field=None):
    """Make content."""
    content = Content(field=field, entry=entry, data=data)
    content.save()
    return content


def make_role_default_no_perms(name, course, *args, **kwargs):
    """Make a role with all permissions set to false.

    Arguments:
    name -- name of the role (needs to be unique)
    can_... -- permission
    """
    permissions = {permission: kwargs.get(permission, False) for permission in Role.PERMISSIONS}
    role = Role.objects.create(
        name=name,
        course=course,
        **permissions
    )
    return role


def make_role_default_all_perms(name, course, *args, **kwargs):
    """Makes a role with all permissions set to true."""
    permissions = {permission: kwargs.get(permission, True) for permission in Role.PERMISSIONS}
    role = Role.objects.create(
        name=name,
        course=course,
        **permissions
    )
    return role


def make_role_student(name, course):
    """Make a default student role."""
    return make_role_default_no_perms(name, course, can_have_journal=True, can_comment=True)


def make_role_ta(name, course):
    """Make a default teacher assitant role."""
    return make_role_default_no_perms(name, course, can_view_course_users=True, can_edit_course_user_group=True,
                                      can_view_all_journals=True, can_grade=True, can_publish_grades=True,
                                      can_comment=True, can_view_unpublished_assignment=True)


def make_role_observer(name, course):
    """"Make a default observer role."""
    return make_role_default_no_perms(name, course, can_view_course_users=True,
                                      can_view_all_journals=True)


def make_role_teacher(name, course):
    """Make a default teacher role."""
    return make_role_default_all_perms(name, course, can_have_journal=False)


def make_comment(entry, author, text, published):
    """Make an Entry Comment.

    Make an Entry Comment for an entry based on its ID.
    With the author and the given text.
    Arguments:
    entry -- entry where the comment belongs to
    author -- author of the comment
    text -- content of the comment
    published -- publishment state of the comment
    """
    return Comment.objects.create(
        entry=entry,
        author=author,
        text=text,
        published=published
    )


def make_grade(entry, author, grade, published=False):
    """Make a new grade record for an entry.

    Make a grade record for an entry based on its ID.
    Arguments:
    entry -- entry that the grade belongs to
    author -- uID of the author of the grade
    grade -- the new grade
    published -- publishment state of the grade
    """
    grade = Grade.objects.create(
        entry=entry,
        author=User.objects.filter(pk=author).first(),
        grade=grade,
        published=published
    )

    entry.grade = grade
    entry.save()

    return grade


def make_user_file(uploaded_file, author, assignment, entry=None, node=None, content=None):
    """Make a user file from an UploadedFile in memory.

    At the time of creation, the UserFile is uploaded but not attached to an entry yet. This UserFile be treated
    as temporary untill the actual entry is created. And the node, entry, and content are updated."""
    return UserFile.objects.create(
        file=uploaded_file,
        file_name=uploaded_file.name,
        author=author,
        content_type=uploaded_file.content_type,
        assignment=assignment,
        entry=entry,
        node=node,
        content=content
    )<|MERGE_RESOLUTION|>--- conflicted
+++ resolved
@@ -233,7 +233,6 @@
     as those in the format, so any changes should
     be reflected in the Nodes as well.
     """
-<<<<<<< HEAD
     if assignment.is_group_assignment:
         if author is not None:
             raise VLEBadRequest('Group journals should not be initialized with an author')
@@ -242,29 +241,17 @@
     else:
         if author_limit is not None:
             raise VLEBadRequest('Non group-journals should not be initialized with an author_limit')
-        if Journal.objects.filter(assignment=assignment, authors__user=author).exists():
-            return Journal.objects.get(assignment=assignment, authors__user=author)
+        if Journal.all_objects.filter(assignment=assignment, authors__user=author).exists():
+            return Journal.all_objects.get(assignment=assignment, authors__user=author)
 
         ap = AssignmentParticipation.objects.filter(assignment=assignment, user=author).first()
         if ap is None:
             ap = AssignmentParticipation.objects.create(assignment=assignment, user=author)
-            journal = Journal.objects.get(assignment=assignment, authors__in=[ap])
+            journal = Journal.all_objects.get(assignment=assignment, authors__in=[ap])
         else:
             journal = Journal.objects.create(assignment=assignment)
             journal.authors.add(ap)
 
-=======
-    if Journal.all_objects.filter(assignment=assignment, user=user).exists():
-        return Journal.all_objects.get(assignment=assignment, user=user)
-    preset_nodes = assignment.format.presetnode_set.all()
-    journal = Journal(assignment=assignment, user=user)
-    journal.save()
-
-    for preset_node in preset_nodes:
-        Node(type=preset_node.type,
-             journal=journal,
-             preset=preset_node).save()
->>>>>>> 3d8126dc
     return journal
 
 
