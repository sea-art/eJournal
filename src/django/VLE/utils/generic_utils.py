"""
Utilities.

A library with useful functions.
"""
from django.db.models import Case, When

import VLE.factory as factory
from VLE.models import Entry, Node, PresetNode, Template
from VLE.utils.error_handling import VLEBadRequest, VLEMissingRequiredKey, VLEParamWrongType


# START: API-POST functions
def required_params(post, *keys):
    """Get required post parameters, throwing KeyError if not present."""
    if keys and not post:
        raise VLEMissingRequiredKey(keys)

    result = []
    for key in keys:
        try:
            if post[key] == '':
                VLEMissingRequiredKey(key)
            result.append(post[key])
        except KeyError:
            raise VLEMissingRequiredKey(key)

    return result


def optional_params(post, *keys):
    """Get optional post parameters, filling them as None if not present."""
    if keys and not post:
        return [None] * len(keys)

    result = []
    for key in keys:
        if key in post and post[key] != '':
            result.append(post[key])
        else:
            result.append(None)
    return result


def required_typed_params(post, *keys):
    if keys and not post:
        raise VLEMissingRequiredKey([key[1] for key in keys])

    result = []
    for func, key in keys:
        try:
<<<<<<< HEAD
            if post[key] == '':
                VLEMissingRequiredKey(key)
            if post[key] is None:
                result.append(None)
            else:
                result.append(func(post[key]))
=======
            if post[key] is not None:
                result.append(func(post[key]))
            else:
                result.append(None)
>>>>>>> 30d9ab8e
        except ValueError as err:
            raise VLEParamWrongType(err)
        except KeyError:
            raise VLEMissingRequiredKey(key)

    return result


def optional_typed_params(post, *keys):
    if keys and not post:
        return [None] * len(keys)

    result = []
    for func, key in keys:
        if key and key in post and post[key] != '':
            try:
<<<<<<< HEAD
                if post[key] is None:
                    result.append(None)
                else:
                    result.append(func(post[key]))
=======
                if post[key] is not None:
                    result.append(func(post[key]))
                else:
                    result.append(None)
>>>>>>> 30d9ab8e
            except ValueError as err:
                raise VLEParamWrongType(err)
        else:
            result.append(None)

    return result
# END: API-POST functions


# START: journal stat functions
def get_journal_entries(journal):
    """Get the journal entries from a journal.

    - journal: the journal in question.

    Returns a QuerySet of entries from a journal.
    """
    return Entry.objects.filter(node__journal=journal)


def get_points_possible(journal):
    """Get the maximum amount of points for an assignment."""
    return journal.assignment.points_possible


def get_submitted_count(entries):
    """Count the number of submitted entries.

    - entries: the entries to count with.

    Returns the submitted entry count.
    """
    return entries.count()


def get_graded_count(entries):
    """Count the number of graded entries.

    - entries: the entries to count with.

    Returns the graded entry count.
    """
    return entries.exclude(grade=None).exclude(grade__grade=None).count()


def get_published_count(entries):
    """Count the number of published entries.

    - entries: the entries to count with.

    Returns the published entry count.
    """
    return entries.filter(published=True).count()
# END journal stat functions


def get_sorted_nodes(journal):
    """Get sorted nodes.

    Get all the nodes of a journal in sorted order.
    Order is default by due_date.
    """
    return journal.node_set.annotate(
        sort_due_date=Case(
            When(type=Node.ENTRY, then='entry__creation_date'),
            default='preset__due_date')
    ).order_by('sort_due_date')


def update_templates(format, templates):
    """Update or create templates for a format.

    - format: the format that is being edited
    - templates: the list of temlates that should be updated or created

    Since existing entries that use a template should remain untouched a copy
    of the current template is saved in an archived state before processing any
    changes. The distinction between existing and new templates occurs based on
    the id: newly created templates are assigned a negative id in the format
    editor.
    """
    new_ids = {}
    for template in templates:
        if template['id'] > 0:  # Template already exists.
            old_template = Template.objects.get(pk=template['id'])

            # Archive the previous version of the template if changes were made.
            if (old_template.name != template['name'] or old_template.field_set.count() !=
                    len(template['field_set']) or old_template.preset_only != template['preset_only']):
                old_template.archived = True
            else:
                for old_field, new_field in zip(sorted(old_template.field_set.all(), key=lambda f: f.location),
                                                sorted(template['field_set'], key=lambda f: f['location'])):
                    if (old_field.type != new_field['type'] or old_field.title != new_field['title'] or
                            old_field.location != new_field['location'] or old_field.required !=
                            new_field['required'] or old_field.description != new_field['description'] or
                            old_field.options != new_field['options']):
                        old_template.archived = True
                        break

            if old_template.archived:
                old_template.save()
                new_template = parse_template(template, format)
                new_ids[template['id']] = new_template.pk

                # Update preset nodes to use the new template.
                presets = PresetNode.objects.filter(forced_template=old_template).all()
                for preset in presets:
                    preset.forced_template = new_template
                    preset.save()

                if len(presets) == 0 and not Entry.objects.filter(template=old_template).exists():
                    old_template.delete()

        else:  # Unknown (newly created) template.
            new_template = parse_template(template, format)
            new_ids[template['id']] = new_template.pk

    return new_ids


def parse_template(template_dict, format):
    """Parse a new template according to the passed JSON-serialized template."""
    name = template_dict['name']
    preset_only = template_dict['preset_only']
    fields = template_dict['field_set']

    template = factory.make_entry_template(name, format, preset_only)

    for field in fields:
        type = field['type']
        title = field['title']
        location = field['location']
        required = field['required']
        description = field['description']
        options = field['options']

        factory.make_field(template, title, location, type, required, description, options)

    template.save()
    return template


def update_journals(journals, preset):
    """Create the preset node in all relevant journals.

    Arguments:
    journals -- the journals to update.
    preset -- the preset node to add to the journals.
    """
    for journal in journals:
        factory.make_node(journal, None, preset.type, preset)


def update_presets(assignment, presets, new_ids):
    """Update preset nodes in the assignment according to the passed list.

    Arguments:
    assignment -- the assignment to update the presets in.
    presets -- a list of JSON-serialized presets.
    """
    format = assignment.format
    for preset in presets:
        id, template = required_typed_params(preset, (int, 'id'), (dict, 'template'))
        target, = optional_typed_params(preset, (float, 'target'))
        type, description, unlock_date, due_date, lock_date = \
            required_params(preset, 'type', 'description', 'unlock_date', 'due_date', 'lock_date')

        if id > 0:
            preset_node = PresetNode.objects.get(pk=id)
        else:
            preset_node = PresetNode(format=format)
            preset_node.type = type

        preset_node.description = description
        preset_node.unlock_date = unlock_date if unlock_date else None
        preset_node.due_date = due_date
        preset_node.lock_date = lock_date if lock_date else None

        if preset_node.type == Node.PROGRESS:
            if target > 0 and target <= assignment.points_possible:
                preset_node.target = target
            else:
                raise VLEBadRequest(
                    'Progress goal needs to be between 0 and the maximum amount for the assignment: {}'
                    .format(assignment.points_possible))
        elif preset_node.type == Node.ENTRYDEADLINE:
            if template['id'] in new_ids:
                preset_node.forced_template = Template.objects.get(pk=new_ids[template['id']])
            else:
                preset_node.forced_template = Template.objects.get(pk=template['id'])
        preset_node.save()
        if id < 0:
            update_journals(assignment.journal_set.all(), preset_node)


def delete_presets(presets):
    """Deletes all presets in remove_presets from presets. """
    ids = []
    for preset in presets:
        ids.append(preset['id'])

    for id in ids:
        Node.objects.filter(preset=id, entry__isnull=True).delete()
    PresetNode.objects.filter(pk__in=ids).delete()


def archive_templates(templates):
    """Puts all templates in an archived stated. This means that they cannot be
    used for new entries anymore."""
    ids = []
    for template in templates:
        ids.append(template['id'])

    Template.objects.filter(pk__in=ids).update(archived=True)<|MERGE_RESOLUTION|>--- conflicted
+++ resolved
@@ -49,19 +49,12 @@
     result = []
     for func, key in keys:
         try:
-<<<<<<< HEAD
             if post[key] == '':
                 VLEMissingRequiredKey(key)
-            if post[key] is None:
-                result.append(None)
-            else:
-                result.append(func(post[key]))
-=======
             if post[key] is not None:
                 result.append(func(post[key]))
             else:
                 result.append(None)
->>>>>>> 30d9ab8e
         except ValueError as err:
             raise VLEParamWrongType(err)
         except KeyError:
@@ -78,17 +71,10 @@
     for func, key in keys:
         if key and key in post and post[key] != '':
             try:
-<<<<<<< HEAD
-                if post[key] is None:
-                    result.append(None)
-                else:
-                    result.append(func(post[key]))
-=======
                 if post[key] is not None:
                     result.append(func(post[key]))
                 else:
                     result.append(None)
->>>>>>> 30d9ab8e
             except ValueError as err:
                 raise VLEParamWrongType(err)
         else:
