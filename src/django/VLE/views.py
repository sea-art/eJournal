--- conflicted
+++ resolved
@@ -1,6 +1,5 @@
 from rest_framework.decorators import api_view
 from rest_framework_simplejwt.authentication import JWTAuthentication
-<<<<<<< HEAD
 from django.http import JsonResponse
 from VLE.serializers import *
 
@@ -25,16 +24,12 @@
 @api_view(['GET'])
 def get_journal(request):
     pass
-=======
-
-from django.http import JsonResponse, HttpResponse
 
 
 @api_view(['GET'])
 def test(request, format=None):
     if not request.user.is_authenticated:
-        return HttpResponse('Unauthorized', status=401)
+        return JsonResponse({'error': '401 Authentication Error'}, status=401)
 
     return JsonResponse({'result': 'success',
-                         'user': request.user.username})
->>>>>>> 63e38304
+                         'user': request.user.username})