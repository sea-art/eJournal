--- conflicted
+++ resolved
@@ -26,11 +26,7 @@
     for course in user.participations.all():
         course_obj = {
             'name': str(course.name),
-<<<<<<< HEAD
-            'auth': [str(u) for u in course.authors.all()],
-=======
             'auth': str(course.author),
->>>>>>> e7e2997f
             'date': str(course.startdate),
             'abbr': str(course.abbreviation),
             'cID': str(dec_to_hex(course.id))
