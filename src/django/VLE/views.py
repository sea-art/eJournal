from rest_framework.decorators import api_view
from rest_framework_simplejwt.authentication import JWTAuthentication
from django.http import JsonResponse
from VLE.serializers import *


def hex_to_dec(hex):
    return int(hex, 16)


def dec_to_hex(dec):
    return hex(dec).split('x')[-1]


@api_view(['GET'])
def get_user_courses(request):
    """
    Returns the courses for an user.
    """
    if not request.user.is_authenticated:
        return JsonResponse({'error': '401 Authentication Error'}, status=401)

    response = {'result': 'success', 'courses': []}
    for course in request.user.participant.all():
        course_obj = {
            'name': str(course.name),
            'auth': [str(u) for u in course.authors.all()],
            'date': str(course.startdate),
            'abbr': str(course.abbreviation),
            'cID': str(dec_to_hex(course.id))
        }
        response['courses'].append(course_obj)
    return JsonResponse(response)


@api_view(['GET'])
def get_course_assignments(request, cID):
    """
    Get the participants of a course.
    """
    if not request.user.is_authenticated:
        return JsonResponse({'error': '401 Authentication Error'}, status=401)

    response = {'result': 'success', 'assignments': []}
    # TODO: check permission
    course = Course.objects.get(pk=hex_to_dec(cID))
    for assignment in course.assignment_set.all():
        assignment_obj = {
            'name': str(assignment.name),
            'auth': str(assignment.author),
            'progress': 0,
            'aID': str(dec_to_hex(assignment.id))
        }
        response['assignments'].append(assignment_obj)
    return JsonResponse(response)


@api_view(['GET'])
def get_assignment_journals(request, aID):
    """
    Get the journals of one assignment. (As teacher)
    """
    if not request.user.is_authenticated:
        return JsonResponse({'error': '401 Authentication Error'}, status=401)

    response = {'result': 'success', 'journals': []}
    # TODO: check permission
    assignment = Assignment.objects.get(pk=hex_to_dec(aID))
    for journal in assignment.journal_set.all():
        journal_obj = {
            'student': str(journal.user.username),
            'studentnumber': str("00000000"),
            'progress': {'acquired': str(10), 'total': str(10)},
            'studentPortraitPath': str('../assets/logo.png'),
            'entrieStats': {'graded': 1, 'total': 1},
            'uid': dec_to_hex(journal.id)
        }
        response['journals'].append(journal_obj)
    return JsonResponse(response)

<<<<<<< HEAD
@api_view(['GET'])
def get_student_course_journals(request, cID):
    """
    Get the student's journals of a given course.
    """
    if not request.user.is_authenticated:
       return JsonResponse({'error': '401 Authentication Error'}, status=401)

    response = {'result': 'success', 'journals': []}

    course = Course.objects.get(pk=hex_to_dec(cID))
    assignments = Assignment.objects.find(course=course)
    for assignment in assignments.all():
        journal = Journal.objects.get(assignment=assignment, user=request.user)
        journal_obj = {
            'aID': dec_to_hex(assignment.pk)
            'assignmentName': assignment.name
            'progress': {'acquired': 10, 'total': 10},
            'stats': {'graded': 1, 'total': 1},
            'jID': dec_to_hex(journal.id)
        }
        response['journals'].append(journal_obj)
    return JsonResponse(response)
=======

@api_view(['GET'])
def get_upcomming_deadlines(request):
    """
    Get upcomming deadlines.
    """
    if not request.user.is_authenticated:
        return JsonResponse({'error': '401 Authentication Error'}, status=401)

    # TODO: Only take user specific upcomming enties
    deadlines = [{
        'name': assign.name,
        'course': [c.abbreviation for c in assign.courses.all()],
        'cID': [dec_to_hex(c.id) for c in assign.courses.all()],
        'dID': dec_to_hex(assign.id),
        'datetime': assign.deadline
    } for assign in Assignment.objects.all()]
    return JsonResponse({'result': 'success', 'deadlines': deadlines})
>>>>>>> 3691a6c0
<|MERGE_RESOLUTION|>--- conflicted
+++ resolved
@@ -36,23 +36,42 @@
 @api_view(['GET'])
 def get_course_assignments(request, cID):
     """
-    Get the participants of a course.
+    Get the participants of a course, if teacher,
+    else get all journals of a student.
     """
     if not request.user.is_authenticated:
         return JsonResponse({'error': '401 Authentication Error'}, status=401)
 
-    response = {'result': 'success', 'assignments': []}
-    # TODO: check permission
-    course = Course.objects.get(pk=hex_to_dec(cID))
-    for assignment in course.assignment_set.all():
-        assignment_obj = {
-            'name': str(assignment.name),
-            'auth': str(assignment.author),
-            'progress': 0,
-            'aID': str(dec_to_hex(assignment.id))
-        }
-        response['assignments'].append(assignment_obj)
-    return JsonResponse(response)
+    if request.user.group == 'TE':
+        response = {'result': 'success', 'assignments': []}
+        # TODO: check permission
+        course = Course.objects.get(pk=hex_to_dec(cID))
+        for assignment in course.assignment_set.all():
+            assignment_obj = {
+                'name': str(assignment.name),
+                'auth': str(assignment.author),
+                'progress': 0,
+                'aID': str(dec_to_hex(assignment.id))
+            }
+            response['assignments'].append(assignment_obj)
+        return JsonResponse(response)
+    else:
+        response = {'result': 'success', 'journals': []}
+
+        course = Course.objects.get(pk=hex_to_dec(cID))
+        assignments = Assignment.objects.get_queryset().filter(courses=course)
+        for assignment in assignments:
+            journal = Journal.objects.get(assignment=assignment, user=request.user)
+
+            journal_obj = {
+                'aID': dec_to_hex(assignment.pk),
+                'name': assignment.name,
+                'progress': {'acquired': 10, 'total': 10},
+                'stats': {'graded': 1, 'total': 1},
+                'jID': dec_to_hex(journal.id)
+            }
+            response['journals'].append(journal_obj)
+        return JsonResponse(response)
 
 
 @api_view(['GET'])
@@ -78,41 +97,16 @@
         response['journals'].append(journal_obj)
     return JsonResponse(response)
 
-<<<<<<< HEAD
-@api_view(['GET'])
-def get_student_course_journals(request, cID):
-    """
-    Get the student's journals of a given course.
-    """
-    if not request.user.is_authenticated:
-       return JsonResponse({'error': '401 Authentication Error'}, status=401)
-
-    response = {'result': 'success', 'journals': []}
-
-    course = Course.objects.get(pk=hex_to_dec(cID))
-    assignments = Assignment.objects.find(course=course)
-    for assignment in assignments.all():
-        journal = Journal.objects.get(assignment=assignment, user=request.user)
-        journal_obj = {
-            'aID': dec_to_hex(assignment.pk)
-            'assignmentName': assignment.name
-            'progress': {'acquired': 10, 'total': 10},
-            'stats': {'graded': 1, 'total': 1},
-            'jID': dec_to_hex(journal.id)
-        }
-        response['journals'].append(journal_obj)
-    return JsonResponse(response)
-=======
 
 @api_view(['GET'])
-def get_upcomming_deadlines(request):
+def get_upcoming_deadlines(request):
     """
-    Get upcomming deadlines.
+    Get upcoming deadlines.
     """
     if not request.user.is_authenticated:
         return JsonResponse({'error': '401 Authentication Error'}, status=401)
 
-    # TODO: Only take user specific upcomming enties
+    # TODO: Only take user specific upcoming enties
     deadlines = [{
         'name': assign.name,
         'course': [c.abbreviation for c in assign.courses.all()],
@@ -120,5 +114,4 @@
         'dID': dec_to_hex(assign.id),
         'datetime': assign.deadline
     } for assign in Assignment.objects.all()]
-    return JsonResponse({'result': 'success', 'deadlines': deadlines})
->>>>>>> 3691a6c0
+    return JsonResponse({'result': 'success', 'deadlines': deadlines})