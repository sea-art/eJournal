"""
permissions.py.

All the permission functions.
"""
<<<<<<< HEAD
=======
from VLE.models import Participation

>>>>>>> 65c2f93d
from django.forms.models import model_to_dict

from VLE.models import Participation, Role
import VLE.views.responses as responses


def get_role(user, cID):
    """Get the role (with permissions) of the given user in the given course.

    Arguments:
    user -- user that did the request.
    cID -- course ID used to validate the request.
    """
    # First get the role ID of the user participation.
    try:
        return Participation.objects.get(user=user, course=cID).role
    except Participation.DoesNotExist:
        return None


def get_permissions(user, cID=-1):
    """Get permissions given a user.

    Get the permissions of the given user in the given course. The
    permissions are returned in dictionary format. For site-wide permissions
    when the user is not within a course, use cID == -1.

    Arguments:
    user -- user that did the request.
    cID -- course ID used to retrieve the permissions. -1 for permissions
    outside of a course.
    """
    roleDict = {}

    if user.is_admin:
        # For system wide permissions, not course specific.
        # Administrators should not be able to view grades.
        roleDict = {
            "is_admin": True,
            "can_edit_institute": True,

            "can_edit_course_roles": True,
            "can_add_course": True,
            "can_view_course_participants": True,
            "can_edit_course": True,
            "can_delete_course": True,

            "can_add_assignment": True,
            "can_view_assignment_participants": True,
            "can_delete_assignment": True,
            "can_publish_assigment_grades": False,

            "can_grade_journal": False,
            "can_publish_journal_grades": False,
            "can_edit_journal": False,
            "can_comment_journal": False
        }
    elif cID == -1:
        # No course ID was given. The user has no permissions.
        roleDict = {
            "is_admin": False,
            "can_edit_institute": False,

            "can_edit_course_roles": False,
            "can_add_course": False,
            "can_view_course_participants": False,
            "can_edit_course": False,
            "can_delete_course": False,

            "can_add_assignment": False,
            "can_view_assignment_participants": False,
            "can_delete_assignment": False,
            "can_publish_assigment_grades": False,

            "can_grade_journal": False,
            "can_publish_journal_grades": False,
            "can_edit_journal": False,
            "can_comment_journal": False
        }

        # If the user is not in a specific course, but he is a teacher, he is
        # allowed to create courses on the platform.
        if user.is_teacher:
            roleDict["can_add_course"] = True
    else:
        # The course ID was given. Return the permissions of the user as dictionary.
<<<<<<< HEAD
        participations = Participation.objects.filter(user=user, course=cID)
        if not participations.exists():
            return None

        role = participations.first().role
=======
        role = get_role(user, cID)
        if not role:
            return {}
>>>>>>> 65c2f93d

        roleDict = model_to_dict(role)
        roleDict['is_admin'] = False

    return roleDict


def get_assignment_permissions(user, assignment):
    """ Merge permissions from all courses that are linked to the assignment.

    If the user has the permission in any of the courses, it will have the permission
    for this assignment.
    """
    result = {}
    for course in assignment.courses.all():
        result = {key: value or (result[key] if key in result else False)
                  for key, value in get_permissions(user, course.pk).items()}
    return result


def has_permissions(user, cID, permission_list):
    """Check if the user has the needed permissions.

    Do this by checking every permission, and returning False once a permission
    is insufficient.

    Arguments:
    user -- user that did the request.
    cID -- course ID used to validate the request.
    permission_list -- the list of permissions to check.
    """
    permissions = get_permissions(user, cID)

    for permission in permission_list:
        if permission not in permissions or not permissions[permission]:
            return False

    return True


def has_permission(user, cID, permission):
    """Check if the user has the needed permissions.

    Do this by checking every permission, and returning False once a permission
    is insufficient.

    Arguments:
    user -- user that did the request.
    cID -- course ID used to validate the request.
    permission -- the permission to check.
    """
    permissions = get_permissions(user, cID)
    return permission in permissions and permissions[permission]


def has_assignment_permissions(user, assignment, permission_list):
    """Check if the user has the needed permissions.

    Do this by checking every permission, and returning False once a permission
    is insufficient.

    Arguments:
    user -- user that did the request.
    assignment -- the assignment used to validate the request.
    permissionList -- the list of permissions to check.
    """
    permissions = get_assignment_permissions(user, assignment)

    for permission in permission_list:
        if permission not in permissions or not permissions[permission]:
            return False

    return True


def edit_permissions(role, can_edit_course_roles=False, can_view_course_participants=False,
                     can_edit_course=False, can_delete_course=False,
                     can_add_assignment=False, can_view_assignment_participants=False,
                     can_delete_assignment=False, can_publish_assigment_grades=False,
                     can_grade_journal=False, can_publish_journal_grades=False,
                     can_edit_journal=False, can_comment_journal=False):
    """Edits an existing role."""
    role.can_edit_course_roles = can_edit_course_roles
    role.can_view_course_participants = can_view_course_participants
    role.can_edit_course = can_edit_course
    role.can_delete_course = can_delete_course

    role.can_add_assignment = can_add_assignment
    role.can_view_assignment_participants = can_view_assignment_participants
    role.can_delete_assignment = can_delete_assignment
    role.can_publish_assigment_grades = can_publish_assigment_grades

    role.can_grade_journal = can_grade_journal
    role.can_publish_journal_grades = can_publish_journal_grades
    role.can_edit_journal = can_edit_journal
    role.can_comment_journal = can_comment_journal

    role.save()
    return role


def has_assignment_permission(user, assignment, permission):
    """Check if the user has the assignment permission.

    Arguments:
    user -- user that did the request.
    assignment -- the assignment used to validate the request.
    permission -- the permissions to check.
    """

    permissions = get_assignment_permissions(user, assignment)
    return permission in permissions and permissions[permission]<|MERGE_RESOLUTION|>--- conflicted
+++ resolved
@@ -3,11 +3,8 @@
 
 All the permission functions.
 """
-<<<<<<< HEAD
-=======
 from VLE.models import Participation
 
->>>>>>> 65c2f93d
 from django.forms.models import model_to_dict
 
 from VLE.models import Participation, Role
@@ -22,10 +19,11 @@
     cID -- course ID used to validate the request.
     """
     # First get the role ID of the user participation.
-    try:
-        return Participation.objects.get(user=user, course=cID).role
-    except Participation.DoesNotExist:
+    participations = Participation.objects.filter(user=user, course=cID)
+    if not participations.exists():
         return None
+
+    return participations.first().role
 
 
 def get_permissions(user, cID=-1):
@@ -94,17 +92,9 @@
             roleDict["can_add_course"] = True
     else:
         # The course ID was given. Return the permissions of the user as dictionary.
-<<<<<<< HEAD
-        participations = Participation.objects.filter(user=user, course=cID)
-        if not participations.exists():
-            return None
-
-        role = participations.first().role
-=======
         role = get_role(user, cID)
         if not role:
             return {}
->>>>>>> 65c2f93d
 
         roleDict = model_to_dict(role)
         roleDict['is_admin'] = False
