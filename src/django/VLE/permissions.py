"""
permissions.py.

All the permission functions.
"""
from collections import defaultdict

from django.forms.models import model_to_dict

import VLE.models
from VLE.utils.error_handling import VLEProgrammingError

GENERAL_PERMISSIONS = ['can_edit_institute_details', 'can_add_course']
COURSE_PERMISSIONS = ['can_edit_course_details', 'can_delete_course', 'can_edit_course_roles',
                      'can_view_course_users', 'can_add_course_users', 'can_delete_course_users',
                      'can_add_course_user_group', 'can_delete_course_user_group', 'can_edit_course_user_group',
                      'can_add_assignment', 'can_delete_assignment']
<<<<<<< HEAD
ASSIGNMENT_PERMISSIONS = ['can_edit_assignment', 'can_view_assignment_journals', 'can_grade',
                          'can_publish_grades', 'can_have_journal', 'can_comment', 'can_view_unpublished_assignment']
=======
ASSIGNMENT_PERMISSIONS = ['can_edit_assignment', 'can_view_all_journals', 'can_grade',
                          'can_publish_grades', 'can_have_journal', 'can_comment']
>>>>>>> 999537c9


def has_general_permission(user, permission):
    """Check if the user has the needed "global" permission.

    Arguments:
    user -- user that did the request.
    permission -- the permission string to check.

    Raises VLEProgrammingError when the passed permission is not a "General Permission".
    """
    if permission not in GENERAL_PERMISSIONS:
        raise VLEProgrammingError("Permission " + permission + " is not a general level permission.")

    if user.is_superuser:
        return True

    # If the user is a teacher, he is allowed to create courses on the platform.
    if user.is_teacher and permission == 'can_add_course':
        return True

    return False


def has_course_permission(user, permission, course):
    """Check if the user has the needed permission in the given course.

    Arguments:
    user -- user that did the request.
    course -- course used to check against.
    permission -- the permission string to check.

    Raises VLEProgrammingError when the passed permission is not a "Course Permission".
    Raises VLEParticipationError when the user is not participating in the course.
    """
    if permission not in COURSE_PERMISSIONS:
        raise VLEProgrammingError("Permission " + permission + " is not a course level permission.")

    if user.is_superuser:
        return True

    user.check_participation(course)

    role = VLE.models.Participation.objects.get(user=user, course=course).role
    permissions = model_to_dict(role)

    return permission in permissions and permissions[permission]


def has_assignment_permission(user, permission, assignment):
    """Check if the user has the needed permission in the given assignment.

    Arguments:
    user -- user that did the request.
    assignment -- assignment used to check against.
    permission -- the permission string to check.

    Raises VLEProgrammingError when the passed permission is not an "Assignment Permission".
    Raises VLEParticipationError when the user is not participating in the assignment.
    """

    if permission not in ASSIGNMENT_PERMISSIONS:
        raise VLEProgrammingError("Permission " + permission + " is not an assignment level permission.")

    if user.is_superuser:
        if permission == 'can_have_journal':
            return False
        return True

    user.check_participation(assignment)

    permissions = defaultdict(lambda: False)
    for course in assignment.courses.all():
        if user.is_participant(course):
            role = VLE.models.Participation.objects.get(user=user, course=course).role
            role_permissions = model_to_dict(role)
            permissions = {key: (role_permissions[key] or permissions[key]) for key in ASSIGNMENT_PERMISSIONS}

    # Apply negations
    if permissions['can_have_journal'] and permissions['can_view_all_journals']:
        permissions['can_have_journal'] = False

    return permissions[permission]


def is_user_supervisor_of(supervisor, user):
    """Checks whether the user is a participant in any of the assignments where the supervisor has the permission of
    can_view_course_users or where the supervisor is linked to the user through an assignment where the supervisor
    has the permission can_view_all_journals."""
    for course in supervisor.participations.all():
        if supervisor.has_permission('can_view_course_users', course):
            if course.participation_set.filter(user=user).exists():
                return True
            for assignment in course.assignment_set.filter(journal__user=user):
                if supervisor.has_permission('can_view_all_journals', assignment):
                    return True

    return False


def serialize_general_permissions(user):
    return {key: has_general_permission(user, key) for key in GENERAL_PERMISSIONS}


def serialize_course_permissions(user, course):
    return {key: has_course_permission(user, key, course) for key in COURSE_PERMISSIONS}


def serialize_assignment_permissions(user, assignment):
    return {key: has_assignment_permission(user, key, assignment) for key in ASSIGNMENT_PERMISSIONS}<|MERGE_RESOLUTION|>--- conflicted
+++ resolved
@@ -15,13 +15,8 @@
                       'can_view_course_users', 'can_add_course_users', 'can_delete_course_users',
                       'can_add_course_user_group', 'can_delete_course_user_group', 'can_edit_course_user_group',
                       'can_add_assignment', 'can_delete_assignment']
-<<<<<<< HEAD
-ASSIGNMENT_PERMISSIONS = ['can_edit_assignment', 'can_view_assignment_journals', 'can_grade',
+ASSIGNMENT_PERMISSIONS = ['can_edit_assignment', 'can_view_all_journals', 'can_grade',
                           'can_publish_grades', 'can_have_journal', 'can_comment', 'can_view_unpublished_assignment']
-=======
-ASSIGNMENT_PERMISSIONS = ['can_edit_assignment', 'can_view_all_journals', 'can_grade',
-                          'can_publish_grades', 'can_have_journal', 'can_comment']
->>>>>>> 999537c9
 
 
 def has_general_permission(user, permission):
