"""
Serializers.

Functions to convert certain data to other formats.
"""
from django.db.models import Min, Q
from django.utils import timezone
from rest_framework import serializers

import VLE.permissions as permissions
from VLE.models import (Assignment, AssignmentParticipation, Comment, Content, Course, Entry, Field, Format, Grade,
                        Group, Instance, Journal, Node, Participation, Preferences, PresetNode, Role, Template, User)
from VLE.utils import generic_utils as utils
from VLE.utils.error_handling import VLEParticipationError, VLEProgrammingError


class InstanceSerializer(serializers.ModelSerializer):
    class Meta:
        model = Instance
        fields = ('allow_standalone_registration', 'name')


class UserSerializer(serializers.ModelSerializer):
    role = serializers.SerializerMethodField()
    groups = serializers.SerializerMethodField()

    class Meta:
        model = User
        fields = ('username', 'full_name', 'profile_picture', 'is_teacher', 'lti_id', 'id',
                  'role', 'groups', 'is_test_student')
        read_only_fields = ('id', 'lti_id', 'is_teacher', 'username', 'is_test_student')

    def get_role(self, user):
        if 'course' not in self.context or not self.context['course']:
            return None

        role = Participation.objects.get(user=user, course=self.context['course']).role

        if role:
            return role.name
        else:
            return None

    def get_groups(self, user):
        if 'course' not in self.context or not self.context['course']:
            return None
        try:
            groups = Participation.objects.get(user=user, course=self.context['course']).groups
            return GroupSerializer(groups, many=True, context=self.context).data
        except Participation.DoesNotExist:
            return None


class OwnUserSerializer(serializers.ModelSerializer):
    permissions = serializers.SerializerMethodField()

    class Meta:
        model = User
        fields = ('id', 'username', 'full_name', 'email', 'permissions', 'is_test_student',
                  'lti_id', 'profile_picture', 'is_teacher', 'verified_email', 'is_superuser')
        read_only_fields = ('id', 'permissions', 'lti_id', 'is_teacher', 'is_superuser',
                            'verified_email', 'username', 'is_test_student')

    def get_permissions(self, user):
        """Returns a dictionary with all user permissions.

        Arguments:
        user -- The user whose permissions are requested.

        Returns {all_permission:
            course{id}: permisions
            assignment{id}: permissions
            general: permissions
        }"""
        perms = {}
        courses = user.participations.all()

        perms['general'] = permissions.serialize_general_permissions(user)

        for course in courses:
            perms['course' + str(course.id)] = permissions.serialize_course_permissions(user, course)

        assignments = set()
        for course in courses:
            for assignment in course.assignment_set.all():
                if user.has_permission('can_grade', assignment) or user.has_permission('can_have_journal', assignment):
                    assignments.add(assignment)

        for assignment in assignments:
            perms['assignment' + str(assignment.id)] = permissions.serialize_assignment_permissions(user, assignment)

        return perms


class PreferencesSerializer(serializers.ModelSerializer):
    class Meta:
        model = Preferences
        fields = ('user', 'grade_notifications', 'comment_notifications', 'upcoming_deadline_notifications',
                  'show_format_tutorial', 'hide_version_alert', 'grade_button_setting', 'comment_button_setting',
                  'auto_select_ungraded_entry', 'auto_proceed_next_journal')
        read_only_fields = ('user', )


class CourseSerializer(serializers.ModelSerializer):
    lti_linked = serializers.SerializerMethodField()

    class Meta:
        model = Course
        exclude = ('author', 'users', )
        read_only_fields = ('id', 'assignment_lti_id_set')

    def get_lti_linked(self, course):
        return course.has_lti_link()


class GroupSerializer(serializers.ModelSerializer):
    class Meta:
        model = Group
        fields = '__all__'
        read_only_fields = ('id', 'course', 'lti_id')


class AssignmentParticipationSerializer(serializers.ModelSerializer):
    user = serializers.SerializerMethodField()
    needs_lti_link = serializers.SerializerMethodField()

    class Meta:
        model = AssignmentParticipation
        fields = ('id', 'journal', 'assignment', 'user', 'needs_lti_link')
        read_only_fields = ('id', 'journal', 'assignment')

    def get_user(self, participation):
        return UserSerializer(participation.user, context=self.context).data

    def get_needs_lti_link(self, participation):
        return participation.needs_lti_link()


class ParticipationSerializer(serializers.ModelSerializer):
    user = serializers.SerializerMethodField()
    course = serializers.SerializerMethodField()
    role = serializers.SerializerMethodField()
    groups = serializers.SerializerMethodField()

    class Meta:
        model = Participation
        fields = '__all__'
        read_only_fields = ('id', )

    def get_user(self, participation):
        return UserSerializer(participation.user, context=self.context).data

    def get_course(self, participation):
        return CourseSerializer(participation.course, context=self.context).data

    def get_role(self, participation):
        return RoleSerializer(participation.role, context=self.context).data

    def get_groups(self, participation):
        return GroupSerializer(participation.groups, many=True, context=self.context).data


class AssignmentDetailsSerializer(serializers.ModelSerializer):
    course_count = serializers.SerializerMethodField()
    lti_count = serializers.SerializerMethodField()
    active_lti_course = serializers.SerializerMethodField()
<<<<<<< HEAD
    can_change_type = serializers.SerializerMethodField()
=======
    assigned_groups = serializers.SerializerMethodField()
    all_groups = serializers.SerializerMethodField()
>>>>>>> 3d8126dc

    class Meta:
        model = Assignment
        fields = ('id', 'name', 'description', 'points_possible', 'unlock_date', 'due_date', 'lock_date',
<<<<<<< HEAD
                  'is_published', 'course_count', 'lti_count', 'active_lti_course', 'is_group_assignment',
                  'can_set_journal_name', 'can_set_journal_image', 'can_lock_journal', 'can_change_type',
                  'remove_grade_upon_leaving_group', )
=======
                  'is_published', 'course_count', 'lti_count', 'active_lti_course', 'assigned_groups', 'all_groups')
>>>>>>> 3d8126dc
        read_only_fields = ('id', )

    def get_course_count(self, assignment):
        return assignment.courses.count()

    def get_assigned_groups(self, assignment):
        return GroupSerializer(assignment.assigned_groups, many=True).data

    def get_all_groups(self, assignment):
        return GroupSerializer(Group.objects.filter(course__in=assignment.courses.all()), many=True).data

    def get_lti_count(self, assignment):
        if 'user' in self.context and self.context['user'] and \
           self.context['user'].has_permission('can_edit_assignment', assignment):
            return len(assignment.lti_id_set)
        return None

    def get_active_lti_course(self, assignment):
        if 'user' in self.context and self.context['user'] and \
           self.context['user'].can_view(assignment):
            c = assignment.get_active_lti_course()
            if c:
                return {'cID': c.pk, 'name': c.name}
            return None
        return None

    def get_can_change_type(self, assignment):
        return not assignment.has_entries()


class AssignmentSerializer(serializers.ModelSerializer):
    deadline = serializers.SerializerMethodField()
    journal = serializers.SerializerMethodField()
    stats = serializers.SerializerMethodField()
    course = serializers.SerializerMethodField()
    courses = serializers.SerializerMethodField()
    course_count = serializers.SerializerMethodField()
    journals = serializers.SerializerMethodField()
    is_group_assignment = serializers.SerializerMethodField()
    active_lti_course = serializers.SerializerMethodField()
    lti_courses = serializers.SerializerMethodField()

    class Meta:
        model = Assignment
        fields = '__all__'
        read_only_fields = ('id', )

    def get_is_group_assignment(self, assignment):
        return assignment.is_group_assignment

    def get_deadline(self, assignment):
        # Student deadlines
        if 'user' in self.context and self.context['user'] and \
           self.context['user'].has_permission('can_have_journal', assignment):
            journal = Journal.objects.filter(assignment=assignment, authors__user=self.context['user']).first()
            deadline, name = self._get_student_deadline(journal, assignment)

            return {
                'date': deadline,
                'name': name
            }
        # Teacher deadline
        else:
            return {
                'date': self._get_teacher_deadline(assignment),
            }

    def _get_teacher_deadline(self, assignment):
        return Journal.objects.filter(assignment=assignment) \
            .filter(
                Q(node__entry__grade__grade__isnull=True) | Q(node__entry__grade__published=False),
                node__entry__isnull=False) \
            .values('node__entry__last_edited') \
            .aggregate(Min('node__entry__last_edited'))['node__entry__last_edited__min']

    def _get_student_deadline(self, journal, assignment):
        """Get student deadline.

        This function gets the first upcoming deadline.
        It checks for the first entrydeadline that still need to submitted and still can be, or for the first
        progressnode that is not yet fullfilled.
        """
        t_grade = 0
        deadline = None
        name = None

        if journal is not None:
            for node in utils.get_sorted_nodes(journal):
                if node.entry:
                    grade = node.entry.grade
                else:
                    grade = None

                # Sum published grades to check if PROGRESS node is fullfiled
                if node.type in [Node.ENTRY, Node.ENTRYDEADLINE] and grade and grade.grade:
                    if grade.published:
                        t_grade += grade.grade
                # Set the deadline to the first unfilled ENTRYDEADLINE node date
                elif node.type == Node.ENTRYDEADLINE and not node.entry and node.preset.due_date > timezone.now():
                    deadline = node.preset.due_date
                    name = node.preset.forced_template.name
                    break
                # Set the deadline to first not completed PROGRESS node date
                elif node.type == Node.PROGRESS:
                    if node.preset.target > t_grade and node.preset.due_date > timezone.now():
                        deadline = node.preset.due_date
                        name = "{:g}/{:g} points".format(t_grade, node.preset.target)
                        break

        # If no deadline is found, but the points possible has not been reached, make assignment due date the deadline
        if deadline is None and t_grade < assignment.points_possible:
            if assignment.due_date or \
               assignment.lock_date and assignment.lock_date < timezone.now():
                deadline = assignment.due_date
                name = 'End of assignment'

        return deadline, name

    def get_journal(self, assignment):
        if not ('user' in self.context and self.context['user']):
            return None
        if not self.context['user'].has_permission('can_have_journal', assignment):
            return None
<<<<<<< HEAD
        try:
            return Journal.objects.get(assignment=assignment, authors__user=self.context['user']).pk
        except Journal.DoesNotExist:
            return None
=======
        journal = Journal.objects.get(assignment=assignment, user=self.context['user'])
        if not self.context['user'].can_view(journal):
            return None
        return journal.pk
>>>>>>> 3d8126dc

    def get_journals(self, assignment):
        """Retrieves the journals of an assignment."""
        if 'journals' in self.context and 'course' in self.context \
           and self.context['journals'] and self.context['course']:
<<<<<<< HEAD
            # Group assignment retrieves all journals
            if assignment.is_group_assignment:
                # First select all journals with authors, then add journals without any author
                journals = Journal.objects.filter(
                    Q(assignment=assignment, authors__isnull=False) |
                    Q(assignment=assignment, authors__isnull=True)
                )
            # Normal assignments should only get the journals of users that should have a journal
            else:
                course = self.context['course']
                users = course.participation_set.filter(role__can_have_journal=True).values('user')
                journals = Journal.objects.filter(assignment=assignment, authors__user__in=users)
            return JournalSerializer(journals.distinct(), many=True, context=self.context).data
=======
            journals = Journal.objects.filter(assignment=assignment)
            return JournalSerializer(journals, many=True, context=self.context).data
>>>>>>> 3d8126dc
        else:
            return None

    def get_stats(self, assignment):
        if 'user' not in self.context or not self.context['user']:
            return None

        course = self._get_course(assignment)
        # Get the stats from only the course that its linked to, when no courses are supplied.
        users = User.objects.filter(
            participation__course=course, participation__role__can_have_journal=True
        )

        # Get grade compared to users in the group
        participation = Participation.objects.filter(user=self.context['user'], course=course)
        if participation.exists():
            participation = participation.first()
            if participation.groups and users.filter(participation__groups=participation.groups.first()).exists():
                users = users.filter(participation__groups=participation.groups.first())

        stats = {}
<<<<<<< HEAD
        journal_set = assignment.journal_set.filter(authors__user__in=users).distinct()
=======
        journal_set = Journal.objects.filter(assignment=assignment).filter(user__in=users)
>>>>>>> 3d8126dc

        # Grader stats
        if self.context['user'].has_permission('can_grade', assignment):
            stats['needs_marking'] = journal_set \
                .filter(Q(node__entry__grade__grade=None) | Q(node__entry__grade=None),
                        node__entry__isnull=False).count()
            stats['unpublished'] = journal_set \
                .filter(node__entry__isnull=False, node__entry__grade__published=False,
                        node__entry__grade__grade__isnull=False).count()
        # Other stats
        stats['average_points'] = sum([journal.get_grade() for journal in journal_set]) / (journal_set.count() or 1)

        return stats

    def get_course(self, assignment):
        return CourseSerializer(self._get_course(assignment)).data

    def _get_course(self, assignment):
        if self.context.get('course', None) is None:
            if self.context.get('user', None) is not None:
                return assignment.get_active_course(self.context['user'])
            else:
                return None
        else:
            if not self.context['course'] in assignment.courses.all():
                raise VLEProgrammingError('Wrong course is supplied')
            elif not self.context['user'].can_view(self.context['course']):
                raise VLEParticipationError(self.context['course'], self.context['user'])

            return self.context['course']

    def get_courses(self, assignment):
        if 'course' in self.context and self.context['course']:
            return None
        return CourseSerializer(assignment.courses, many=True).data

    def get_active_lti_course(self, assignment):
        if 'user' in self.context and self.context['user'] and \
           self.context['user'].can_view(assignment):
            c = assignment.get_active_lti_course()
            if c:
                return {'cID': c.pk, 'name': c.name}
            return None
        return None

    def get_lti_courses(self, assignment):
        if 'user' in self.context and self.context['user'] and \
           self.context['user'].has_permission('can_edit_assignment', assignment):
            courses = assignment.courses.filter(assignment_lti_id_set__overlap=assignment.lti_id_set)
            return {c.pk: c.name for c in courses}
        return None

    def get_course_count(self, assignment):
        return assignment.courses.count()


class NodeSerializer(serializers.ModelSerializer):
    class Meta:
        model = Node
        fields = '__all__'
        read_only_fields = ('id', )


class CommentSerializer(serializers.ModelSerializer):
    author = serializers.SerializerMethodField()
    last_edited_by = serializers.SerializerMethodField()

    class Meta:
        model = Comment
        fields = ('id', 'entry', 'author', 'text', 'published', 'creation_date', 'last_edited', 'last_edited_by')
        read_only_fields = ('id', 'entry', 'author', 'timestamp')

    def get_author(self, comment):
        return UserSerializer(comment.author).data

    def get_last_edited_by(self, comment):
        return None if not comment.last_edited_by else comment.last_edited_by.full_name


class RoleSerializer(serializers.ModelSerializer):
    class Meta:
        model = Role
        fields = '__all__'
        read_only_fields = ('id', 'course')


class JournalSerializer(serializers.ModelSerializer):
    stats = serializers.SerializerMethodField()
    authors = serializers.SerializerMethodField()
    name = serializers.SerializerMethodField()
    image = serializers.SerializerMethodField()
    grade = serializers.SerializerMethodField()
    needs_lti_link = serializers.SerializerMethodField()

    class Meta:
        model = Journal
        fields = ('id', 'bonus_points', 'grade', 'authors', 'needs_lti_link', 'stats', 'name', 'image', 'author_limit',
                  'locked')
        read_only_fields = ('id', 'assignment', 'authors', 'grade')

    def get_grade(self, journal):
        return journal.get_grade()

    def get_needs_lti_link(self, journal):
        return journal.needs_lti_link()

    def get_authors(self, journal):
        return AssignmentParticipationSerializer(journal.authors.all(), many=True, context=self.context).data

    def get_name(self, journal):
        return journal.get_name()

    def get_image(self, journal):
        return journal.get_image()

    def get_stats(self, journal):
        if 'user' not in self.context or not self.context['user'].can_view(journal):
            return None
        return {
            'acquired_points': journal.get_grade(),
            'graded': journal.node_set.filter(entry__grade__grade__isnull=False).count(),
            'published': journal.node_set.filter(entry__grade__published=True).count(),
            'submitted': journal.node_set.filter(entry__isnull=False).count(),
        }


class FormatSerializer(serializers.ModelSerializer):
    presets = serializers.SerializerMethodField()
    templates = serializers.SerializerMethodField()

    class Meta:
        model = Format
        fields = ('id', 'templates', 'presets', )
        read_only_fields = ('id', )

    def get_templates(self, format):
        return TemplateSerializer(format.template_set.filter(archived=False).order_by('name'), many=True).data

    def get_presets(self, format):
        return PresetNodeSerializer(format.presetnode_set.all().order_by('due_date'), many=True).data


class PresetNodeSerializer(serializers.ModelSerializer):
    unlock_date = serializers.SerializerMethodField()
    due_date = serializers.SerializerMethodField()
    lock_date = serializers.SerializerMethodField()
    target = serializers.SerializerMethodField()
    template = serializers.SerializerMethodField()

    class Meta:
        model = PresetNode
        fields = ('id', 'description', 'type', 'unlock_date', 'due_date', 'lock_date', 'target', 'template')
        read_only_fields = ('id', 'type')

    def get_unlock_date(self, node):
        if node.type == Node.ENTRYDEADLINE and node.unlock_date is not None:
            return node.unlock_date.strftime('%Y-%m-%dT%H:%M')
        return None

    def get_due_date(self, node):
        return node.due_date.strftime('%Y-%m-%dT%H:%M:%S')

    def get_lock_date(self, node):
        if node.type == Node.ENTRYDEADLINE and node.lock_date is not None:
            return node.lock_date.strftime('%Y-%m-%dT%H:%M:%S')
        return None

    def get_target(self, node):
        if node.type == Node.PROGRESS:
            return node.target
        return None

    def get_template(self, node):
        if node.type == Node.ENTRYDEADLINE:
            return TemplateSerializer(node.forced_template).data
        return None


class EntrySerializer(serializers.ModelSerializer):
    template = serializers.SerializerMethodField()
    content = serializers.SerializerMethodField()
    editable = serializers.SerializerMethodField()
    grade = serializers.SerializerMethodField()
    comments = serializers.SerializerMethodField()
    author = serializers.SerializerMethodField()
    last_edited_by = serializers.SerializerMethodField()

    class Meta:
        model = Entry
        fields = ('id', 'creation_date', 'template', 'content', 'editable',
                  'grade', 'last_edited', 'comments', 'author', 'last_edited_by')
        read_only_fields = ('id', 'template', 'creation_date', 'content', 'grade')

    def get_author(self, entry):
        return entry.author.full_name

    def get_last_edited_by(self, entry):
        return None if entry.last_edited_by is None else entry.last_edited_by.full_name

    def get_template(self, entry):
        return TemplateSerializer(entry.template).data

    def get_content(self, entry):
        return ContentSerializer(entry.content_set.all(), many=True).data

    def get_editable(self, entry):
        return entry.is_editable()

    def get_grade(self, entry):
        # TODO: Add permission can_view_grade
        if 'user' not in self.context or not self.context['user']:
            return None
        grade = entry.grade
        if grade and (grade.published or
                      self.context['user'].has_permission('can_grade', entry.node.journal.assignment)):
            return GradeSerializer(grade).data
        return None

    def get_comments(self, entry):
        if 'comments' not in self.context or not self.context['comments']:
            return None
        return CommentSerializer(Comment.objects.filter(entry=entry), many=True).data


class GradeSerializer(serializers.ModelSerializer):
    class Meta:
        model = Grade
        fields = ('id', 'entry', 'grade', 'published')
        read_only_fields = ('id', 'entry', 'grade', 'published')


class GradeHistorySerializer(serializers.ModelSerializer):
    author = serializers.SerializerMethodField()

    class Meta:
        model = Grade
        fields = ('grade', 'published', 'creation_date', 'author')
        read_only_fields = ('grade', 'published', 'creation_date', 'author')

    def get_author(self, grade):
        if grade.author is not None:
            return grade.author.full_name

        return 'Unknown or deleted account'


class TemplateSerializer(serializers.ModelSerializer):
    field_set = serializers.SerializerMethodField()

    class Meta:
        model = Template
        fields = '__all__'
        read_only_fields = ('id', )

    def get_field_set(self, template):
        return FieldSerializer(template.field_set.all().order_by('location'), many=True).data


class ContentSerializer(serializers.ModelSerializer):
    class Meta:
        model = Content
        fields = '__all__'
        read_only_fields = ('id', )


class FieldSerializer(serializers.ModelSerializer):
    class Meta:
        model = Field
        fields = '__all__'<|MERGE_RESOLUTION|>--- conflicted
+++ resolved
@@ -164,23 +164,16 @@
     course_count = serializers.SerializerMethodField()
     lti_count = serializers.SerializerMethodField()
     active_lti_course = serializers.SerializerMethodField()
-<<<<<<< HEAD
     can_change_type = serializers.SerializerMethodField()
-=======
     assigned_groups = serializers.SerializerMethodField()
     all_groups = serializers.SerializerMethodField()
->>>>>>> 3d8126dc
 
     class Meta:
         model = Assignment
         fields = ('id', 'name', 'description', 'points_possible', 'unlock_date', 'due_date', 'lock_date',
-<<<<<<< HEAD
                   'is_published', 'course_count', 'lti_count', 'active_lti_course', 'is_group_assignment',
                   'can_set_journal_name', 'can_set_journal_image', 'can_lock_journal', 'can_change_type',
-                  'remove_grade_upon_leaving_group', )
-=======
-                  'is_published', 'course_count', 'lti_count', 'active_lti_course', 'assigned_groups', 'all_groups')
->>>>>>> 3d8126dc
+                  'remove_grade_upon_leaving_group', 'assigned_groups', 'all_groups', )
         read_only_fields = ('id', )
 
     def get_course_count(self, assignment):
@@ -304,23 +297,18 @@
             return None
         if not self.context['user'].has_permission('can_have_journal', assignment):
             return None
-<<<<<<< HEAD
         try:
-            return Journal.objects.get(assignment=assignment, authors__user=self.context['user']).pk
+            journal = Journal.objects.get(assignment=assignment, authors__user=self.context['user']).pk
+            if not self.context['user'].can_view(journal):
+                return None
+            return journal
         except Journal.DoesNotExist:
             return None
-=======
-        journal = Journal.objects.get(assignment=assignment, user=self.context['user'])
-        if not self.context['user'].can_view(journal):
-            return None
-        return journal.pk
->>>>>>> 3d8126dc
 
     def get_journals(self, assignment):
         """Retrieves the journals of an assignment."""
         if 'journals' in self.context and 'course' in self.context \
            and self.context['journals'] and self.context['course']:
-<<<<<<< HEAD
             # Group assignment retrieves all journals
             if assignment.is_group_assignment:
                 # First select all journals with authors, then add journals without any author
@@ -330,14 +318,8 @@
                 )
             # Normal assignments should only get the journals of users that should have a journal
             else:
-                course = self.context['course']
-                users = course.participation_set.filter(role__can_have_journal=True).values('user')
-                journals = Journal.objects.filter(assignment=assignment, authors__user__in=users)
+                journals = Journal.objects.filter(assignment=assignment)
             return JournalSerializer(journals.distinct(), many=True, context=self.context).data
-=======
-            journals = Journal.objects.filter(assignment=assignment)
-            return JournalSerializer(journals, many=True, context=self.context).data
->>>>>>> 3d8126dc
         else:
             return None
 
@@ -359,11 +341,7 @@
                 users = users.filter(participation__groups=participation.groups.first())
 
         stats = {}
-<<<<<<< HEAD
-        journal_set = assignment.journal_set.filter(authors__user__in=users).distinct()
-=======
-        journal_set = Journal.objects.filter(assignment=assignment).filter(user__in=users)
->>>>>>> 3d8126dc
+        journal_set = Journal.objects.filter(assignment=assignment).filter(authors__user__in=users)
 
         # Grader stats
         if self.context['user'].has_permission('can_grade', assignment):
