--- conflicted
+++ resolved
@@ -11,16 +11,11 @@
         <!-- <input v-model="login" placeholder="Username"> -->
         <!-- <input type="password" v-model="password" placeholder="Password"> -->
 
-        <!-- <b-button><b-link :to="'/Courses'">Login</b-link></b-button> -->
+        <b-button><b-link :to="'/Courses'">Login</b-link></b-button>
         <!-- <b-button>Register</b-button> -->
 
-<<<<<<< HEAD
         <router-link tag="b-button" to="/Courses">Login</router-link>
         <router-link tag="b-button" to="/">Register</router-link>
-=======
-        <router-link to="/Courses">Login</router-link>
-        <!-- <router-link tag="button" to="/">Register</router-link> -->
->>>>>>> 54a7d85f
     </div>
 </template>
 
